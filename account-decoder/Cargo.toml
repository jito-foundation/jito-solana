[package]
name = "solana-account-decoder"
<<<<<<< HEAD
version = "1.11.2"
=======
version = "1.11.4"
>>>>>>> 263911e7
description = "Solana account decoder"
authors = ["Solana Maintainers <maintainers@solana.foundation>"]
repository = "https://github.com/solana-labs/solana"
homepage = "https://solana.com/"
documentation = "https://docs.rs/solana-account-decoder"
license = "Apache-2.0"
edition = "2021"

[dependencies]
Inflector = "0.11.4"
base64 = "0.13.0"
bincode = "1.3.3"
bs58 = "0.4.0"
bv = "0.11.1"
lazy_static = "1.4.0"
serde = "1.0.138"
serde_derive = "1.0.103"
serde_json = "1.0.81"
<<<<<<< HEAD
solana-config-program = { path = "../programs/config", version = "=1.11.2" }
solana-sdk = { path = "../sdk", version = "=1.11.2" }
solana-vote-program = { path = "../programs/vote", version = "=1.11.2" }
=======
solana-config-program = { path = "../programs/config", version = "=1.11.4" }
solana-sdk = { path = "../sdk", version = "=1.11.4" }
solana-vote-program = { path = "../programs/vote", version = "=1.11.4" }
>>>>>>> 263911e7
spl-token = { version = "=3.3.0", features = ["no-entrypoint"] }
spl-token-2022 = { version = "=0.3.0", features = ["no-entrypoint"] }
thiserror = "1.0"
zstd = "0.11.2"

[package.metadata.docs.rs]
targets = ["x86_64-unknown-linux-gnu"]<|MERGE_RESOLUTION|>--- conflicted
+++ resolved
@@ -1,10 +1,6 @@
 [package]
 name = "solana-account-decoder"
-<<<<<<< HEAD
-version = "1.11.2"
-=======
 version = "1.11.4"
->>>>>>> 263911e7
 description = "Solana account decoder"
 authors = ["Solana Maintainers <maintainers@solana.foundation>"]
 repository = "https://github.com/solana-labs/solana"
@@ -23,15 +19,9 @@
 serde = "1.0.138"
 serde_derive = "1.0.103"
 serde_json = "1.0.81"
-<<<<<<< HEAD
-solana-config-program = { path = "../programs/config", version = "=1.11.2" }
-solana-sdk = { path = "../sdk", version = "=1.11.2" }
-solana-vote-program = { path = "../programs/vote", version = "=1.11.2" }
-=======
 solana-config-program = { path = "../programs/config", version = "=1.11.4" }
 solana-sdk = { path = "../sdk", version = "=1.11.4" }
 solana-vote-program = { path = "../programs/vote", version = "=1.11.4" }
->>>>>>> 263911e7
 spl-token = { version = "=3.3.0", features = ["no-entrypoint"] }
 spl-token-2022 = { version = "=0.3.0", features = ["no-entrypoint"] }
 thiserror = "1.0"
