--- conflicted
+++ resolved
@@ -32,12 +32,8 @@
     },
     solana_streamer::socket::SocketAddrSpace,
     std::{
-<<<<<<< HEAD
         collections::HashSet,
         sync::{atomic::Ordering, Arc, Mutex, RwLock},
-=======
-        sync::{atomic::Ordering, Arc, RwLock},
->>>>>>> 37f4621c
         thread::sleep,
         time::{Duration, Instant},
     },
@@ -357,19 +353,17 @@
         );
         let cluster_info = Arc::new(cluster_info);
         let tpu_use_quic = matches.is_present("tpu_use_quic");
-<<<<<<< HEAD
 
         let bundle_account_locker = Arc::new(Mutex::new(BundleAccountLocker::new(
             NUM_BUNDLES_PRE_LOCK,
             &Pubkey::new_unique(),
         )));
 
-=======
         let connection_cache = match tpu_use_quic {
             true => ConnectionCache::new(DEFAULT_TPU_CONNECTION_POOL_SIZE),
             false => ConnectionCache::with_udp(DEFAULT_TPU_CONNECTION_POOL_SIZE),
         };
->>>>>>> 37f4621c
+
         let banking_stage = BankingStage::new_num_threads(
             &cluster_info,
             &poh_recorder,
@@ -380,17 +374,10 @@
             None,
             replay_vote_sender,
             Arc::new(RwLock::new(CostModel::default())),
-<<<<<<< HEAD
-            Arc::new(ConnectionCache::new(
-                tpu_use_quic,
-                DEFAULT_TPU_CONNECTION_POOL_SIZE,
-            )),
+            Arc::new(connection_cache),
             HashSet::default(),
             bundle_account_locker,
-=======
-            Arc::new(connection_cache),
             bank_forks.clone(),
->>>>>>> 37f4621c
         );
         poh_recorder.write().unwrap().set_bank(&bank, false);
 
