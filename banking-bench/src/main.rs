--- conflicted
+++ resolved
@@ -32,12 +32,8 @@
     },
     solana_streamer::socket::SocketAddrSpace,
     std::{
-<<<<<<< HEAD
         collections::HashSet,
         sync::{atomic::Ordering, Arc, Mutex, RwLock},
-=======
-        sync::{atomic::Ordering, Arc, RwLock},
->>>>>>> 263911e7
         thread::sleep,
         time::{Duration, Instant},
     },
@@ -364,23 +360,17 @@
         );
         let cluster_info = Arc::new(cluster_info);
         let tpu_use_quic = matches.is_present("tpu_use_quic");
-<<<<<<< HEAD
 
         let bundle_account_locker = Arc::new(Mutex::new(BundleAccountLocker::new(
             NUM_BUNDLES_PRE_LOCK,
             &Pubkey::new_unique(),
         )));
 
-=======
->>>>>>> 263911e7
         let connection_cache = match tpu_use_quic {
             true => ConnectionCache::new(DEFAULT_TPU_CONNECTION_POOL_SIZE),
             false => ConnectionCache::with_udp(DEFAULT_TPU_CONNECTION_POOL_SIZE),
         };
-<<<<<<< HEAD
-
-=======
->>>>>>> 263911e7
+
         let banking_stage = BankingStage::new_num_threads(
             &cluster_info,
             &poh_recorder,
@@ -391,15 +381,11 @@
             None,
             replay_vote_sender,
             Arc::new(RwLock::new(CostModel::default())),
-<<<<<<< HEAD
+            log_messages_bytes_limit,
             Arc::new(connection_cache),
+            bank_forks.clone(),
             HashSet::default(),
             bundle_account_locker,
-=======
-            log_messages_bytes_limit,
-            Arc::new(connection_cache),
->>>>>>> 263911e7
-            bank_forks.clone(),
         );
         poh_recorder.write().unwrap().set_bank(&bank, false);
 
