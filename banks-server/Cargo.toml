--- conflicted
+++ resolved
@@ -15,17 +15,9 @@
 futures = "0.3"
 solana-banks-interface = { path = "../banks-interface", version = "=1.12.0" }
 solana-client = { path = "../client", version = "=1.12.0" }
-<<<<<<< HEAD
-solana-gossip = { path = "../gossip", version = "=1.12.0" }
 solana-runtime = { path = "../runtime", version = "=1.12.0" }
 solana-sdk = { path = "../sdk", version = "=1.12.0" }
 solana-send-transaction-service = { path = "../send-transaction-service", version = "=1.12.0" }
-solana-streamer = { path = "../streamer", version = "=1.12.0" }
-=======
-solana-runtime = { path = "../runtime", version = "=1.12.0" }
-solana-sdk = { path = "../sdk", version = "=1.12.0" }
-solana-send-transaction-service = { path = "../send-transaction-service", version = "=1.12.0" }
->>>>>>> f7c69011
 tarpc = { version = "0.29.0", features = ["full"] }
 tokio = { version = "1", features = ["full"] }
 tokio-serde = { version = "0.8", features = ["bincode"] }
