--- conflicted
+++ resolved
@@ -13,21 +13,13 @@
 bincode = "1.3.3"
 crossbeam-channel = "0.5"
 futures = "0.3"
-<<<<<<< HEAD
-solana-banks-interface = { path = "../banks-interface", version = "=1.11.0" }
-solana-client = { path = "../client", version = "=1.11.0" }
-solana-gossip = { path = "../gossip", version = "=1.11.0" }
-solana-runtime = { path = "../runtime", version = "=1.11.0" }
-solana-sdk = { path = "../sdk", version = "=1.11.0" }
-solana-send-transaction-service = { path = "../send-transaction-service", version = "=1.11.0" }
-solana-streamer = { path = "../streamer", version = "=1.11.0" }
-=======
 solana-banks-interface = { path = "../banks-interface", version = "=1.11.2" }
 solana-client = { path = "../client", version = "=1.11.2" }
+solana-gossip = { path = "../gossip", version = "=1.11.2" }
 solana-runtime = { path = "../runtime", version = "=1.11.2" }
 solana-sdk = { path = "../sdk", version = "=1.11.2" }
 solana-send-transaction-service = { path = "../send-transaction-service", version = "=1.11.2" }
->>>>>>> 37f4621c
+solana-streamer = { path = "../streamer", version = "=1.11.2" }
 tarpc = { version = "0.29.0", features = ["full"] }
 tokio = { version = "~1.14.1", features = ["full"] }
 tokio-serde = { version = "0.8", features = ["bincode"] }
