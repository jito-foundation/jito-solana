--- conflicted
+++ resolved
@@ -2,11 +2,7 @@
 authors = ["Solana Maintainers <maintainers@solana.foundation>"]
 edition = "2021"
 name = "solana-bench-tps"
-<<<<<<< HEAD
-version = "1.11.2"
-=======
 version = "1.11.4"
->>>>>>> 263911e7
 repository = "https://github.com/solana-labs/solana"
 license = "Apache-2.0"
 homepage = "https://solana.com/"
@@ -19,30 +15,6 @@
 rayon = "1.5.3"
 serde_json = "1.0.81"
 serde_yaml = "0.8.24"
-<<<<<<< HEAD
-solana-clap-utils = { path = "../clap-utils", version = "=1.11.2" }
-solana-cli-config = { path = "../cli-config", version = "=1.11.2" }
-solana-client = { path = "../client", version = "=1.11.2" }
-solana-core = { path = "../core", version = "=1.11.2" }
-solana-faucet = { path = "../faucet", version = "=1.11.2" }
-solana-genesis = { path = "../genesis", version = "=1.11.2" }
-solana-gossip = { path = "../gossip", version = "=1.11.2" }
-solana-logger = { path = "../logger", version = "=1.11.2" }
-solana-measure = { path = "../measure", version = "=1.11.2" }
-solana-metrics = { path = "../metrics", version = "=1.11.2" }
-solana-net-utils = { path = "../net-utils", version = "=1.11.2" }
-solana-rpc = { path = "../rpc", version = "=1.11.2" }
-solana-runtime = { path = "../runtime", version = "=1.11.2" }
-solana-sdk = { path = "../sdk", version = "=1.11.2" }
-solana-streamer = { path = "../streamer", version = "=1.11.2" }
-solana-version = { path = "../version", version = "=1.11.2" }
-thiserror = "1.0"
-
-[dev-dependencies]
-serial_test = "0.6.0"
-solana-local-cluster = { path = "../local-cluster", version = "=1.11.2" }
-solana-test-validator = { path = "../test-validator", version = "=1.11.2" }
-=======
 solana-clap-utils = { path = "../clap-utils", version = "=1.11.4" }
 solana-cli-config = { path = "../cli-config", version = "=1.11.4" }
 solana-client = { path = "../client", version = "=1.11.4" }
@@ -65,7 +37,6 @@
 serial_test = "0.8.0"
 solana-local-cluster = { path = "../local-cluster", version = "=1.11.4" }
 solana-test-validator = { path = "../test-validator", version = "=1.11.4" }
->>>>>>> 263911e7
 
 [package.metadata.docs.rs]
 targets = ["x86_64-unknown-linux-gnu"]