--- conflicted
+++ resolved
@@ -9,11 +9,7 @@
 Before you do, there are a few dependencies that need to be installed:
 
 ```bash
-<<<<<<< HEAD
-cargo install grcov cargo-audit
-=======
 cargo install cargo-audit cargo-sort grcov
->>>>>>> 37f4621c
 ```
 
 ## macOS
