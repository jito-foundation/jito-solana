#!/usr/bin/env bash
#
# Builds a buildkite pipeline based on the environment variables
#

set -e
cd "$(dirname "$0")"/..

output_file=${1:-/dev/stderr}

if [[ -n $CI_PULL_REQUEST ]]; then
  IFS=':' read -ra affected_files <<< "$(buildkite-agent meta-data get affected_files)"
  if [[ ${#affected_files[*]} -eq 0 ]]; then
    echo "Unable to determine the files affected by this PR"
    exit 1
  fi
else
  affected_files=()
fi

annotate() {
  if [[ -n $BUILDKITE ]]; then
    buildkite-agent annotate "$@"
  fi
}

# Checks if a CI pull request affects one or more path patterns.  Each
# pattern argument is checked in series. If one of them found to be affected,
# return immediately as such.
#
# Bash regular expressions are permitted in the pattern:
#     affects .rs$    -- any file or directory ending in .rs
#     affects .rs     -- also matches foo.rs.bar
#     affects ^snap/  -- anything under the snap/ subdirectory
#     affects snap/   -- also matches foo/snap/
# Any pattern starting with the ! character will be negated:
#     affects !^docs/  -- anything *not* under the docs/ subdirectory
#
affects() {
  if [[ -z $CI_PULL_REQUEST ]]; then
    # affected_files metadata is not currently available for non-PR builds so assume
    # the worse (affected)
    return 0
  fi
  # Assume everyting needs to be tested when any Dockerfile changes
  for pattern in ^ci/docker-rust/Dockerfile ^ci/docker-rust-nightly/Dockerfile "$@"; do
    if [[ ${pattern:0:1} = "!" ]]; then
      for file in "${affected_files[@]}"; do
        if [[ ! $file =~ ${pattern:1} ]]; then
          return 0 # affected
        fi
      done
    else
      for file in "${affected_files[@]}"; do
        if [[ $file =~ $pattern ]]; then
          return 0 # affected
        fi
      done
    fi
  done

  return 1 # not affected
}


# Checks if a CI pull request affects anything other than the provided path patterns
#
# Syntax is the same as `affects()` except that the negation prefix is not
# supported
#
affects_other_than() {
  if [[ -z $CI_PULL_REQUEST ]]; then
    # affected_files metadata is not currently available for non-PR builds so assume
    # the worse (affected)
    return 0
  fi

  for file in "${affected_files[@]}"; do
    declare matched=false
    for pattern in "$@"; do
        if [[ $file =~ $pattern ]]; then
          matched=true
        fi
    done
    if ! $matched; then
      return 0 # affected
    fi
  done

  return 1 # not affected
}


start_pipeline() {
  echo "# $*" > "$output_file"
  echo "steps:" >> "$output_file"
}

command_step() {
  cat >> "$output_file" <<EOF
  - name: "$1"
    command: "$2"
    timeout_in_minutes: $3
    artifact_paths: "log-*.txt"
    agents:
      queue: "sol-private"
EOF
}


# trigger_secondary_step() {
#   cat  >> "$output_file" <<"EOF"
#   - trigger: "solana-secondary"
#     branches: "!pull/*"
#     async: true
#     build:
#       message: "${BUILDKITE_MESSAGE}"
#       commit: "${BUILDKITE_COMMIT}"
#       branch: "${BUILDKITE_BRANCH}"
#       env:
#         TRIGGERED_BUILDKITE_TAG: "${BUILDKITE_TAG}"
# EOF
# }

wait_step() {
  echo "  - wait" >> "$output_file"
}

all_test_steps() {
  command_step checks ". ci/rust-version.sh; ci/docker-run.sh \$\$rust_nightly_docker_image ci/test-checks.sh" 20
  wait_step

  # Coverage...
  if affects \
             .rs$ \
             Cargo.lock$ \
             Cargo.toml$ \
             ^ci/rust-version.sh \
             ^ci/test-coverage.sh \
             ^scripts/coverage.sh \
      ; then
    command_step coverage ". ci/rust-version.sh; ci/docker-run.sh \$\$rust_nightly_docker_image ci/test-coverage.sh" 80
    wait_step
  else
    annotate --style info --context test-coverage \
      "Coverage skipped as no .rs files were modified"
  fi

  # Full test suite
  command_step stable ". ci/rust-version.sh; ci/docker-run.sh \$\$rust_stable_docker_image ci/test-stable.sh" 70

  # Docs tests
  if affects \
             .rs$ \
             ^ci/rust-version.sh \
             ^ci/test-docs.sh \
      ; then
    command_step doctest "ci/test-docs.sh" 15
  else
    annotate --style info --context test-docs \
      "Docs skipped as no .rs files were modified"
  fi
  wait_step

  # BPF test suite
  if affects \
             .rs$ \
             Cargo.lock$ \
             Cargo.toml$ \
             ^ci/rust-version.sh \
             ^ci/test-stable-bpf.sh \
             ^ci/test-stable.sh \
             ^ci/test-local-cluster.sh \
             ^core/build.rs \
             ^fetch-perf-libs.sh \
             ^programs/ \
             ^sdk/ \
      ; then
    cat >> "$output_file" <<"EOF"
  - command: "ci/test-stable-bpf.sh"
    name: "stable-bpf"
    timeout_in_minutes: 35
    artifact_paths: "bpf-dumps.tar.bz2"
    agents:
      queue: "sol-private"
EOF
  else
    annotate --style info --context test-stable-bpf \
      "Stable-BPF skipped as no relevant files were modified"
  fi

  # Perf test suite
  if affects \
             .rs$ \
             Cargo.lock$ \
             Cargo.toml$ \
             ^ci/rust-version.sh \
             ^ci/test-stable-perf.sh \
             ^ci/test-stable.sh \
             ^ci/test-local-cluster.sh \
             ^core/build.rs \
             ^fetch-perf-libs.sh \
             ^programs/ \
             ^sdk/ \
      ; then
<<<<<<< HEAD
        annotate --style warning --context test-stable-perf  \
                              "test-stable-perf is currently disabled because it requires GPUs (LB)"
#    cat >> "$output_file" <<"EOF"
#  - command: "ci/test-stable-perf.sh"
#    name: "stable-perf"
#    timeout_in_minutes: 35
#    artifact_paths: "log-*.txt"
#    agents:
#      - "queue=sol-private"
#EOF
=======
    cat >> "$output_file" <<"EOF"
  - command: "ci/test-stable-perf.sh"
    name: "stable-perf"
    timeout_in_minutes: 35
    artifact_paths: "log-*.txt"
    agents:
      queue: "sol-private"
EOF
>>>>>>> f2b81fe6
  else
    annotate --style info --context test-stable-perf \
      "Stable-perf skipped as no relevant files were modified"
  fi

  # Downstream backwards compatibility
  if affects \
             .rs$ \
             Cargo.lock$ \
             Cargo.toml$ \
             ^ci/rust-version.sh \
             ^ci/test-stable-perf.sh \
             ^ci/test-stable.sh \
             ^ci/test-local-cluster.sh \
             ^core/build.rs \
             ^fetch-perf-libs.sh \
             ^programs/ \
             ^sdk/ \
             ^scripts/build-downstream-projects.sh \
      ; then
    cat >> "$output_file" <<"EOF"
  - command: "scripts/build-downstream-projects.sh"
    name: "downstream-projects"
    timeout_in_minutes: 40
    agents:
      queue: "sol-private"
EOF
  else
    annotate --style info --context test-downstream-projects \
      "downstream-projects skipped as no relevant files were modified"
  fi

  # Wasm support
  if affects \
             ^ci/test-wasm.sh \
             ^ci/test-stable.sh \
             ^sdk/ \
      ; then
    annotate --style warning --context test-wasm  \
                          "test-wasm is currently disabled because it times out (LB)"
#    command_step wasm ". ci/rust-version.sh; ci/docker-run.sh \$\$rust_stable_docker_image ci/test-wasm.sh" 20
  else
    annotate --style info --context test-wasm \
      "wasm skipped as no relevant files were modified"
  fi

  # Benches...
  if affects \
             .rs$ \
             Cargo.lock$ \
             Cargo.toml$ \
             ^ci/rust-version.sh \
             ^ci/test-coverage.sh \
             ^ci/test-bench.sh \
      ; then
    command_step bench "ci/test-bench.sh" 40
  else
    annotate --style info --context test-bench \
      "Bench skipped as no .rs files were modified"
  fi

  command_step "local-cluster" \
    ". ci/rust-version.sh; ci/docker-run.sh \$\$rust_stable_docker_image ci/test-local-cluster.sh" \
    40

  command_step "local-cluster-flakey" \
    ". ci/rust-version.sh; ci/docker-run.sh \$\$rust_stable_docker_image ci/test-local-cluster-flakey.sh" \
    10

  command_step "local-cluster-slow-1" \
    ". ci/rust-version.sh; ci/docker-run.sh \$\$rust_stable_docker_image ci/test-local-cluster-slow-1.sh" \
    40

  command_step "local-cluster-slow-2" \
    ". ci/rust-version.sh; ci/docker-run.sh \$\$rust_stable_docker_image ci/test-local-cluster-slow-2.sh" \
    40
}

pull_or_push_steps() {
  command_step sanity "ci/test-sanity.sh" 5
  wait_step

  # Check for any .sh file changes
  if affects .sh$; then
    command_step shellcheck "ci/shellcheck.sh" 5
    wait_step
  fi

  # Run the full test suite by default, skipping only if modifications are local
  # to some particular areas of the tree
  if affects_other_than ^.buildkite ^.mergify .md$ ^docs/ ^web3.js/ ^explorer/ ^.gitbook; then
    all_test_steps
  fi

  # web3.js, explorer and docs changes run on Travis or Github actions...
}


# if [[ -n $BUILDKITE_TAG ]]; then
#   start_pipeline "Tag pipeline for $BUILDKITE_TAG"

#   annotate --style info --context release-tag \
#     "https://github.com/solana-labs/solana/releases/$BUILDKITE_TAG"

#   # Jump directly to the secondary build to publish release artifacts quickly
#   trigger_secondary_step
#   exit 0
# fi


if [[ $BUILDKITE_BRANCH =~ ^pull ]]; then
  echo "+++ Affected files in this PR"
  for file in "${affected_files[@]}"; do
    echo "- $file"
  done

  start_pipeline "Pull request pipeline for $BUILDKITE_BRANCH"

  # Add helpful link back to the corresponding Github Pull Request
  annotate --style info --context pr-backlink \
    "Github Pull Request: https://github.com/solana-labs/solana/$BUILDKITE_BRANCH"

  if [[ $GITHUB_USER = "dependabot[bot]" ]]; then
    command_step dependabot "ci/dependabot-pr.sh" 5
    wait_step
  fi
  pull_or_push_steps
  exit 0
fi

start_pipeline "Push pipeline for ${BUILDKITE_BRANCH:-?unknown branch?}"
pull_or_push_steps
wait_step
# trigger_secondary_step
exit 0<|MERGE_RESOLUTION|>--- conflicted
+++ resolved
@@ -203,27 +203,17 @@
              ^programs/ \
              ^sdk/ \
       ; then
-<<<<<<< HEAD
-        annotate --style warning --context test-stable-perf  \
-                              "test-stable-perf is currently disabled because it requires GPUs (LB)"
+
+annotate --style warning --context test-stable-perf  \
+  "test-stable-perf is currently disabled because it requires GPUs (LB)"
 #    cat >> "$output_file" <<"EOF"
-#  - command: "ci/test-stable-perf.sh"
-#    name: "stable-perf"
-#    timeout_in_minutes: 35
-#    artifact_paths: "log-*.txt"
-#    agents:
-#      - "queue=sol-private"
+#      - command: "ci/test-stable-perf.sh"
+#        name: "stable-perf"
+#        timeout_in_minutes: 35
+#        artifact_paths: "log-*.txt"
+#        agents:
+#          queue: "sol-private"
 #EOF
-=======
-    cat >> "$output_file" <<"EOF"
-  - command: "ci/test-stable-perf.sh"
-    name: "stable-perf"
-    timeout_in_minutes: 35
-    artifact_paths: "log-*.txt"
-    agents:
-      queue: "sol-private"
-EOF
->>>>>>> f2b81fe6
   else
     annotate --style info --context test-stable-perf \
       "Stable-perf skipped as no relevant files were modified"
