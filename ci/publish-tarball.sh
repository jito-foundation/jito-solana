#!/usr/bin/env bash
set -e

cd "$(dirname "$0")/.."

if [[ -n $APPVEYOR ]]; then
  # Bootstrap rust build environment
  source ci/env.sh
  source ci/rust-version.sh

  appveyor DownloadFile https://win.rustup.rs/ -FileName rustup-init.exe
  export USERPROFILE="D:\\"
  ./rustup-init -yv --default-toolchain $rust_stable --default-host x86_64-pc-windows-msvc
  export PATH="$PATH:/d/.cargo/bin"
  rustc -vV
  cargo -vV
fi

DRYRUN=
if [[ -z $CI_BRANCH ]]; then
  DRYRUN="echo"
  CHANNEL=unknown
fi

eval "$(ci/channel-info.sh)"

TAG=
if [[ -n "$CI_TAG" ]]; then
  CHANNEL_OR_TAG=$CI_TAG
  TAG="$CI_TAG"
else
  CHANNEL_OR_TAG=$CHANNEL
fi

if [[ -z $CHANNEL_OR_TAG ]]; then
  echo +++ Unable to determine channel or tag to publish into, exiting.
  exit 0
fi

case "$CI_OS_NAME" in
osx)
  _cputype="$(uname -m)"
  if [[ $_cputype = arm64 ]]; then
    _cputype=aarch64
  fi
  TARGET=${_cputype}-apple-darwin
  ;;
linux)
  TARGET=x86_64-unknown-linux-gnu
  ;;
windows)
  TARGET=x86_64-pc-windows-msvc
  # Enable symlinks used by some build.rs files
  # source: https://stackoverflow.com/a/52097145/10242004
  (
    set -x
    git --version
    git config core.symlinks true
    find . -type l -delete
    git reset --hard
<<<<<<< HEAD
=======
    # patched crossbeam doesn't build on windows
    sed -i 's/^crossbeam-epoch/#crossbeam-epoch/' Cargo.toml
>>>>>>> 544a957a
  )
  ;;
*)
  echo CI_OS_NAME unset
  exit 1
  ;;
esac

RELEASE_BASENAME="${RELEASE_BASENAME:=solana-release}"
TARBALL_BASENAME="${TARBALL_BASENAME:="$RELEASE_BASENAME"}"

echo --- Creating release tarball
(
  set -x
  rm -rf "${RELEASE_BASENAME:?}"/
  mkdir "${RELEASE_BASENAME}"/

  COMMIT="$(git rev-parse HEAD)"

  (
    echo "channel: $CHANNEL_OR_TAG"
    echo "commit: $COMMIT"
    echo "target: $TARGET"
  ) > "${RELEASE_BASENAME}"/version.yml

  # Make CHANNEL available to include in the software version information
  export CHANNEL

  source ci/rust-version.sh stable
  scripts/cargo-install-all.sh stable "${RELEASE_BASENAME}"

  tar cvf "${TARBALL_BASENAME}"-$TARGET.tar "${RELEASE_BASENAME}"
  bzip2 "${TARBALL_BASENAME}"-$TARGET.tar
  cp "${RELEASE_BASENAME}"/bin/solana-install-init solana-install-init-$TARGET
  cp "${RELEASE_BASENAME}"/version.yml "${TARBALL_BASENAME}"-$TARGET.yml
)

# Maybe tarballs are platform agnostic, only publish them from the Linux build
MAYBE_TARBALLS=
if [[ "$CI_OS_NAME" = linux ]]; then
  (
    set -x
    sdk/bpf/scripts/package.sh
    [[ -f bpf-sdk.tar.bz2 ]]
  )
  MAYBE_TARBALLS="bpf-sdk.tar.bz2"
fi

source ci/upload-ci-artifact.sh

for file in "${TARBALL_BASENAME}"-$TARGET.tar.bz2 "${TARBALL_BASENAME}"-$TARGET.yml solana-install-init-"$TARGET"* $MAYBE_TARBALLS; do
  if [[ -n $DO_NOT_PUBLISH_TAR ]]; then
    upload-ci-artifact "$file"
    echo "Skipped $file due to DO_NOT_PUBLISH_TAR"
    continue
  fi

  if [[ -n $BUILDKITE ]]; then
    echo --- AWS S3 Store: "$file"
    upload-s3-artifact "/solana/$file" s3://release.solana.com/"$CHANNEL_OR_TAG"/"$file"

    echo Published to:
    $DRYRUN ci/format-url.sh https://release.solana.com/"$CHANNEL_OR_TAG"/"$file"

    if [[ -n $TAG ]]; then
      ci/upload-github-release-asset.sh "$file"
    fi
  elif [[ -n $TRAVIS ]]; then
    # .travis.yml uploads everything in the travis-s3-upload/ directory to release.solana.com
    mkdir -p travis-s3-upload/"$CHANNEL_OR_TAG"
    cp -v "$file" travis-s3-upload/"$CHANNEL_OR_TAG"/

    if [[ -n $TAG ]]; then
      # .travis.yaml uploads everything in the travis-release-upload/ directory to
      # the associated Github Release
      mkdir -p travis-release-upload/
      cp -v "$file" travis-release-upload/
    fi
  elif [[ -n $GITHUB_ACTIONS ]]; then
    mkdir -p github-action-s3-upload/"$CHANNEL_OR_TAG"
    cp -v "$file" github-action-s3-upload/"$CHANNEL_OR_TAG"/

    if [[ -n $TAG ]]; then
      mkdir -p github-action-release-upload/
      cp -v "$file" github-action-release-upload/
    fi
  elif [[ -n $APPVEYOR ]]; then
    # Add artifacts for .appveyor.yml to upload
    appveyor PushArtifact "$file" -FileName "$CHANNEL_OR_TAG"/"$file"
  fi
done

echo --- ok<|MERGE_RESOLUTION|>--- conflicted
+++ resolved
@@ -58,11 +58,8 @@
     git config core.symlinks true
     find . -type l -delete
     git reset --hard
-<<<<<<< HEAD
-=======
     # patched crossbeam doesn't build on windows
     sed -i 's/^crossbeam-epoch/#crossbeam-epoch/' Cargo.toml
->>>>>>> 544a957a
   )
   ;;
 *)
