--- conflicted
+++ resolved
@@ -3,11 +3,7 @@
 edition = "2021"
 name = "solana-cli"
 description = "Blockchain, Rebuilt for Scale"
-<<<<<<< HEAD
-version = "1.11.2"
-=======
 version = "1.11.4"
->>>>>>> 263911e7
 repository = "https://github.com/solana-labs/solana"
 license = "Apache-2.0"
 homepage = "https://solana.com/"
@@ -31,23 +27,6 @@
 serde = "1.0.138"
 serde_derive = "1.0.103"
 serde_json = "1.0.81"
-<<<<<<< HEAD
-solana-account-decoder = { path = "../account-decoder", version = "=1.11.2" }
-solana-bpf-loader-program = { path = "../programs/bpf_loader", version = "=1.11.2" }
-solana-clap-utils = { path = "../clap-utils", version = "=1.11.2" }
-solana-cli-config = { path = "../cli-config", version = "=1.11.2" }
-solana-cli-output = { path = "../cli-output", version = "=1.11.2" }
-solana-client = { path = "../client", version = "=1.11.2" }
-solana-config-program = { path = "../programs/config", version = "=1.11.2" }
-solana-faucet = { path = "../faucet", version = "=1.11.2" }
-solana-logger = { path = "../logger", version = "=1.11.2" }
-solana-program-runtime = { path = "../program-runtime", version = "=1.11.2" }
-solana-remote-wallet = { path = "../remote-wallet", version = "=1.11.2" }
-solana-sdk = { path = "../sdk", version = "=1.11.2" }
-solana-transaction-status = { path = "../transaction-status", version = "=1.11.2" }
-solana-version = { path = "../version", version = "=1.11.2" }
-solana-vote-program = { path = "../programs/vote", version = "=1.11.2" }
-=======
 solana-account-decoder = { path = "../account-decoder", version = "=1.11.4" }
 solana-bpf-loader-program = { path = "../programs/bpf_loader", version = "=1.11.4" }
 solana-clap-utils = { path = "../clap-utils", version = "=1.11.4" }
@@ -63,20 +42,14 @@
 solana-transaction-status = { path = "../transaction-status", version = "=1.11.4" }
 solana-version = { path = "../version", version = "=1.11.4" }
 solana-vote-program = { path = "../programs/vote", version = "=1.11.4" }
->>>>>>> 263911e7
 solana_rbpf = "=0.2.31"
 spl-memo = { version = "=3.0.1", features = ["no-entrypoint"] }
 thiserror = "1.0.31"
 tiny-bip39 = "0.8.2"
 
 [dev-dependencies]
-<<<<<<< HEAD
-solana-streamer = { path = "../streamer", version = "=1.11.2" }
-solana-test-validator = { path = "../test-validator", version = "=1.11.2" }
-=======
 solana-streamer = { path = "../streamer", version = "=1.11.4" }
 solana-test-validator = { path = "../test-validator", version = "=1.11.4" }
->>>>>>> 263911e7
 tempfile = "3.3.0"
 
 [[bin]]
