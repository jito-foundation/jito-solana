--- conflicted
+++ resolved
@@ -1794,17 +1794,9 @@
 
     if let Some(withdraw_authority_pubkey) = withdraw_authority_pubkey {
         // withdrawer filter
-<<<<<<< HEAD
-        let withdrawer_filter = rpc_filter::RpcFilterType::Memcmp(rpc_filter::Memcmp {
-            offset: 44,
-            bytes: rpc_filter::MemcmpEncodedBytes::Base58(withdraw_authority_pubkey.to_string()),
-            encoding: Some(rpc_filter::MemcmpEncoding::Binary),
-        });
-=======
         let withdrawer_filter = rpc_filter::RpcFilterType::Memcmp(
             rpc_filter::Memcmp::new_base58_encoded(44, withdraw_authority_pubkey.as_ref()),
         );
->>>>>>> 263911e7
 
         let filters = program_accounts_config.filters.get_or_insert(vec![]);
         filters.push(withdrawer_filter);
