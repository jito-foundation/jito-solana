use {
    crate::{
        nonblocking::{
<<<<<<< HEAD
            quic_client::{QuicClient, QuicLazyInitializedEndpoint},
=======
            quic_client::{QuicClient, QuicClientCertificate, QuicLazyInitializedEndpoint},
>>>>>>> 263911e7
            tpu_connection::NonblockingConnection,
        },
        tpu_connection::{BlockingConnection, ClientStats},
    },
    indexmap::map::{Entry, IndexMap},
    rand::{thread_rng, Rng},
    solana_measure::measure::Measure,
    solana_sdk::{quic::QUIC_PORT_OFFSET, signature::Keypair, timing::AtomicInterval},
    solana_streamer::tls_certificates::new_self_signed_tls_certificate_chain,
    std::{
<<<<<<< HEAD
=======
        error::Error,
>>>>>>> 263911e7
        net::{IpAddr, Ipv4Addr, SocketAddr, UdpSocket},
        sync::{
            atomic::{AtomicU64, Ordering},
            Arc, RwLock,
        },
    },
};

// Should be non-zero
static MAX_CONNECTIONS: usize = 1024;

/// Used to decide whether the TPU and underlying connection cache should use
/// QUIC connections.
pub const DEFAULT_TPU_USE_QUIC: bool = false;

/// Default TPU connection pool size per remote address
pub const DEFAULT_TPU_CONNECTION_POOL_SIZE: usize = 4;

#[derive(Default)]
pub struct ConnectionCacheStats {
    cache_hits: AtomicU64,
    cache_misses: AtomicU64,
    cache_evictions: AtomicU64,
    eviction_time_ms: AtomicU64,
    sent_packets: AtomicU64,
    total_batches: AtomicU64,
    batch_success: AtomicU64,
    batch_failure: AtomicU64,
    get_connection_ms: AtomicU64,
    get_connection_lock_ms: AtomicU64,
    get_connection_hit_ms: AtomicU64,
    get_connection_miss_ms: AtomicU64,

    // Need to track these separately per-connection
    // because we need to track the base stat value from quinn
    pub total_client_stats: ClientStats,
}

const CONNECTION_STAT_SUBMISSION_INTERVAL: u64 = 2000;

impl ConnectionCacheStats {
    pub fn add_client_stats(
        &self,
        client_stats: &ClientStats,
        num_packets: usize,
        is_success: bool,
    ) {
        self.total_client_stats.total_connections.fetch_add(
            client_stats.total_connections.load(Ordering::Relaxed),
            Ordering::Relaxed,
        );
        self.total_client_stats.connection_reuse.fetch_add(
            client_stats.connection_reuse.load(Ordering::Relaxed),
            Ordering::Relaxed,
        );
        self.total_client_stats.connection_errors.fetch_add(
            client_stats.connection_errors.load(Ordering::Relaxed),
            Ordering::Relaxed,
        );
        self.total_client_stats.zero_rtt_accepts.fetch_add(
            client_stats.zero_rtt_accepts.load(Ordering::Relaxed),
            Ordering::Relaxed,
        );
        self.total_client_stats.zero_rtt_rejects.fetch_add(
            client_stats.zero_rtt_rejects.load(Ordering::Relaxed),
            Ordering::Relaxed,
        );
        self.total_client_stats.make_connection_ms.fetch_add(
            client_stats.make_connection_ms.load(Ordering::Relaxed),
            Ordering::Relaxed,
        );
        self.sent_packets
            .fetch_add(num_packets as u64, Ordering::Relaxed);
        self.total_batches.fetch_add(1, Ordering::Relaxed);
        if is_success {
            self.batch_success.fetch_add(1, Ordering::Relaxed);
        } else {
            self.batch_failure.fetch_add(1, Ordering::Relaxed);
        }
    }

    fn report(&self) {
        datapoint_info!(
            "quic-client-connection-stats",
            (
                "cache_hits",
                self.cache_hits.swap(0, Ordering::Relaxed),
                i64
            ),
            (
                "cache_misses",
                self.cache_misses.swap(0, Ordering::Relaxed),
                i64
            ),
            (
                "cache_evictions",
                self.cache_evictions.swap(0, Ordering::Relaxed),
                i64
            ),
            (
                "eviction_time_ms",
                self.eviction_time_ms.swap(0, Ordering::Relaxed),
                i64
            ),
            (
                "get_connection_ms",
                self.get_connection_ms.swap(0, Ordering::Relaxed),
                i64
            ),
            (
                "get_connection_lock_ms",
                self.get_connection_lock_ms.swap(0, Ordering::Relaxed),
                i64
            ),
            (
                "get_connection_hit_ms",
                self.get_connection_hit_ms.swap(0, Ordering::Relaxed),
                i64
            ),
            (
                "get_connection_miss_ms",
                self.get_connection_miss_ms.swap(0, Ordering::Relaxed),
                i64
            ),
            (
                "make_connection_ms",
                self.total_client_stats
                    .make_connection_ms
                    .swap(0, Ordering::Relaxed),
                i64
            ),
            (
                "total_connections",
                self.total_client_stats
                    .total_connections
                    .swap(0, Ordering::Relaxed),
                i64
            ),
            (
                "connection_reuse",
                self.total_client_stats
                    .connection_reuse
                    .swap(0, Ordering::Relaxed),
                i64
            ),
            (
                "connection_errors",
                self.total_client_stats
                    .connection_errors
                    .swap(0, Ordering::Relaxed),
                i64
            ),
            (
                "zero_rtt_accepts",
                self.total_client_stats
                    .zero_rtt_accepts
                    .swap(0, Ordering::Relaxed),
                i64
            ),
            (
                "zero_rtt_rejects",
                self.total_client_stats
                    .zero_rtt_rejects
                    .swap(0, Ordering::Relaxed),
                i64
            ),
            (
                "congestion_events",
                self.total_client_stats.congestion_events.load_and_reset(),
                i64
            ),
            (
                "tx_streams_blocked_uni",
                self.total_client_stats
                    .tx_streams_blocked_uni
                    .load_and_reset(),
                i64
            ),
            (
                "tx_data_blocked",
                self.total_client_stats.tx_data_blocked.load_and_reset(),
                i64
            ),
            (
                "tx_acks",
                self.total_client_stats.tx_acks.load_and_reset(),
                i64
            ),
            (
                "num_packets",
                self.sent_packets.swap(0, Ordering::Relaxed),
                i64
            ),
            (
                "total_batches",
                self.total_batches.swap(0, Ordering::Relaxed),
                i64
            ),
            (
                "batch_failure",
                self.batch_failure.swap(0, Ordering::Relaxed),
                i64
            ),
        );
    }
}

pub struct ConnectionCache {
    map: RwLock<IndexMap<SocketAddr, ConnectionPool>>,
    stats: Arc<ConnectionCacheStats>,
    last_stats: AtomicInterval,
    connection_pool_size: usize,
<<<<<<< HEAD
    tpu_udp_socket: Option<Arc<UdpSocket>>,
=======
    tpu_udp_socket: Arc<UdpSocket>,
    client_certificate: Arc<QuicClientCertificate>,
    use_quic: bool,
>>>>>>> 263911e7
}

/// Models the pool of connections
struct ConnectionPool {
    /// The connections in the pool
    connections: Vec<Arc<BaseTpuConnection>>,

    /// Connections in this pool share the same endpoint
    endpoint: Option<Arc<QuicLazyInitializedEndpoint>>,
}

impl ConnectionPool {
    /// Get a connection from the pool. It must have at least one connection in the pool.
    /// This randomly picks a connection in the pool.
    fn borrow_connection(&self) -> Arc<BaseTpuConnection> {
        let mut rng = thread_rng();
        let n = rng.gen_range(0, self.connections.len());
        self.connections[n].clone()
    }

    /// Check if we need to create a new connection. If the count of the connections
    /// is smaller than the pool size.
    fn need_new_connection(&self, required_pool_size: usize) -> bool {
        self.connections.len() < required_pool_size
    }
}

impl ConnectionCache {
    pub fn new(connection_pool_size: usize) -> Self {
        // The minimum pool size is 1.
        let connection_pool_size = 1.max(connection_pool_size);
        Self {
<<<<<<< HEAD
            tpu_udp_socket: None,
=======
            use_quic: true,
>>>>>>> 263911e7
            connection_pool_size,
            ..Self::default()
        }
    }

<<<<<<< HEAD
=======
    pub fn update_client_certificate(
        &mut self,
        keypair: &Keypair,
        ipaddr: IpAddr,
    ) -> Result<(), Box<dyn Error>> {
        let (certs, priv_key) = new_self_signed_tls_certificate_chain(keypair, ipaddr)?;
        self.client_certificate = Arc::new(QuicClientCertificate {
            certificates: certs,
            key: priv_key,
        });
        Ok(())
    }

>>>>>>> 263911e7
    pub fn with_udp(connection_pool_size: usize) -> Self {
        // The minimum pool size is 1.
        let connection_pool_size = 1.max(connection_pool_size);
        Self {
<<<<<<< HEAD
=======
            use_quic: false,
>>>>>>> 263911e7
            connection_pool_size,
            ..Self::default()
        }
    }

    pub fn use_quic(&self) -> bool {
<<<<<<< HEAD
        matches!(self.tpu_udp_socket, None)
    }

    fn create_endpoint(&self) -> Option<Arc<QuicLazyInitializedEndpoint>> {
        if self.use_quic() {
            Some(Arc::new(QuicLazyInitializedEndpoint::new()))
=======
        self.use_quic
    }

    fn create_endpoint(&self, force_use_udp: bool) -> Option<Arc<QuicLazyInitializedEndpoint>> {
        if self.use_quic() && !force_use_udp {
            Some(Arc::new(QuicLazyInitializedEndpoint::new(
                self.client_certificate.clone(),
            )))
>>>>>>> 263911e7
        } else {
            None
        }
    }

    /// Create a lazy connection object under the exclusive lock of the cache map if there is not
    /// enough used connections in the connection pool for the specified address.
    /// Returns CreateConnectionResult.
    fn create_connection(
        &self,
        lock_timing_ms: &mut u64,
        addr: &SocketAddr,
        force_use_udp: bool,
    ) -> CreateConnectionResult {
        let mut get_connection_map_lock_measure = Measure::start("get_connection_map_lock_measure");
        let mut map = self.map.write().unwrap();
        get_connection_map_lock_measure.stop();
        *lock_timing_ms = lock_timing_ms.saturating_add(get_connection_map_lock_measure.as_ms());
        // Read again, as it is possible that between read lock dropped and the write lock acquired
        // another thread could have setup the connection.

        let (to_create_connection, endpoint) =
            map.get(addr)
                .map_or((true, self.create_endpoint(force_use_udp)), |pool| {
                    (
                        pool.need_new_connection(self.connection_pool_size),
                        pool.endpoint.clone(),
                    )
                });

        let (cache_hit, num_evictions, eviction_timing_ms) = if to_create_connection {
<<<<<<< HEAD
            let connection = match &self.tpu_udp_socket {
                Some(socket) => BaseTpuConnection::Udp(socket.clone()),
                None => BaseTpuConnection::Quic(Arc::new(QuicClient::new(
                    endpoint.as_ref().unwrap().clone(),
                    *addr,
                ))),
            };

            let connection = Arc::new(connection);

            // evict a connection if the cache is reaching upper bounds
            let mut num_evictions = 0;
            let mut get_connection_cache_eviction_measure =
                Measure::start("get_connection_cache_eviction_measure");
            while map.len() >= MAX_CONNECTIONS {
                let mut rng = thread_rng();
                let n = rng.gen_range(0, MAX_CONNECTIONS);
                map.swap_remove_index(n);
                num_evictions += 1;
            }
            get_connection_cache_eviction_measure.stop();

            match map.entry(*addr) {
                Entry::Occupied(mut entry) => {
                    let pool = entry.get_mut();
                    pool.connections.push(connection);
                }
                Entry::Vacant(entry) => {
                    entry.insert(ConnectionPool {
                        connections: vec![connection],
                        endpoint,
                    });
                }
            }
            (
                false,
                num_evictions,
                get_connection_cache_eviction_measure.as_ms(),
            )
        } else {
            (true, 0, 0)
        };
=======
            let connection = if !self.use_quic() || force_use_udp {
                BaseTpuConnection::Udp(self.tpu_udp_socket.clone())
            } else {
                BaseTpuConnection::Quic(Arc::new(QuicClient::new(
                    endpoint.as_ref().unwrap().clone(),
                    *addr,
                )))
            };
>>>>>>> 263911e7

            let connection = Arc::new(connection);

            // evict a connection if the cache is reaching upper bounds
            let mut num_evictions = 0;
            let mut get_connection_cache_eviction_measure =
                Measure::start("get_connection_cache_eviction_measure");
            while map.len() >= MAX_CONNECTIONS {
                let mut rng = thread_rng();
                let n = rng.gen_range(0, MAX_CONNECTIONS);
                map.swap_remove_index(n);
                num_evictions += 1;
            }
            get_connection_cache_eviction_measure.stop();

            match map.entry(*addr) {
                Entry::Occupied(mut entry) => {
                    let pool = entry.get_mut();
                    pool.connections.push(connection);
                }
                Entry::Vacant(entry) => {
                    entry.insert(ConnectionPool {
                        connections: vec![connection],
                        endpoint,
                    });
                }
            }
            (
                false,
                num_evictions,
                get_connection_cache_eviction_measure.as_ms(),
            )
        } else {
            (true, 0, 0)
        };

        let pool = map.get(addr).unwrap();
        let connection = pool.borrow_connection();

        CreateConnectionResult {
            connection,
            cache_hit,
            connection_cache_stats: self.stats.clone(),
            num_evictions,
            eviction_timing_ms,
        }
    }

    fn get_or_add_connection(&self, addr: &SocketAddr) -> GetConnectionResult {
        let mut get_connection_map_lock_measure = Measure::start("get_connection_map_lock_measure");
        let map = self.map.read().unwrap();
        get_connection_map_lock_measure.stop();

        let port_offset = if self.use_quic() { QUIC_PORT_OFFSET } else { 0 };

        let port = addr
            .port()
            .checked_add(port_offset)
            .unwrap_or_else(|| addr.port());
        let force_use_udp = port == addr.port();
        let addr = SocketAddr::new(addr.ip(), port);

        let mut lock_timing_ms = get_connection_map_lock_measure.as_ms();

        let report_stats = self
            .last_stats
            .should_update(CONNECTION_STAT_SUBMISSION_INTERVAL);

        let mut get_connection_map_measure = Measure::start("get_connection_hit_measure");
        let CreateConnectionResult {
            connection,
            cache_hit,
            connection_cache_stats,
            num_evictions,
            eviction_timing_ms,
        } = match map.get(&addr) {
            Some(pool) => {
                if pool.need_new_connection(self.connection_pool_size) {
                    // create more connection and put it in the pool
                    drop(map);
                    self.create_connection(&mut lock_timing_ms, &addr, force_use_udp)
                } else {
                    let connection = pool.borrow_connection();
                    CreateConnectionResult {
                        connection,
                        cache_hit: true,
                        connection_cache_stats: self.stats.clone(),
                        num_evictions: 0,
                        eviction_timing_ms: 0,
                    }
                }
            }
            None => {
                // Upgrade to write access by dropping read lock and acquire write lock
                drop(map);
                self.create_connection(&mut lock_timing_ms, &addr, force_use_udp)
            }
        };
        get_connection_map_measure.stop();

        GetConnectionResult {
            connection,
            cache_hit,
            report_stats,
            map_timing_ms: get_connection_map_measure.as_ms(),
            lock_timing_ms,
            connection_cache_stats,
            num_evictions,
            eviction_timing_ms,
        }
    }

    fn get_connection_and_log_stats(
        &self,
        addr: &SocketAddr,
    ) -> (Arc<BaseTpuConnection>, Arc<ConnectionCacheStats>) {
        let mut get_connection_measure = Measure::start("get_connection_measure");
        let GetConnectionResult {
            connection,
            cache_hit,
            report_stats,
            map_timing_ms,
            lock_timing_ms,
            connection_cache_stats,
            num_evictions,
            eviction_timing_ms,
        } = self.get_or_add_connection(addr);

        if report_stats {
            connection_cache_stats.report();
        }

        if cache_hit {
            connection_cache_stats
                .cache_hits
                .fetch_add(1, Ordering::Relaxed);
            connection_cache_stats
                .get_connection_hit_ms
                .fetch_add(map_timing_ms, Ordering::Relaxed);
        } else {
            connection_cache_stats
                .cache_misses
                .fetch_add(1, Ordering::Relaxed);
            connection_cache_stats
                .get_connection_miss_ms
                .fetch_add(map_timing_ms, Ordering::Relaxed);
            connection_cache_stats
                .cache_evictions
                .fetch_add(num_evictions, Ordering::Relaxed);
            connection_cache_stats
                .eviction_time_ms
                .fetch_add(eviction_timing_ms, Ordering::Relaxed);
        }

        get_connection_measure.stop();
        connection_cache_stats
            .get_connection_lock_ms
            .fetch_add(lock_timing_ms, Ordering::Relaxed);
        connection_cache_stats
            .get_connection_ms
            .fetch_add(get_connection_measure.as_ms(), Ordering::Relaxed);

        (connection, connection_cache_stats)
    }

    pub fn get_connection(&self, addr: &SocketAddr) -> BlockingConnection {
        let (connection, connection_cache_stats) = self.get_connection_and_log_stats(addr);
        connection.new_blocking_connection(*addr, connection_cache_stats)
    }

    pub fn get_nonblocking_connection(&self, addr: &SocketAddr) -> NonblockingConnection {
        let (connection, connection_cache_stats) = self.get_connection_and_log_stats(addr);
        connection.new_nonblocking_connection(*addr, connection_cache_stats)
    }
}

impl Default for ConnectionCache {
    fn default() -> Self {
        let (certs, priv_key) = new_self_signed_tls_certificate_chain(
            &Keypair::new(),
            IpAddr::V4(Ipv4Addr::new(0, 0, 0, 0)),
        )
        .expect("Failed to initialize QUIC client certificates");
        Self {
            map: RwLock::new(IndexMap::with_capacity(MAX_CONNECTIONS)),
            stats: Arc::new(ConnectionCacheStats::default()),
            last_stats: AtomicInterval::default(),
            connection_pool_size: DEFAULT_TPU_CONNECTION_POOL_SIZE,
<<<<<<< HEAD
            tpu_udp_socket: (!DEFAULT_TPU_USE_QUIC).then(|| {
                Arc::new(
                    solana_net_utils::bind_with_any_port(IpAddr::V4(Ipv4Addr::new(0, 0, 0, 0)))
                        .expect("Unable to bind to UDP socket"),
                )
            }),
=======
            tpu_udp_socket: Arc::new(
                solana_net_utils::bind_with_any_port(IpAddr::V4(Ipv4Addr::new(0, 0, 0, 0)))
                    .expect("Unable to bind to UDP socket"),
            ),
            client_certificate: Arc::new(QuicClientCertificate {
                certificates: certs,
                key: priv_key,
            }),
            use_quic: DEFAULT_TPU_USE_QUIC,
>>>>>>> 263911e7
        }
    }
}

enum BaseTpuConnection {
    Udp(Arc<UdpSocket>),
    Quic(Arc<QuicClient>),
}
impl BaseTpuConnection {
    fn new_blocking_connection(
        &self,
        addr: SocketAddr,
        stats: Arc<ConnectionCacheStats>,
    ) -> BlockingConnection {
        use crate::{quic_client::QuicTpuConnection, udp_client::UdpTpuConnection};
        match self {
            BaseTpuConnection::Udp(udp_socket) => {
                UdpTpuConnection::new_from_addr(udp_socket.clone(), addr).into()
            }
            BaseTpuConnection::Quic(quic_client) => {
                QuicTpuConnection::new_with_client(quic_client.clone(), stats).into()
            }
        }
    }

    fn new_nonblocking_connection(
        &self,
        addr: SocketAddr,
        stats: Arc<ConnectionCacheStats>,
    ) -> NonblockingConnection {
        use crate::nonblocking::{quic_client::QuicTpuConnection, udp_client::UdpTpuConnection};
        match self {
            BaseTpuConnection::Udp(udp_socket) => {
                UdpTpuConnection::new_from_addr(udp_socket.try_clone().unwrap(), addr).into()
            }
            BaseTpuConnection::Quic(quic_client) => {
                QuicTpuConnection::new_with_client(quic_client.clone(), stats).into()
            }
        }
    }
}

struct GetConnectionResult {
    connection: Arc<BaseTpuConnection>,
    cache_hit: bool,
    report_stats: bool,
    map_timing_ms: u64,
    lock_timing_ms: u64,
    connection_cache_stats: Arc<ConnectionCacheStats>,
    num_evictions: u64,
    eviction_timing_ms: u64,
}

struct CreateConnectionResult {
    connection: Arc<BaseTpuConnection>,
    cache_hit: bool,
    connection_cache_stats: Arc<ConnectionCacheStats>,
    num_evictions: u64,
    eviction_timing_ms: u64,
}

#[cfg(test)]
mod tests {
    use {
        crate::{
            connection_cache::{ConnectionCache, MAX_CONNECTIONS},
            tpu_connection::TpuConnection,
        },
        rand::{Rng, SeedableRng},
        rand_chacha::ChaChaRng,
        solana_sdk::quic::QUIC_PORT_OFFSET,
        std::net::{IpAddr, Ipv4Addr, SocketAddr},
    };

    fn get_addr(rng: &mut ChaChaRng) -> SocketAddr {
        let a = rng.gen_range(1, 255);
        let b = rng.gen_range(1, 255);
        let c = rng.gen_range(1, 255);
        let d = rng.gen_range(1, 255);

        let addr_str = format!("{}.{}.{}.{}:80", a, b, c, d);

        addr_str.parse().expect("Invalid address")
    }

    #[test]
    fn test_connection_cache() {
        solana_logger::setup();
        // Allow the test to run deterministically
        // with the same pseudorandom sequence between runs
        // and on different platforms - the cryptographic security
        // property isn't important here but ChaChaRng provides a way
        // to get the same pseudorandom sequence on different platforms
        let mut rng = ChaChaRng::seed_from_u64(42);

        // Generate a bunch of random addresses and create TPUConnections to them
        // Since TPUConnection::new is infallible, it should't matter whether or not
        // we can actually connect to those addresses - TPUConnection implementations should either
        // be lazy and not connect until first use or handle connection errors somehow
        // (without crashing, as would be required in a real practical validator)
        let connection_cache = ConnectionCache::default();
        let addrs = (0..MAX_CONNECTIONS)
            .into_iter()
            .map(|_| {
                let addr = get_addr(&mut rng);
                connection_cache.get_connection(&addr);
                addr
            })
            .collect::<Vec<_>>();
        {
            let map = connection_cache.map.read().unwrap();
            assert!(map.len() == MAX_CONNECTIONS);
            addrs.iter().for_each(|a| {
                let conn = &map.get(a).expect("Address not found").connections[0];
                let conn = conn.new_blocking_connection(*a, connection_cache.stats.clone());
                assert!(a.ip() == conn.tpu_addr().ip());
            });
        }

        let addr = get_addr(&mut rng);
        connection_cache.get_connection(&addr);

        let map = connection_cache.map.read().unwrap();
        assert!(map.len() == MAX_CONNECTIONS);
        let _conn = map.get(&addr).expect("Address not found");
    }

    // Test that we can get_connection with a connection cache configured for quic
    // on an address with a port that, if QUIC_PORT_OFFSET were added to it, it would overflow to
    // an invalid port.
    #[test]
    fn test_overflow_address() {
        let port = u16::MAX - QUIC_PORT_OFFSET + 1;
        assert!(port.checked_add(QUIC_PORT_OFFSET).is_none());
        let addr = SocketAddr::new(IpAddr::V4(Ipv4Addr::new(127, 0, 0, 1)), port);
        let connection_cache = ConnectionCache::new(1);

        let conn = connection_cache.get_connection(&addr);
        // We (intentionally) don't have an interface that allows us to distinguish between
        // UDP and Quic connections, so check instead that the port is valid (non-zero)
        // and is the same as the input port (falling back on UDP)
        assert!(conn.tpu_addr().port() != 0);
        assert!(conn.tpu_addr().port() == port);
    }
}<|MERGE_RESOLUTION|>--- conflicted
+++ resolved
@@ -1,11 +1,7 @@
 use {
     crate::{
         nonblocking::{
-<<<<<<< HEAD
-            quic_client::{QuicClient, QuicLazyInitializedEndpoint},
-=======
             quic_client::{QuicClient, QuicClientCertificate, QuicLazyInitializedEndpoint},
->>>>>>> 263911e7
             tpu_connection::NonblockingConnection,
         },
         tpu_connection::{BlockingConnection, ClientStats},
@@ -16,10 +12,7 @@
     solana_sdk::{quic::QUIC_PORT_OFFSET, signature::Keypair, timing::AtomicInterval},
     solana_streamer::tls_certificates::new_self_signed_tls_certificate_chain,
     std::{
-<<<<<<< HEAD
-=======
         error::Error,
->>>>>>> 263911e7
         net::{IpAddr, Ipv4Addr, SocketAddr, UdpSocket},
         sync::{
             atomic::{AtomicU64, Ordering},
@@ -232,13 +225,9 @@
     stats: Arc<ConnectionCacheStats>,
     last_stats: AtomicInterval,
     connection_pool_size: usize,
-<<<<<<< HEAD
-    tpu_udp_socket: Option<Arc<UdpSocket>>,
-=======
     tpu_udp_socket: Arc<UdpSocket>,
     client_certificate: Arc<QuicClientCertificate>,
     use_quic: bool,
->>>>>>> 263911e7
 }
 
 /// Models the pool of connections
@@ -271,18 +260,12 @@
         // The minimum pool size is 1.
         let connection_pool_size = 1.max(connection_pool_size);
         Self {
-<<<<<<< HEAD
-            tpu_udp_socket: None,
-=======
             use_quic: true,
->>>>>>> 263911e7
             connection_pool_size,
             ..Self::default()
         }
     }
 
-<<<<<<< HEAD
-=======
     pub fn update_client_certificate(
         &mut self,
         keypair: &Keypair,
@@ -296,29 +279,17 @@
         Ok(())
     }
 
->>>>>>> 263911e7
     pub fn with_udp(connection_pool_size: usize) -> Self {
         // The minimum pool size is 1.
         let connection_pool_size = 1.max(connection_pool_size);
         Self {
-<<<<<<< HEAD
-=======
             use_quic: false,
->>>>>>> 263911e7
             connection_pool_size,
             ..Self::default()
         }
     }
 
     pub fn use_quic(&self) -> bool {
-<<<<<<< HEAD
-        matches!(self.tpu_udp_socket, None)
-    }
-
-    fn create_endpoint(&self) -> Option<Arc<QuicLazyInitializedEndpoint>> {
-        if self.use_quic() {
-            Some(Arc::new(QuicLazyInitializedEndpoint::new()))
-=======
         self.use_quic
     }
 
@@ -327,7 +298,6 @@
             Some(Arc::new(QuicLazyInitializedEndpoint::new(
                 self.client_certificate.clone(),
             )))
->>>>>>> 263911e7
         } else {
             None
         }
@@ -359,50 +329,6 @@
                 });
 
         let (cache_hit, num_evictions, eviction_timing_ms) = if to_create_connection {
-<<<<<<< HEAD
-            let connection = match &self.tpu_udp_socket {
-                Some(socket) => BaseTpuConnection::Udp(socket.clone()),
-                None => BaseTpuConnection::Quic(Arc::new(QuicClient::new(
-                    endpoint.as_ref().unwrap().clone(),
-                    *addr,
-                ))),
-            };
-
-            let connection = Arc::new(connection);
-
-            // evict a connection if the cache is reaching upper bounds
-            let mut num_evictions = 0;
-            let mut get_connection_cache_eviction_measure =
-                Measure::start("get_connection_cache_eviction_measure");
-            while map.len() >= MAX_CONNECTIONS {
-                let mut rng = thread_rng();
-                let n = rng.gen_range(0, MAX_CONNECTIONS);
-                map.swap_remove_index(n);
-                num_evictions += 1;
-            }
-            get_connection_cache_eviction_measure.stop();
-
-            match map.entry(*addr) {
-                Entry::Occupied(mut entry) => {
-                    let pool = entry.get_mut();
-                    pool.connections.push(connection);
-                }
-                Entry::Vacant(entry) => {
-                    entry.insert(ConnectionPool {
-                        connections: vec![connection],
-                        endpoint,
-                    });
-                }
-            }
-            (
-                false,
-                num_evictions,
-                get_connection_cache_eviction_measure.as_ms(),
-            )
-        } else {
-            (true, 0, 0)
-        };
-=======
             let connection = if !self.use_quic() || force_use_udp {
                 BaseTpuConnection::Udp(self.tpu_udp_socket.clone())
             } else {
@@ -411,7 +337,6 @@
                     *addr,
                 )))
             };
->>>>>>> 263911e7
 
             let connection = Arc::new(connection);
 
@@ -600,14 +525,6 @@
             stats: Arc::new(ConnectionCacheStats::default()),
             last_stats: AtomicInterval::default(),
             connection_pool_size: DEFAULT_TPU_CONNECTION_POOL_SIZE,
-<<<<<<< HEAD
-            tpu_udp_socket: (!DEFAULT_TPU_USE_QUIC).then(|| {
-                Arc::new(
-                    solana_net_utils::bind_with_any_port(IpAddr::V4(Ipv4Addr::new(0, 0, 0, 0)))
-                        .expect("Unable to bind to UDP socket"),
-                )
-            }),
-=======
             tpu_udp_socket: Arc::new(
                 solana_net_utils::bind_with_any_port(IpAddr::V4(Ipv4Addr::new(0, 0, 0, 0)))
                     .expect("Unable to bind to UDP socket"),
@@ -617,7 +534,6 @@
                 key: priv_key,
             }),
             use_quic: DEFAULT_TPU_USE_QUIC,
->>>>>>> 263911e7
         }
     }
 }
