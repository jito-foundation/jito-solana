//! Simple nonblocking client that connects to a given UDP port with the QUIC protocol
//! and provides an interface for sending transactions which is restricted by the
//! server's flow control.
use {
    crate::{
        client_error::ClientErrorKind, connection_cache::ConnectionCacheStats,
        nonblocking::tpu_connection::TpuConnection, tpu_connection::ClientStats,
    },
    async_mutex::Mutex,
    async_trait::async_trait,
    futures::future::join_all,
    itertools::Itertools,
    log::*,
    quinn::{
        ClientConfig, ConnectError, ConnectionError, Endpoint, EndpointConfig, IdleTimeout,
        NewConnection, VarInt, WriteError,
    },
    solana_measure::measure::Measure,
    solana_net_utils::VALIDATOR_PORT_RANGE,
    solana_sdk::{
<<<<<<< HEAD
        quic::{QUIC_KEEP_ALIVE_MS, QUIC_MAX_TIMEOUT_MS, QUIC_MAX_UNSTAKED_CONCURRENT_STREAMS},
        transport::Result as TransportResult,
    },
=======
        quic::{
            QUIC_CONNECTION_HANDSHAKE_TIMEOUT_MS, QUIC_KEEP_ALIVE_MS, QUIC_MAX_TIMEOUT_MS,
            QUIC_MAX_UNSTAKED_CONCURRENT_STREAMS,
        },
        signature::Keypair,
        transport::Result as TransportResult,
    },
    solana_streamer::{
        nonblocking::quic::ALPN_TPU_PROTOCOL_ID,
        tls_certificates::new_self_signed_tls_certificate_chain,
    },
>>>>>>> 263911e7
    std::{
        net::{IpAddr, Ipv4Addr, SocketAddr, UdpSocket},
        sync::{atomic::Ordering, Arc},
        thread,
        time::Duration,
    },
    thiserror::Error,
    tokio::{sync::RwLock, time::timeout},
};

struct SkipServerVerification;

impl SkipServerVerification {
    pub fn new() -> Arc<Self> {
        Arc::new(Self)
    }
}

impl rustls::client::ServerCertVerifier for SkipServerVerification {
    fn verify_server_cert(
        &self,
        _end_entity: &rustls::Certificate,
        _intermediates: &[rustls::Certificate],
        _server_name: &rustls::ServerName,
        _scts: &mut dyn Iterator<Item = &[u8]>,
        _ocsp_response: &[u8],
        _now: std::time::SystemTime,
    ) -> Result<rustls::client::ServerCertVerified, rustls::Error> {
        Ok(rustls::client::ServerCertVerified::assertion())
    }
}

pub struct QuicClientCertificate {
    pub certificates: Vec<rustls::Certificate>,
    pub key: rustls::PrivateKey,
}

/// A lazy-initialized Quic Endpoint
pub struct QuicLazyInitializedEndpoint {
    endpoint: RwLock<Option<Arc<Endpoint>>>,
    client_certificate: Arc<QuicClientCertificate>,
}

#[derive(Error, Debug)]
pub enum QuicError {
    #[error(transparent)]
    WriteError(#[from] WriteError),
    #[error(transparent)]
    ConnectionError(#[from] ConnectionError),
    #[error(transparent)]
    ConnectError(#[from] ConnectError),
}

impl QuicLazyInitializedEndpoint {
    pub fn new(client_certificate: Arc<QuicClientCertificate>) -> Self {
        Self {
            endpoint: RwLock::new(None),
            client_certificate,
        }
    }

    fn create_endpoint(&self) -> Endpoint {
        let (_, client_socket) = solana_net_utils::bind_in_range(
            IpAddr::V4(Ipv4Addr::new(0, 0, 0, 0)),
            VALIDATOR_PORT_RANGE,
        )
        .expect("QuicLazyInitializedEndpoint::create_endpoint bind_in_range");

        let mut crypto = rustls::ClientConfig::builder()
            .with_safe_defaults()
            .with_custom_certificate_verifier(SkipServerVerification::new())
            .with_single_cert(
                self.client_certificate.certificates.clone(),
                self.client_certificate.key.clone(),
            )
            .expect("Failed to set QUIC client certificates");
        crypto.enable_early_data = true;
        crypto.alpn_protocols = vec![ALPN_TPU_PROTOCOL_ID.to_vec()];

        let mut endpoint =
            QuicNewConnection::create_endpoint(EndpointConfig::default(), client_socket);

        let mut config = ClientConfig::new(Arc::new(crypto));
        let transport_config = Arc::get_mut(&mut config.transport)
            .expect("QuicLazyInitializedEndpoint::create_endpoint Arc::get_mut");
        let timeout = IdleTimeout::from(VarInt::from_u32(QUIC_MAX_TIMEOUT_MS));
        transport_config.max_idle_timeout(Some(timeout));
        transport_config.keep_alive_interval(Some(Duration::from_millis(QUIC_KEEP_ALIVE_MS)));

        endpoint.set_default_client_config(config);
        endpoint
    }

    async fn get_endpoint(&self) -> Arc<Endpoint> {
        let lock = self.endpoint.read().await;
        let endpoint = lock.as_ref();

        match endpoint {
            Some(endpoint) => endpoint.clone(),
            None => {
                drop(lock);
                let mut lock = self.endpoint.write().await;
                let endpoint = lock.as_ref();

                match endpoint {
                    Some(endpoint) => endpoint.clone(),
                    None => {
                        let connection = Arc::new(self.create_endpoint());
                        *lock = Some(connection.clone());
                        connection
                    }
                }
            }
        }
    }
}

impl Default for QuicLazyInitializedEndpoint {
    fn default() -> Self {
        let (certs, priv_key) = new_self_signed_tls_certificate_chain(
            &Keypair::new(),
            IpAddr::V4(Ipv4Addr::new(0, 0, 0, 0)),
        )
        .expect("Failed to create QUIC client certificate");
        Self::new(Arc::new(QuicClientCertificate {
            certificates: certs,
            key: priv_key,
        }))
    }
}

/// A wrapper over NewConnection with additional capability to create the endpoint as part
/// of creating a new connection.
#[derive(Clone)]
struct QuicNewConnection {
    endpoint: Arc<Endpoint>,
    connection: Arc<NewConnection>,
}

impl QuicNewConnection {
    /// Create a QuicNewConnection given the remote address 'addr'.
    async fn make_connection(
        endpoint: Arc<QuicLazyInitializedEndpoint>,
        addr: SocketAddr,
        stats: &ClientStats,
    ) -> Result<Self, QuicError> {
        let mut make_connection_measure = Measure::start("make_connection_measure");
        let endpoint = endpoint.get_endpoint().await;

<<<<<<< HEAD
        let connecting = endpoint
            .connect(addr, "connect")
            .expect("QuicNewConnection::make_connection endpoint.connect");
=======
        let connecting = endpoint.connect(addr, "connect")?;
>>>>>>> 263911e7
        stats.total_connections.fetch_add(1, Ordering::Relaxed);
        if let Ok(connecting_result) = timeout(
            Duration::from_millis(QUIC_CONNECTION_HANDSHAKE_TIMEOUT_MS),
            connecting,
        )
        .await
        {
            if connecting_result.is_err() {
                stats.connection_errors.fetch_add(1, Ordering::Relaxed);
            }
            make_connection_measure.stop();
            stats
                .make_connection_ms
                .fetch_add(make_connection_measure.as_ms(), Ordering::Relaxed);

            let connection = connecting_result?;

            Ok(Self {
                endpoint,
                connection: Arc::new(connection),
            })
        } else {
            Err(ConnectionError::TimedOut.into())
        }
    }

    fn create_endpoint(config: EndpointConfig, client_socket: UdpSocket) -> Endpoint {
        quinn::Endpoint::new(config, None, client_socket)
            .expect("QuicNewConnection::create_endpoint quinn::Endpoint::new")
            .0
    }

    // Attempts to make a faster connection by taking advantage of pre-existing key material.
    // Only works if connection to this endpoint was previously established.
    async fn make_connection_0rtt(
        &mut self,
        addr: SocketAddr,
        stats: &ClientStats,
<<<<<<< HEAD
    ) -> Result<Arc<NewConnection>, WriteError> {
        let connecting = self
            .endpoint
            .connect(addr, "connect")
            .expect("QuicNewConnection::make_connection_0rtt endpoint.connect");
=======
    ) -> Result<Arc<NewConnection>, QuicError> {
        let connecting = self.endpoint.connect(addr, "connect")?;
>>>>>>> 263911e7
        stats.total_connections.fetch_add(1, Ordering::Relaxed);
        let connection = match connecting.into_0rtt() {
            Ok((connection, zero_rtt)) => {
                if let Ok(zero_rtt) = timeout(
                    Duration::from_millis(QUIC_CONNECTION_HANDSHAKE_TIMEOUT_MS),
                    zero_rtt,
                )
                .await
                {
                    if zero_rtt {
                        stats.zero_rtt_accepts.fetch_add(1, Ordering::Relaxed);
                    } else {
                        stats.zero_rtt_rejects.fetch_add(1, Ordering::Relaxed);
                    }
                    connection
                } else {
                    return Err(ConnectionError::TimedOut.into());
                }
            }
            Err(connecting) => {
                stats.connection_errors.fetch_add(1, Ordering::Relaxed);

                if let Ok(connecting_result) = timeout(
                    Duration::from_millis(QUIC_CONNECTION_HANDSHAKE_TIMEOUT_MS),
                    connecting,
                )
                .await
                {
                    connecting_result?
                } else {
                    return Err(ConnectionError::TimedOut.into());
                }
            }
        };
        self.connection = Arc::new(connection);
        Ok(self.connection.clone())
    }
}

pub struct QuicClient {
    endpoint: Arc<QuicLazyInitializedEndpoint>,
    connection: Arc<Mutex<Option<QuicNewConnection>>>,
    addr: SocketAddr,
    stats: Arc<ClientStats>,
}

impl QuicClient {
    pub fn new(endpoint: Arc<QuicLazyInitializedEndpoint>, addr: SocketAddr) -> Self {
        Self {
            endpoint,
            connection: Arc::new(Mutex::new(None)),
            addr,
            stats: Arc::new(ClientStats::default()),
        }
    }

    async fn _send_buffer_using_conn(
        data: &[u8],
        connection: &NewConnection,
    ) -> Result<(), QuicError> {
        let mut send_stream = connection.connection.open_uni().await?;

        send_stream.write_all(data).await?;
        send_stream.finish().await?;
        Ok(())
    }

    // Attempts to send data, connecting/reconnecting as necessary
    // On success, returns the connection used to successfully send the data
    async fn _send_buffer(
        &self,
        data: &[u8],
        stats: &ClientStats,
        connection_stats: Arc<ConnectionCacheStats>,
    ) -> Result<Arc<NewConnection>, QuicError> {
        let mut connection_try_count = 0;
        let mut last_connection_id = 0;
        let mut last_error = None;

        while connection_try_count < 2 {
            let connection = {
                let mut conn_guard = self.connection.lock().await;

                let maybe_conn = conn_guard.as_mut();
                match maybe_conn {
                    Some(conn) => {
                        if conn.connection.connection.stable_id() == last_connection_id {
                            // this is the problematic connection we had used before, create a new one
                            let conn = conn.make_connection_0rtt(self.addr, stats).await;
                            match conn {
                                Ok(conn) => {
                                    info!(
                                        "Made 0rtt connection to {} with id {} try_count {}, last_connection_id: {}, last_error: {:?}",
                                        self.addr,
                                        conn.connection.stable_id(),
                                        connection_try_count,
                                        last_connection_id,
                                        last_error,
                                    );
                                    connection_try_count += 1;
                                    conn
                                }
                                Err(err) => {
                                    info!(
                                        "Cannot make 0rtt connection to {}, error {:}",
                                        self.addr, err
                                    );
                                    return Err(err);
                                }
                            }
                        } else {
                            stats.connection_reuse.fetch_add(1, Ordering::Relaxed);
                            conn.connection.clone()
                        }
                    }
                    None => {
                        let conn = QuicNewConnection::make_connection(
                            self.endpoint.clone(),
                            self.addr,
                            stats,
                        )
                        .await;
                        match conn {
                            Ok(conn) => {
                                *conn_guard = Some(conn.clone());
                                info!(
                                    "Made connection to {} id {} try_count {}",
                                    self.addr,
                                    conn.connection.connection.stable_id(),
                                    connection_try_count
                                );
                                connection_try_count += 1;
                                conn.connection.clone()
                            }
                            Err(err) => {
                                info!("Cannot make connection to {}, error {:}", self.addr, err);
                                return Err(err);
                            }
                        }
                    }
                }
            };

            let new_stats = connection.connection.stats();

            connection_stats
                .total_client_stats
                .congestion_events
                .update_stat(
                    &self.stats.congestion_events,
                    new_stats.path.congestion_events,
                );

            connection_stats
                .total_client_stats
                .tx_streams_blocked_uni
                .update_stat(
                    &self.stats.tx_streams_blocked_uni,
                    new_stats.frame_tx.streams_blocked_uni,
                );

            connection_stats
                .total_client_stats
                .tx_data_blocked
                .update_stat(&self.stats.tx_data_blocked, new_stats.frame_tx.data_blocked);

            connection_stats
                .total_client_stats
                .tx_acks
                .update_stat(&self.stats.tx_acks, new_stats.frame_tx.acks);

            last_connection_id = connection.connection.stable_id();
            match Self::_send_buffer_using_conn(data, &connection).await {
                Ok(()) => {
                    return Ok(connection);
                }
                Err(err) => match err {
                    QuicError::ConnectionError(_) => {
                        last_error = Some(err);
                    }
                    _ => {
                        info!(
                            "Error sending to {} with id {}, error {:?} thread: {:?}",
                            self.addr,
                            connection.connection.stable_id(),
                            err,
                            thread::current().id(),
                        );
                        return Err(err);
                    }
                },
            }
        }

        // if we come here, that means we have exhausted maximum retries, return the error
        info!(
            "Ran into an error sending transactions {:?}, exhausted retries to {}",
            last_error, self.addr
        );
        // If we get here but last_error is None, then we have a logic error
        // in this function, so panic here with an expect to help debugging
        Err(last_error.expect("QuicClient::_send_buffer last_error.expect"))
    }

    pub async fn send_buffer<T>(
        &self,
        data: T,
        stats: &ClientStats,
        connection_stats: Arc<ConnectionCacheStats>,
    ) -> Result<(), ClientErrorKind>
    where
        T: AsRef<[u8]>,
    {
        self._send_buffer(data.as_ref(), stats, connection_stats)
            .await?;
        Ok(())
    }

    pub async fn send_batch<T>(
        &self,
        buffers: &[T],
        stats: &ClientStats,
        connection_stats: Arc<ConnectionCacheStats>,
    ) -> Result<(), ClientErrorKind>
    where
        T: AsRef<[u8]>,
    {
        // Start off by "testing" the connection by sending the first transaction
        // This will also connect to the server if not already connected
        // and reconnect and retry if the first send attempt failed
        // (for example due to a timed out connection), returning an error
        // or the connection that was used to successfully send the transaction.
        // We will use the returned connection to send the rest of the transactions in the batch
        // to avoid touching the mutex in self, and not bother reconnecting if we fail along the way
        // since testing even in the ideal GCE environment has found no cases
        // where reconnecting and retrying in the middle of a batch send
        // (i.e. we encounter a connection error in the middle of a batch send, which presumably cannot
        // be due to a timed out connection) has succeeded
        if buffers.is_empty() {
            return Ok(());
        }
        let connection = self
            ._send_buffer(buffers[0].as_ref(), stats, connection_stats)
            .await?;

        // Used to avoid dereferencing the Arc multiple times below
        // by just getting a reference to the NewConnection once
        let connection_ref: &NewConnection = &connection;

        let chunks = buffers[1..buffers.len()]
            .iter()
            .chunks(QUIC_MAX_UNSTAKED_CONCURRENT_STREAMS);

        let futures: Vec<_> = chunks
            .into_iter()
            .map(|buffs| {
                join_all(
                    buffs
                        .into_iter()
                        .map(|buf| Self::_send_buffer_using_conn(buf.as_ref(), connection_ref)),
                )
            })
            .collect();

        for f in futures {
            f.await.into_iter().try_for_each(|res| res)?;
        }
        Ok(())
    }

    pub fn tpu_addr(&self) -> &SocketAddr {
        &self.addr
    }

    pub fn stats(&self) -> Arc<ClientStats> {
        self.stats.clone()
    }
}

pub struct QuicTpuConnection {
    client: Arc<QuicClient>,
    connection_stats: Arc<ConnectionCacheStats>,
}

impl QuicTpuConnection {
    pub fn base_stats(&self) -> Arc<ClientStats> {
        self.client.stats()
    }

    pub fn new(
        endpoint: Arc<QuicLazyInitializedEndpoint>,
        addr: SocketAddr,
        connection_stats: Arc<ConnectionCacheStats>,
    ) -> Self {
        let client = Arc::new(QuicClient::new(endpoint, addr));
        Self::new_with_client(client, connection_stats)
    }

    pub fn new_with_client(
        client: Arc<QuicClient>,
        connection_stats: Arc<ConnectionCacheStats>,
    ) -> Self {
        Self {
            client,
            connection_stats,
        }
    }
}

#[async_trait]
impl TpuConnection for QuicTpuConnection {
    fn tpu_addr(&self) -> &SocketAddr {
        self.client.tpu_addr()
    }

    async fn send_wire_transaction_batch<T>(&self, buffers: &[T]) -> TransportResult<()>
    where
        T: AsRef<[u8]> + Send + Sync,
    {
        let stats = ClientStats::default();
        let len = buffers.len();
        let res = self
            .client
            .send_batch(buffers, &stats, self.connection_stats.clone())
            .await;
        self.connection_stats
            .add_client_stats(&stats, len, res.is_ok());
        res?;
        Ok(())
    }

    async fn send_wire_transaction<T>(&self, wire_transaction: T) -> TransportResult<()>
    where
        T: AsRef<[u8]> + Send + Sync,
    {
        let stats = Arc::new(ClientStats::default());
        let send_buffer =
            self.client
                .send_buffer(wire_transaction, &stats, self.connection_stats.clone());
        if let Err(e) = send_buffer.await {
            warn!(
                "Failed to send transaction async to {}, error: {:?} ",
                self.tpu_addr(),
                e
            );
            datapoint_warn!("send-wire-async", ("failure", 1, i64),);
            self.connection_stats.add_client_stats(&stats, 1, false);
        } else {
            self.connection_stats.add_client_stats(&stats, 1, true);
        }
        Ok(())
    }
}<|MERGE_RESOLUTION|>--- conflicted
+++ resolved
@@ -18,11 +18,6 @@
     solana_measure::measure::Measure,
     solana_net_utils::VALIDATOR_PORT_RANGE,
     solana_sdk::{
-<<<<<<< HEAD
-        quic::{QUIC_KEEP_ALIVE_MS, QUIC_MAX_TIMEOUT_MS, QUIC_MAX_UNSTAKED_CONCURRENT_STREAMS},
-        transport::Result as TransportResult,
-    },
-=======
         quic::{
             QUIC_CONNECTION_HANDSHAKE_TIMEOUT_MS, QUIC_KEEP_ALIVE_MS, QUIC_MAX_TIMEOUT_MS,
             QUIC_MAX_UNSTAKED_CONCURRENT_STREAMS,
@@ -34,7 +29,6 @@
         nonblocking::quic::ALPN_TPU_PROTOCOL_ID,
         tls_certificates::new_self_signed_tls_certificate_chain,
     },
->>>>>>> 263911e7
     std::{
         net::{IpAddr, Ipv4Addr, SocketAddr, UdpSocket},
         sync::{atomic::Ordering, Arc},
@@ -184,13 +178,7 @@
         let mut make_connection_measure = Measure::start("make_connection_measure");
         let endpoint = endpoint.get_endpoint().await;
 
-<<<<<<< HEAD
-        let connecting = endpoint
-            .connect(addr, "connect")
-            .expect("QuicNewConnection::make_connection endpoint.connect");
-=======
         let connecting = endpoint.connect(addr, "connect")?;
->>>>>>> 263911e7
         stats.total_connections.fetch_add(1, Ordering::Relaxed);
         if let Ok(connecting_result) = timeout(
             Duration::from_millis(QUIC_CONNECTION_HANDSHAKE_TIMEOUT_MS),
@@ -229,16 +217,8 @@
         &mut self,
         addr: SocketAddr,
         stats: &ClientStats,
-<<<<<<< HEAD
-    ) -> Result<Arc<NewConnection>, WriteError> {
-        let connecting = self
-            .endpoint
-            .connect(addr, "connect")
-            .expect("QuicNewConnection::make_connection_0rtt endpoint.connect");
-=======
     ) -> Result<Arc<NewConnection>, QuicError> {
         let connecting = self.endpoint.connect(addr, "connect")?;
->>>>>>> 263911e7
         stats.total_connections.fetch_add(1, Ordering::Relaxed);
         let connection = match connecting.into_0rtt() {
             Ok((connection, zero_rtt)) => {
