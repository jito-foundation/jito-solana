//! Communication with a Solana node over RPC asynchronously .
//!
//! Software that interacts with the Solana blockchain, whether querying its
//! state or submitting transactions, communicates with a Solana node over
//! [JSON-RPC], using the [`RpcClient`] type.
//!
//! [JSON-RPC]: https://www.jsonrpc.org/specification

pub use crate::mock_sender::Mocks;
#[allow(deprecated)]
use crate::rpc_deprecated_config::{
    RpcConfirmedBlockConfig, RpcConfirmedTransactionConfig,
    RpcGetConfirmedSignaturesForAddress2Config,
};
use {
    crate::{
        client_error::{ClientError, ClientErrorKind, Result as ClientResult},
        http_sender::HttpSender,
        mock_sender::MockSender,
        rpc_client::{GetConfirmedSignaturesForAddress2Config, RpcClientConfig},
        rpc_config::{RpcAccountInfoConfig, *},
        rpc_filter::{self, RpcFilterType},
        rpc_request::{RpcError, RpcRequest, RpcResponseErrorData, TokenAccountsFilter},
        rpc_response::*,
        rpc_sender::*,
        spinner,
    },
    bincode::serialize,
    log::*,
    serde_json::{json, Value},
    solana_account_decoder::{
        parse_token::{TokenAccountType, UiTokenAccount, UiTokenAmount},
        UiAccount, UiAccountData, UiAccountEncoding,
    },
    solana_sdk::{
        account::Account,
        bundle::VersionedBundle,
        clock::{Epoch, Slot, UnixTimestamp, DEFAULT_MS_PER_SLOT, MAX_HASH_AGE_IN_SECONDS},
        commitment_config::{CommitmentConfig, CommitmentLevel},
        epoch_info::EpochInfo,
        epoch_schedule::EpochSchedule,
        fee_calculator::{FeeCalculator, FeeRateGovernor},
        hash::Hash,
        message::Message,
        pubkey::Pubkey,
        signature::Signature,
<<<<<<< HEAD
        transaction::{
            self, uses_durable_nonce, Transaction, TransactionError, VersionedTransaction,
        },
=======
        transaction::{self, uses_durable_nonce, Transaction},
>>>>>>> 263911e7
    },
    solana_transaction_status::{
        EncodedConfirmedBlock, EncodedConfirmedTransactionWithStatusMeta, TransactionStatus,
        UiConfirmedBlock, UiTransactionEncoding,
    },
    solana_vote_program::vote_state::MAX_LOCKOUT_HISTORY,
    std::{
        cmp::min,
        net::SocketAddr,
        str::FromStr,
        time::{Duration, Instant},
    },
    tokio::{sync::RwLock, time::sleep},
};

/// A client of a remote Solana node.
///
/// `RpcClient` communicates with a Solana node over [JSON-RPC], with the
/// [Solana JSON-RPC protocol][jsonprot]. It is the primary Rust interface for
/// querying and transacting with the network from external programs.
///
/// This type builds on the underlying RPC protocol, adding extra features such
/// as timeout handling, retries, and waiting on transaction [commitment levels][cl].
/// Some methods simply pass through to the underlying RPC protocol. Not all RPC
/// methods are encapsulated by this type, but `RpcClient` does expose a generic
/// [`send`](RpcClient::send) method for making any [`RpcRequest`].
///
/// The documentation for most `RpcClient` methods contains an "RPC Reference"
/// section that links to the documentation for the underlying JSON-RPC method.
/// The documentation for `RpcClient` does not reproduce the documentation for
/// the underlying JSON-RPC methods. Thus reading both is necessary for complete
/// understanding.
///
/// `RpcClient`s generally communicate over HTTP on port 8899, a typical server
/// URL being "http://localhost:8899".
///
/// Methods that query information from recent [slots], including those that
/// confirm transactions, decide the most recent slot to query based on a
/// [commitment level][cl], which determines how committed or finalized a slot
/// must be to be considered for the query. Unless specified otherwise, the
/// commitment level is [`Finalized`], meaning the slot is definitely
/// permanently committed. The default commitment level can be configured by
/// creating `RpcClient` with an explicit [`CommitmentConfig`], and that default
/// configured commitment level can be overridden by calling the various
/// `_with_commitment` methods, like
/// [`RpcClient::confirm_transaction_with_commitment`]. In some cases the
/// configured commitment level is ignored and `Finalized` is used instead, as
/// in [`RpcClient::get_blocks`], where it would be invalid to use the
/// [`Processed`] commitment level. These exceptions are noted in the method
/// documentation.
///
/// [`Finalized`]: CommitmentLevel::Finalized
/// [`Processed`]: CommitmentLevel::Processed
/// [jsonprot]: https://docs.solana.com/developing/clients/jsonrpc-api
/// [JSON-RPC]: https://www.jsonrpc.org/specification
/// [slots]: https://docs.solana.com/terminology#slot
/// [cl]: https://docs.solana.com/developing/clients/jsonrpc-api#configuring-state-commitment
///
/// # Errors
///
/// Methods on `RpcClient` return
/// [`client_error::Result`][crate::client_error::Result], and many of them
/// return the [`RpcResult`][crate::rpc_response::RpcResult] typedef, which
/// contains [`Response<T>`][crate::rpc_response::Response] on `Ok`. Both
/// `client_error::Result` and [`RpcResult`] contain `ClientError` on error. In
/// the case of `RpcResult`, the actual return value is in the
/// [`value`][crate::rpc_response::Response::value] field, with RPC contextual
/// information in the [`context`][crate::rpc_response::Response::context]
/// field, so it is common for the value to be accessed with `?.value`, as in
///
/// ```
/// # use solana_sdk::system_transaction;
/// # use solana_client::rpc_client::RpcClient;
/// # use solana_client::client_error::ClientError;
/// # use solana_sdk::signature::{Keypair, Signer};
/// # use solana_sdk::hash::Hash;
/// # let rpc_client = RpcClient::new_mock("succeeds".to_string());
/// # let key = Keypair::new();
/// # let to = solana_sdk::pubkey::new_rand();
/// # let lamports = 50;
/// # let latest_blockhash = Hash::default();
/// # let tx = system_transaction::transfer(&key, &to, lamports, latest_blockhash);
/// let signature = rpc_client.send_transaction(&tx)?;
/// let statuses = rpc_client.get_signature_statuses(&[signature])?.value;
/// # Ok::<(), ClientError>(())
/// ```
///
/// Requests may timeout, in which case they return a [`ClientError`] where the
/// [`ClientErrorKind`] is [`ClientErrorKind::Reqwest`], and where the interior
/// [`reqwest::Error`](crate::client_error::reqwest::Error)s
/// [`is_timeout`](crate::client_error::reqwest::Error::is_timeout) method
/// returns `true`. The default timeout is 30 seconds, and may be changed by
/// calling an appropriate constructor with a `timeout` parameter.
pub struct RpcClient {
    sender: Box<dyn RpcSender + Send + Sync + 'static>,
    config: RpcClientConfig,
    node_version: RwLock<Option<semver::Version>>,
}

impl RpcClient {
    /// Create an `RpcClient` from an [`RpcSender`] and an [`RpcClientConfig`].
    ///
    /// This is the basic constructor, allowing construction with any type of
    /// `RpcSender`. Most applications should use one of the other constructors,
    /// such as [`RpcClient::new`], [`RpcClient::new_with_commitment`] or
    /// [`RpcClient::new_with_timeout`].
    pub fn new_sender<T: RpcSender + Send + Sync + 'static>(
        sender: T,
        config: RpcClientConfig,
    ) -> Self {
        Self {
            sender: Box::new(sender),
            node_version: RwLock::new(None),
            config,
        }
    }

    /// Create an HTTP `RpcClient`.
    ///
    /// The URL is an HTTP URL, usually for port 8899, as in
    /// "http://localhost:8899".
    ///
    /// The client has a default timeout of 30 seconds, and a default [commitment
    /// level][cl] of [`Finalized`](CommitmentLevel::Finalized).
    ///
    /// [cl]: https://docs.solana.com/developing/clients/jsonrpc-api#configuring-state-commitment
    ///
    /// # Examples
    ///
    /// ```
    /// # use solana_client::nonblocking::rpc_client::RpcClient;
    /// let url = "http://localhost:8899".to_string();
    /// let client = RpcClient::new(url);
    /// ```
    pub fn new(url: String) -> Self {
        Self::new_with_commitment(url, CommitmentConfig::default())
    }

    /// Create an HTTP `RpcClient` with specified [commitment level][cl].
    ///
    /// [cl]: https://docs.solana.com/developing/clients/jsonrpc-api#configuring-state-commitment
    ///
    /// The URL is an HTTP URL, usually for port 8899, as in
    /// "http://localhost:8899".
    ///
    /// The client has a default timeout of 30 seconds, and a user-specified
    /// [`CommitmentLevel`] via [`CommitmentConfig`].
    ///
    /// # Examples
    ///
    /// ```
    /// # use solana_sdk::commitment_config::CommitmentConfig;
    /// # use solana_client::nonblocking::rpc_client::RpcClient;
    /// let url = "http://localhost:8899".to_string();
    /// let commitment_config = CommitmentConfig::processed();
    /// let client = RpcClient::new_with_commitment(url, commitment_config);
    /// ```
    pub fn new_with_commitment(url: String, commitment_config: CommitmentConfig) -> Self {
        Self::new_sender(
            HttpSender::new(url),
            RpcClientConfig::with_commitment(commitment_config),
        )
    }

    /// Create an HTTP `RpcClient` with specified timeout.
    ///
    /// The URL is an HTTP URL, usually for port 8899, as in
    /// "http://localhost:8899".
    ///
    /// The client has and a default [commitment level][cl] of
    /// [`Finalized`](CommitmentLevel::Finalized).
    ///
    /// [cl]: https://docs.solana.com/developing/clients/jsonrpc-api#configuring-state-commitment
    ///
    /// # Examples
    ///
    /// ```
    /// # use std::time::Duration;
    /// # use solana_client::nonblocking::rpc_client::RpcClient;
    /// let url = "http://localhost::8899".to_string();
    /// let timeout = Duration::from_secs(1);
    /// let client = RpcClient::new_with_timeout(url, timeout);
    /// ```
    pub fn new_with_timeout(url: String, timeout: Duration) -> Self {
        Self::new_sender(
            HttpSender::new_with_timeout(url, timeout),
            RpcClientConfig::with_commitment(CommitmentConfig::default()),
        )
    }

    /// Create an HTTP `RpcClient` with specified timeout and [commitment level][cl].
    ///
    /// [cl]: https://docs.solana.com/developing/clients/jsonrpc-api#configuring-state-commitment
    ///
    /// The URL is an HTTP URL, usually for port 8899, as in
    /// "http://localhost:8899".
    ///
    /// # Examples
    ///
    /// ```
    /// # use std::time::Duration;
    /// # use solana_client::nonblocking::rpc_client::RpcClient;
    /// # use solana_sdk::commitment_config::CommitmentConfig;
    /// let url = "http://localhost::8899".to_string();
    /// let timeout = Duration::from_secs(1);
    /// let commitment_config = CommitmentConfig::processed();
    /// let client = RpcClient::new_with_timeout_and_commitment(
    ///     url,
    ///     timeout,
    ///     commitment_config,
    /// );
    /// ```
    pub fn new_with_timeout_and_commitment(
        url: String,
        timeout: Duration,
        commitment_config: CommitmentConfig,
    ) -> Self {
        Self::new_sender(
            HttpSender::new_with_timeout(url, timeout),
            RpcClientConfig::with_commitment(commitment_config),
        )
    }

    /// Create an HTTP `RpcClient` with specified timeout and [commitment level][cl].
    ///
    /// [cl]: https://docs.solana.com/developing/clients/jsonrpc-api#configuring-state-commitment
    ///
    /// The URL is an HTTP URL, usually for port 8899, as in
    /// "http://localhost:8899".
    ///
    /// The `confirm_transaction_initial_timeout` argument specifies, when
    /// confirming a transaction via one of the `_with_spinner` methods, like
    /// [`RpcClient::send_and_confirm_transaction_with_spinner`], the amount of
    /// time to allow for the server to initially process a transaction. In
    /// other words, setting `confirm_transaction_initial_timeout` to > 0 allows
    /// `RpcClient` to wait for confirmation of a transaction that the server
    /// has not "seen" yet.
    ///
    /// # Examples
    ///
    /// ```
    /// # use std::time::Duration;
    /// # use solana_client::nonblocking::rpc_client::RpcClient;
    /// # use solana_sdk::commitment_config::CommitmentConfig;
    /// let url = "http://localhost::8899".to_string();
    /// let timeout = Duration::from_secs(1);
    /// let commitment_config = CommitmentConfig::processed();
    /// let confirm_transaction_initial_timeout = Duration::from_secs(10);
    /// let client = RpcClient::new_with_timeouts_and_commitment(
    ///     url,
    ///     timeout,
    ///     commitment_config,
    ///     confirm_transaction_initial_timeout,
    /// );
    /// ```
    pub fn new_with_timeouts_and_commitment(
        url: String,
        timeout: Duration,
        commitment_config: CommitmentConfig,
        confirm_transaction_initial_timeout: Duration,
    ) -> Self {
        Self::new_sender(
            HttpSender::new_with_timeout(url, timeout),
            RpcClientConfig {
                commitment_config,
                confirm_transaction_initial_timeout: Some(confirm_transaction_initial_timeout),
            },
        )
    }

    /// Create a mock `RpcClient`.
    ///
    /// A mock `RpcClient` contains an implementation of [`RpcSender`] that does
    /// not use the network, and instead returns synthetic responses, for use in
    /// tests.
    ///
    /// It is primarily for internal use, with limited customizability, and
    /// behaviors determined by internal Solana test cases. New users should
    /// consider implementing `RpcSender` themselves and constructing
    /// `RpcClient` with [`RpcClient::new_sender`] to get mock behavior.
    ///
    /// Unless directed otherwise, a mock `RpcClient` will generally return a
    /// reasonable default response to any request, at least for [`RpcRequest`]
    /// values for which responses have been implemented.
    ///
    /// This mock can be customized by changing the `url` argument, which is not
    /// actually a URL, but a simple string directive that changes the mock
    /// behavior in specific scenarios:
    ///
    /// - It is customary to set the `url` to "succeeds" for mocks that should
    ///   return sucessfully, though this value is not actually interpreted.
    ///
    /// - If `url` is "fails" then any call to `send` will return `Ok(Value::Null)`.
    ///
    /// - Other possible values of `url` are specific to different `RpcRequest`
    ///   values. Read the implementation of (non-public) `MockSender` for
    ///   details.
    ///
    /// The [`RpcClient::new_mock_with_mocks`] function offers further
    /// customization options.
    ///
    /// # Examples
    ///
    /// ```
    /// # use solana_client::nonblocking::rpc_client::RpcClient;
    /// // Create an `RpcClient` that always succeeds
    /// let url = "succeeds".to_string();
    /// let successful_client = RpcClient::new_mock(url);
    /// ```
    ///
    /// ```
    /// # use solana_client::nonblocking::rpc_client::RpcClient;
    /// // Create an `RpcClient` that always fails
    /// let url = "fails".to_string();
    /// let successful_client = RpcClient::new_mock(url);
    /// ```
    pub fn new_mock(url: String) -> Self {
        Self::new_sender(
            MockSender::new(url),
            RpcClientConfig::with_commitment(CommitmentConfig::default()),
        )
    }

    /// Create a mock `RpcClient`.
    ///
    /// A mock `RpcClient` contains an implementation of [`RpcSender`] that does
    /// not use the network, and instead returns synthetic responses, for use in
    /// tests.
    ///
    /// It is primarily for internal use, with limited customizability, and
    /// behaviors determined by internal Solana test cases. New users should
    /// consider implementing `RpcSender` themselves and constructing
    /// `RpcClient` with [`RpcClient::new_sender`] to get mock behavior.
    ///
    /// Unless directed otherwise, a mock `RpcClient` will generally return a
    /// reasonable default response to any request, at least for [`RpcRequest`]
    /// values for which responses have been implemented.
    ///
    /// This mock can be customized in two ways:
    ///
    /// 1) By changing the `url` argument, which is not actually a URL, but a
    ///    simple string directive that changes the mock behavior in specific
    ///    scenarios.
    ///
    ///    It is customary to set the `url` to "succeeds" for mocks that should
    ///    return sucessfully, though this value is not actually interpreted.
    ///
    ///    If `url` is "fails" then any call to `send` will return `Ok(Value::Null)`.
    ///
    ///    Other possible values of `url` are specific to different `RpcRequest`
    ///    values. Read the implementation of `MockSender` (which is non-public)
    ///    for details.
    ///
    /// 2) Custom responses can be configured by providing [`Mocks`]. This type
    ///    is a [`HashMap`] from [`RpcRequest`] to a JSON [`Value`] response,
    ///    Any entries in this map override the default behavior for the given
    ///    request.
    ///
    /// The [`RpcClient::new_mock_with_mocks`] function offers further
    /// customization options.
    ///
    /// [`HashMap`]: std::collections::HashMap
    ///
    /// # Examples
    ///
    /// ```
    /// # use solana_client::{
    /// #     nonblocking::rpc_client::RpcClient,
    /// #     rpc_request::RpcRequest,
    /// #     rpc_response::{Response, RpcResponseContext},
    /// # };
    /// # use std::collections::HashMap;
    /// # use serde_json::json;
    /// // Create a mock with a custom repsonse to the `GetBalance` request
    /// let account_balance = 50;
    /// let account_balance_response = json!(Response {
    ///     context: RpcResponseContext { slot: 1, api_version: None },
    ///     value: json!(account_balance),
    /// });
    ///
    /// let mut mocks = HashMap::new();
    /// mocks.insert(RpcRequest::GetBalance, account_balance_response);
    /// let url = "succeeds".to_string();
    /// let client = RpcClient::new_mock_with_mocks(url, mocks);
    /// ```
    pub fn new_mock_with_mocks(url: String, mocks: Mocks) -> Self {
        Self::new_sender(
            MockSender::new_with_mocks(url, mocks),
            RpcClientConfig::with_commitment(CommitmentConfig::default()),
        )
    }

    /// Create an HTTP `RpcClient` from a [`SocketAddr`].
    ///
    /// The client has a default timeout of 30 seconds, and a default [commitment
    /// level][cl] of [`Finalized`](CommitmentLevel::Finalized).
    ///
    /// [cl]: https://docs.solana.com/developing/clients/jsonrpc-api#configuring-state-commitment
    ///
    /// # Examples
    ///
    /// ```
    /// # use std::net::SocketAddr;
    /// # use solana_client::nonblocking::rpc_client::RpcClient;
    /// let addr = SocketAddr::from(([127, 0, 0, 1], 8899));
    /// let client = RpcClient::new_socket(addr);
    /// ```
    pub fn new_socket(addr: SocketAddr) -> Self {
        Self::new(get_rpc_request_str(addr, false))
    }

    /// Create an HTTP `RpcClient` from a [`SocketAddr`] with specified [commitment level][cl].
    ///
    /// [cl]: https://docs.solana.com/developing/clients/jsonrpc-api#configuring-state-commitment
    ///
    /// The client has a default timeout of 30 seconds, and a user-specified
    /// [`CommitmentLevel`] via [`CommitmentConfig`].
    ///
    /// # Examples
    ///
    /// ```
    /// # use std::net::SocketAddr;
    /// # use solana_client::nonblocking::rpc_client::RpcClient;
    /// # use solana_sdk::commitment_config::CommitmentConfig;
    /// let addr = SocketAddr::from(([127, 0, 0, 1], 8899));
    /// let commitment_config = CommitmentConfig::processed();
    /// let client = RpcClient::new_socket_with_commitment(
    ///     addr,
    ///     commitment_config
    /// );
    /// ```
    pub fn new_socket_with_commitment(
        addr: SocketAddr,
        commitment_config: CommitmentConfig,
    ) -> Self {
        Self::new_with_commitment(get_rpc_request_str(addr, false), commitment_config)
    }

    /// Create an HTTP `RpcClient` from a [`SocketAddr`] with specified timeout.
    ///
    /// The client has a default [commitment level][cl] of [`Finalized`](CommitmentLevel::Finalized).
    ///
    /// [cl]: https://docs.solana.com/developing/clients/jsonrpc-api#configuring-state-commitment
    ///
    /// # Examples
    ///
    /// ```
    /// # use std::net::SocketAddr;
    /// # use std::time::Duration;
    /// # use solana_client::nonblocking::rpc_client::RpcClient;
    /// let addr = SocketAddr::from(([127, 0, 0, 1], 8899));
    /// let timeout = Duration::from_secs(1);
    /// let client = RpcClient::new_socket_with_timeout(addr, timeout);
    /// ```
    pub fn new_socket_with_timeout(addr: SocketAddr, timeout: Duration) -> Self {
        let url = get_rpc_request_str(addr, false);
        Self::new_with_timeout(url, timeout)
    }

    /// Get the configured url of the client's sender
    pub fn url(&self) -> String {
        self.sender.url()
    }

    async fn get_node_version(&self) -> Result<semver::Version, RpcError> {
        let r_node_version = self.node_version.read().await;
        if let Some(version) = &*r_node_version {
            Ok(version.clone())
        } else {
            drop(r_node_version);
            let mut w_node_version = self.node_version.write().await;
            let node_version = self.get_version().await.map_err(|e| {
                RpcError::RpcRequestError(format!("cluster version query failed: {}", e))
            })?;
            let node_version = semver::Version::parse(&node_version.solana_core).map_err(|e| {
                RpcError::RpcRequestError(format!("failed to parse cluster version: {}", e))
            })?;
            *w_node_version = Some(node_version.clone());
            Ok(node_version)
        }
    }

    /// Get the configured default [commitment level][cl].
    ///
    /// [cl]: https://docs.solana.com/developing/clients/jsonrpc-api#configuring-state-commitment
    ///
    /// The commitment config may be specified during construction, and
    /// determines how thoroughly committed a transaction must be when waiting
    /// for its confirmation or otherwise checking for confirmation. If not
    /// specified, the default commitment level is
    /// [`Finalized`](CommitmentLevel::Finalized).
    ///
    /// The default commitment level is overridden when calling methods that
    /// explicitly provide a [`CommitmentConfig`], like
    /// [`RpcClient::confirm_transaction_with_commitment`].
    pub fn commitment(&self) -> CommitmentConfig {
        self.config.commitment_config
    }

    async fn use_deprecated_commitment(&self) -> Result<bool, RpcError> {
        Ok(self.get_node_version().await? < semver::Version::new(1, 5, 5))
    }

    async fn maybe_map_commitment(
        &self,
        requested_commitment: CommitmentConfig,
    ) -> Result<CommitmentConfig, RpcError> {
        if matches!(
            requested_commitment.commitment,
            CommitmentLevel::Finalized | CommitmentLevel::Confirmed | CommitmentLevel::Processed
        ) && self.use_deprecated_commitment().await?
        {
            return Ok(CommitmentConfig::use_deprecated_commitment(
                requested_commitment,
            ));
        }
        Ok(requested_commitment)
    }

    #[allow(deprecated)]
    async fn maybe_map_request(&self, mut request: RpcRequest) -> Result<RpcRequest, RpcError> {
        if self.get_node_version().await? < semver::Version::new(1, 7, 0) {
            request = match request {
                RpcRequest::GetBlock => RpcRequest::GetConfirmedBlock,
                RpcRequest::GetBlocks => RpcRequest::GetConfirmedBlocks,
                RpcRequest::GetBlocksWithLimit => RpcRequest::GetConfirmedBlocksWithLimit,
                RpcRequest::GetSignaturesForAddress => {
                    RpcRequest::GetConfirmedSignaturesForAddress2
                }
                RpcRequest::GetTransaction => RpcRequest::GetConfirmedTransaction,
                _ => request,
            };
        }
        Ok(request)
    }

    #[allow(deprecated)]
    async fn maybe_map_filters(
        &self,
        mut filters: Vec<RpcFilterType>,
    ) -> Result<Vec<RpcFilterType>, RpcError> {
        let node_version = self.get_node_version().await?;
        rpc_filter::maybe_map_filters(Some(node_version), &mut filters)
            .map_err(RpcError::RpcRequestError)?;
        Ok(filters)
    }

    /// Submit a transaction and wait for confirmation.
    ///
    /// Once this function returns successfully, the given transaction is
    /// guaranteed to be processed with the configured [commitment level][cl].
    ///
    /// [cl]: https://docs.solana.com/developing/clients/jsonrpc-api#configuring-state-commitment
    ///
    /// After sending the transaction, this method polls in a loop for the
    /// status of the transaction until it has ben confirmed.
    ///
    /// # Errors
    ///
    /// If the transaction is not signed then an error with kind [`RpcError`] is
    /// returned, containing an [`RpcResponseError`] with `code` set to
    /// [`JSON_RPC_SERVER_ERROR_TRANSACTION_SIGNATURE_VERIFICATION_FAILURE`].
    ///
    /// If the preflight transaction simulation fails then an error with kind
    /// [`RpcError`] is returned, containing an [`RpcResponseError`] with `code`
    /// set to [`JSON_RPC_SERVER_ERROR_SEND_TRANSACTION_PREFLIGHT_FAILURE`].
    ///
    /// If the receiving node is unhealthy, e.g. it is not fully synced to
    /// the cluster, then an error with kind [`RpcError`] is returned,
    /// containing an [`RpcResponseError`] with `code` set to
    /// [`JSON_RPC_SERVER_ERROR_NODE_UNHEALTHY`].
    ///
    /// [`RpcResponseError`]: RpcError::RpcResponseError
    /// [`JSON_RPC_SERVER_ERROR_TRANSACTION_SIGNATURE_VERIFICATION_FAILURE`]: crate::rpc_custom_error::JSON_RPC_SERVER_ERROR_TRANSACTION_SIGNATURE_VERIFICATION_FAILURE
    /// [`JSON_RPC_SERVER_ERROR_SEND_TRANSACTION_PREFLIGHT_FAILURE`]: crate::rpc_custom_error::JSON_RPC_SERVER_ERROR_SEND_TRANSACTION_PREFLIGHT_FAILURE
    /// [`JSON_RPC_SERVER_ERROR_NODE_UNHEALTHY`]: crate::rpc_custom_error::JSON_RPC_SERVER_ERROR_NODE_UNHEALTHY
    ///
    /// # RPC Reference
    ///
    /// This method is built on the [`sendTransaction`] RPC method, and the
    /// [`getLatestBlockhash`] RPC method.
    ///
    /// [`sendTransaction`]: https://docs.solana.com/developing/clients/jsonrpc-api#sendtransaction
    /// [`getLatestBlockhash`]: https://docs.solana.com/developing/clients/jsonrpc-api#getlatestblockhash
    ///
    /// # Examples
    ///
    /// ```
    /// # use solana_client::{
    /// #     nonblocking::rpc_client::RpcClient,
    /// #     client_error::ClientError,
    /// # };
    /// # use solana_sdk::{
    /// #     signature::Signer,
    /// #     signature::Signature,
    /// #     signer::keypair::Keypair,
    /// #     system_transaction,
    /// # };
    /// # futures::executor::block_on(async {
    /// #     let rpc_client = RpcClient::new_mock("succeeds".to_string());
    /// #     let alice = Keypair::new();
    /// #     let bob = Keypair::new();
    /// #     let lamports = 50;
    /// #     let latest_blockhash = rpc_client.get_latest_blockhash().await?;
    /// let tx = system_transaction::transfer(&alice, &bob.pubkey(), lamports, latest_blockhash);
    /// let signature = rpc_client.send_and_confirm_transaction(&tx).await?;
    /// #     Ok::<(), ClientError>(())
    /// # })?;
    /// # Ok::<(), ClientError>(())
    /// ```
    pub async fn send_and_confirm_transaction(
        &self,
        transaction: &Transaction,
    ) -> ClientResult<Signature> {
        const SEND_RETRIES: usize = 1;
        const GET_STATUS_RETRIES: usize = usize::MAX;

        'sending: for _ in 0..SEND_RETRIES {
            let signature = self.send_transaction(transaction).await?;

            let recent_blockhash = if uses_durable_nonce(transaction).is_some() {
                let (recent_blockhash, ..) = self
                    .get_latest_blockhash_with_commitment(CommitmentConfig::processed())
                    .await?;
                recent_blockhash
            } else {
                transaction.message.recent_blockhash
            };

            for status_retry in 0..GET_STATUS_RETRIES {
                match self.get_signature_status(&signature).await? {
                    Some(Ok(_)) => return Ok(signature),
                    Some(Err(e)) => return Err(e.into()),
                    None => {
                        if !self
                            .is_blockhash_valid(&recent_blockhash, CommitmentConfig::processed())
                            .await?
                        {
                            // Block hash is not found by some reason
                            break 'sending;
                        } else if cfg!(not(test))
                            // Ignore sleep at last step.
                            && status_retry < GET_STATUS_RETRIES
                        {
                            // Retry twice a second
                            sleep(Duration::from_millis(500)).await;
                            continue;
                        }
                    }
                }
            }
        }

        Err(RpcError::ForUser(
            "unable to confirm transaction. \
             This can happen in situations such as transaction expiration \
             and insufficient fee-payer funds"
                .to_string(),
        )
        .into())
    }

    pub async fn send_and_confirm_transaction_with_spinner(
        &self,
        transaction: &Transaction,
    ) -> ClientResult<Signature> {
        self.send_and_confirm_transaction_with_spinner_and_commitment(
            transaction,
            self.commitment(),
        )
        .await
    }

    pub async fn send_and_confirm_transaction_with_spinner_and_commitment(
        &self,
        transaction: &Transaction,
        commitment: CommitmentConfig,
    ) -> ClientResult<Signature> {
        self.send_and_confirm_transaction_with_spinner_and_config(
            transaction,
            commitment,
            RpcSendTransactionConfig {
                preflight_commitment: Some(commitment.commitment),
                ..RpcSendTransactionConfig::default()
            },
        )
        .await
    }

    pub async fn send_and_confirm_transaction_with_spinner_and_config(
        &self,
        transaction: &Transaction,
        commitment: CommitmentConfig,
        config: RpcSendTransactionConfig,
    ) -> ClientResult<Signature> {
        let recent_blockhash = if uses_durable_nonce(transaction).is_some() {
            self.get_latest_blockhash_with_commitment(CommitmentConfig::processed())
                .await?
                .0
        } else {
            transaction.message.recent_blockhash
        };
        let signature = self
            .send_transaction_with_config(transaction, config)
            .await?;
        self.confirm_transaction_with_spinner(&signature, &recent_blockhash, commitment)
            .await?;
        Ok(signature)
    }

    /// Submits a signed transaction to the network.
    ///
    /// Before a transaction is processed, the receiving node runs a "preflight
    /// check" which verifies signatures, checks that the node is healthy,
    /// and simulates the transaction. If the preflight check fails then an
    /// error is returned immediately. Preflight checks can be disabled by
    /// calling [`send_transaction_with_config`] and setting the
    /// [`skip_preflight`] field of [`RpcSendTransactionConfig`] to `true`.
    ///
    /// This method does not wait for the transaction to be processed or
    /// confirmed before returning successfully. To wait for the transaction to
    /// be processed or confirmed, use the [`send_and_confirm_transaction`]
    /// method.
    ///
    /// [`send_transaction_with_config`]: RpcClient::send_transaction_with_config
    /// [`skip_preflight`]: crate::rpc_config::RpcSendTransactionConfig::skip_preflight
    /// [`RpcSendTransactionConfig`]: crate::rpc_config::RpcSendTransactionConfig
    /// [`send_and_confirm_transaction`]: RpcClient::send_and_confirm_transaction
    ///
    /// # Errors
    ///
    /// If the transaction is not signed then an error with kind [`RpcError`] is
    /// returned, containing an [`RpcResponseError`] with `code` set to
    /// [`JSON_RPC_SERVER_ERROR_TRANSACTION_SIGNATURE_VERIFICATION_FAILURE`].
    ///
    /// If the preflight transaction simulation fails then an error with kind
    /// [`RpcError`] is returned, containing an [`RpcResponseError`] with `code`
    /// set to [`JSON_RPC_SERVER_ERROR_SEND_TRANSACTION_PREFLIGHT_FAILURE`].
    ///
    /// If the receiving node is unhealthy, e.g. it is not fully synced to
    /// the cluster, then an error with kind [`RpcError`] is returned,
    /// containing an [`RpcResponseError`] with `code` set to
    /// [`JSON_RPC_SERVER_ERROR_NODE_UNHEALTHY`].
    ///
    /// [`RpcResponseError`]: RpcError::RpcResponseError
    /// [`JSON_RPC_SERVER_ERROR_TRANSACTION_SIGNATURE_VERIFICATION_FAILURE`]: crate::rpc_custom_error::JSON_RPC_SERVER_ERROR_TRANSACTION_SIGNATURE_VERIFICATION_FAILURE
    /// [`JSON_RPC_SERVER_ERROR_SEND_TRANSACTION_PREFLIGHT_FAILURE`]: crate::rpc_custom_error::JSON_RPC_SERVER_ERROR_SEND_TRANSACTION_PREFLIGHT_FAILURE
    /// [`JSON_RPC_SERVER_ERROR_NODE_UNHEALTHY`]: crate::rpc_custom_error::JSON_RPC_SERVER_ERROR_NODE_UNHEALTHY
    ///
    /// # RPC Reference
    ///
    /// This method is built on the [`sendTransaction`] RPC method.
    ///
    /// [`sendTransaction`]: https://docs.solana.com/developing/clients/jsonrpc-api#sendtransaction
    ///
    /// # Examples
    ///
    /// ```
    /// # use solana_client::{
    /// #     client_error::ClientError,
    /// #     nonblocking::rpc_client::RpcClient,
    /// # };
    /// # use solana_sdk::{
    /// #     signature::Signer,
    /// #     signature::Signature,
    /// #     signer::keypair::Keypair,
    /// #     hash::Hash,
    /// #     system_transaction,
    /// # };
    /// # futures::executor::block_on(async {
    /// #     let rpc_client = RpcClient::new_mock("succeeds".to_string());
    /// // Transfer lamports from Alice to Bob
    /// #     let alice = Keypair::new();
    /// #     let bob = Keypair::new();
    /// #     let lamports = 50;
    /// let latest_blockhash = rpc_client.get_latest_blockhash().await?;
    /// let tx = system_transaction::transfer(&alice, &bob.pubkey(), lamports, latest_blockhash);
    /// let signature = rpc_client.send_transaction(&tx).await?;
    /// #     Ok::<(), ClientError>(())
    /// # })?;
    /// # Ok::<(), ClientError>(())
    /// ```
    pub async fn send_transaction(&self, transaction: &Transaction) -> ClientResult<Signature> {
        self.send_transaction_with_config(
            transaction,
            RpcSendTransactionConfig {
                preflight_commitment: Some(
                    self.maybe_map_commitment(self.commitment())
                        .await?
                        .commitment,
                ),
                ..RpcSendTransactionConfig::default()
            },
        )
        .await
    }

    /// Submits a signed transaction to the network.
    ///
    /// Before a transaction is processed, the receiving node runs a "preflight
    /// check" which verifies signatures, checks that the node is healthy, and
    /// simulates the transaction. If the preflight check fails then an error is
    /// returned immediately. Preflight checks can be disabled by setting the
    /// [`skip_preflight`] field of [`RpcSendTransactionConfig`] to `true`.
    ///
    /// This method does not wait for the transaction to be processed or
    /// confirmed before returning successfully. To wait for the transaction to
    /// be processed or confirmed, use the [`send_and_confirm_transaction`]
    /// method.
    ///
    /// [`send_transaction_with_config`]: RpcClient::send_transaction_with_config
    /// [`skip_preflight`]: crate::rpc_config::RpcSendTransactionConfig::skip_preflight
    /// [`RpcSendTransactionConfig`]: crate::rpc_config::RpcSendTransactionConfig
    /// [`send_and_confirm_transaction`]: RpcClient::send_and_confirm_transaction
    ///
    /// # Errors
    ///
    /// If preflight checks are enabled, if the transaction is not signed
    /// then an error with kind [`RpcError`] is returned, containing an
    /// [`RpcResponseError`] with `code` set to
    /// [`JSON_RPC_SERVER_ERROR_TRANSACTION_SIGNATURE_VERIFICATION_FAILURE`].
    ///
    /// If preflight checks are enabled, if the preflight transaction simulation
    /// fails then an error with kind [`RpcError`] is returned, containing an
    /// [`RpcResponseError`] with `code` set to
    /// [`JSON_RPC_SERVER_ERROR_SEND_TRANSACTION_PREFLIGHT_FAILURE`].
    ///
    /// If the receiving node is unhealthy, e.g. it is not fully synced to
    /// the cluster, then an error with kind [`RpcError`] is returned,
    /// containing an [`RpcResponseError`] with `code` set to
    /// [`JSON_RPC_SERVER_ERROR_NODE_UNHEALTHY`].
    ///
    /// [`RpcResponseError`]: RpcError::RpcResponseError
    /// [`JSON_RPC_SERVER_ERROR_TRANSACTION_SIGNATURE_VERIFICATION_FAILURE`]: crate::rpc_custom_error::JSON_RPC_SERVER_ERROR_TRANSACTION_SIGNATURE_VERIFICATION_FAILURE
    /// [`JSON_RPC_SERVER_ERROR_SEND_TRANSACTION_PREFLIGHT_FAILURE`]: crate::rpc_custom_error::JSON_RPC_SERVER_ERROR_SEND_TRANSACTION_PREFLIGHT_FAILURE
    /// [`JSON_RPC_SERVER_ERROR_NODE_UNHEALTHY`]: crate::rpc_custom_error::JSON_RPC_SERVER_ERROR_NODE_UNHEALTHY
    ///
    /// # RPC Reference
    ///
    /// This method is built on the [`sendTransaction`] RPC method.
    ///
    /// [`sendTransaction`]: https://docs.solana.com/developing/clients/jsonrpc-api#sendtransaction
    ///
    /// # Examples
    ///
    /// ```
    /// # use solana_client::{
    /// #     client_error::ClientError,
    /// #     nonblocking::rpc_client::RpcClient,
    /// #     rpc_config::RpcSendTransactionConfig,
    /// # };
    /// # use solana_sdk::{
    /// #     signature::Signer,
    /// #     signature::Signature,
    /// #     signer::keypair::Keypair,
    /// #     hash::Hash,
    /// #     system_transaction,
    /// # };
    /// # futures::executor::block_on(async {
    /// #     let rpc_client = RpcClient::new_mock("succeeds".to_string());
    /// // Transfer lamports from Alice to Bob
    /// #     let alice = Keypair::new();
    /// #     let bob = Keypair::new();
    /// #     let lamports = 50;
    /// let latest_blockhash = rpc_client.get_latest_blockhash().await?;
    /// let tx = system_transaction::transfer(&alice, &bob.pubkey(), lamports, latest_blockhash);
    /// let config = RpcSendTransactionConfig {
    ///     skip_preflight: true,
    ///     .. RpcSendTransactionConfig::default()
    /// };
    /// let signature = rpc_client.send_transaction_with_config(
    ///     &tx,
    ///     config,
    /// ).await?;
    /// #     Ok::<(), ClientError>(())
    /// # })?;
    /// # Ok::<(), ClientError>(())
    /// ```
    pub async fn send_transaction_with_config(
        &self,
        transaction: &Transaction,
        config: RpcSendTransactionConfig,
    ) -> ClientResult<Signature> {
        let encoding = if let Some(encoding) = config.encoding {
            encoding
        } else {
            self.default_cluster_transaction_encoding().await?
        };
        let preflight_commitment = CommitmentConfig {
            commitment: config.preflight_commitment.unwrap_or_default(),
        };
        let preflight_commitment = self.maybe_map_commitment(preflight_commitment).await?;
        let config = RpcSendTransactionConfig {
            encoding: Some(encoding),
            preflight_commitment: Some(preflight_commitment.commitment),
            ..config
        };
        let serialized_encoded = serialize_and_encode::<Transaction>(transaction, encoding)?;
        let signature_base58_str: String = match self
            .send(
                RpcRequest::SendTransaction,
                json!([serialized_encoded, config]),
            )
            .await
        {
            Ok(signature_base58_str) => signature_base58_str,
            Err(err) => {
                if let ClientErrorKind::RpcError(RpcError::RpcResponseError {
                    code,
                    message,
                    data,
                    ..
                }) = &err.kind
                {
                    debug!("{} {}", code, message);
                    if let RpcResponseErrorData::SendTransactionPreflightFailure(
                        RpcSimulateTransactionResult {
                            logs: Some(logs), ..
                        },
                    ) = data
                    {
                        for (i, log) in logs.iter().enumerate() {
                            debug!("{:>3}: {}", i + 1, log);
                        }
                        debug!("");
                    }
                }
                return Err(err);
            }
        };

        let signature = signature_base58_str
            .parse::<Signature>()
            .map_err(|err| Into::<ClientError>::into(RpcError::ParseError(err.to_string())))?;
        // A mismatching RPC response signature indicates an issue with the RPC node, and
        // should not be passed along to confirmation methods. The transaction may or may
        // not have been submitted to the cluster, so callers should verify the success of
        // the correct transaction signature independently.
        if signature != transaction.signatures[0] {
            Err(RpcError::RpcRequestError(format!(
                "RPC node returned mismatched signature {:?}, expected {:?}",
                signature, transaction.signatures[0]
            ))
            .into())
        } else {
            Ok(transaction.signatures[0])
        }
    }

    /// Check the confirmation status of a transaction.
    ///
    /// Returns `true` if the given transaction succeeded and has been committed
    /// with the configured [commitment level][cl], which can be retrieved with
    /// the [`commitment`](RpcClient::commitment) method.
    ///
    /// [cl]: https://docs.solana.com/developing/clients/jsonrpc-api#configuring-state-commitment
    ///
    /// Note that this method does not wait for a transaction to be confirmed
    /// &mdash; it only checks whether a transaction has been confirmed. To
    /// submit a transaction and wait for it to confirm, use
    /// [`send_and_confirm_transaction`][RpcClient::send_and_confirm_transaction].
    ///
    /// _This method returns `false` if the transaction failed, even if it has
    /// been confirmed._
    ///
    /// # RPC Reference
    ///
    /// This method is built on the [`getSignatureStatuses`] RPC method.
    ///
    /// [`getSignatureStatuses`]: https://docs.solana.com/developing/clients/jsonrpc-api#getsignaturestatuses
    ///
    /// # Examples
    ///
    /// ```
    /// # use solana_client::{
    /// #     client_error::ClientError,
    /// #     nonblocking::rpc_client::RpcClient,
    /// # };
    /// # use solana_sdk::{
    /// #     signature::Signer,
    /// #     signature::Signature,
    /// #     signer::keypair::Keypair,
    /// #     system_transaction,
    /// # };
    /// # futures::executor::block_on(async {
    /// #     let rpc_client = RpcClient::new_mock("succeeds".to_string());
    /// // Transfer lamports from Alice to Bob and wait for confirmation
    /// #     let alice = Keypair::new();
    /// #     let bob = Keypair::new();
    /// #     let lamports = 50;
    /// let latest_blockhash = rpc_client.get_latest_blockhash().await?;
    /// let tx = system_transaction::transfer(&alice, &bob.pubkey(), lamports, latest_blockhash);
    /// let signature = rpc_client.send_transaction(&tx).await?;
    ///
    /// loop {
    ///     let confirmed = rpc_client.confirm_transaction(&signature).await?;
    ///     if confirmed {
    ///         break;
    ///     }
    /// }
    /// #     Ok::<(), ClientError>(())
    /// # })?;
    /// # Ok::<(), ClientError>(())
    /// ```
    pub async fn confirm_transaction(&self, signature: &Signature) -> ClientResult<bool> {
        Ok(self
            .confirm_transaction_with_commitment(signature, self.commitment())
            .await?
            .value)
    }

    /// Check the confirmation status of a transaction.
    ///
    /// Returns an [`RpcResult`] with value `true` if the given transaction
    /// succeeded and has been committed with the given [commitment level][cl].
    ///
    /// [cl]: https://docs.solana.com/developing/clients/jsonrpc-api#configuring-state-commitment
    ///
    /// Note that this method does not wait for a transaction to be confirmed
    /// &mdash; it only checks whether a transaction has been confirmed. To
    /// submit a transaction and wait for it to confirm, use
    /// [`send_and_confirm_transaction`][RpcClient::send_and_confirm_transaction].
    ///
    /// _This method returns an [`RpcResult`] with value `false` if the
    /// transaction failed, even if it has been confirmed._
    ///
    /// # RPC Reference
    ///
    /// This method is built on the [`getSignatureStatuses`] RPC method.
    ///
    /// [`getSignatureStatuses`]: https://docs.solana.com/developing/clients/jsonrpc-api#getsignaturestatuses
    ///
    /// # Examples
    ///
    /// ```
    /// # use solana_client::{
    /// #     client_error::ClientError,
    /// #     nonblocking::rpc_client::RpcClient,
    /// # };
    /// # use solana_sdk::{
    /// #     commitment_config::CommitmentConfig,
    /// #     signature::Signer,
    /// #     signature::Signature,
    /// #     signer::keypair::Keypair,
    /// #     system_transaction,
    /// # };
    /// # use std::time::Duration;
    /// # futures::executor::block_on(async {
    /// #     let rpc_client = RpcClient::new_mock("succeeds".to_string());
    /// // Transfer lamports from Alice to Bob and wait for confirmation
    /// #     let alice = Keypair::new();
    /// #     let bob = Keypair::new();
    /// #     let lamports = 50;
    /// let latest_blockhash = rpc_client.get_latest_blockhash().await?;
    /// let tx = system_transaction::transfer(&alice, &bob.pubkey(), lamports, latest_blockhash);
    /// let signature = rpc_client.send_transaction(&tx).await?;
    ///
    /// loop {
    ///     let commitment_config = CommitmentConfig::processed();
    ///     let confirmed = rpc_client.confirm_transaction_with_commitment(&signature, commitment_config).await?;
    ///     if confirmed.value {
    ///         break;
    ///     }
    /// }
    /// #     Ok::<(), ClientError>(())
    /// # })?;
    /// # Ok::<(), ClientError>(())
    /// ```
    pub async fn confirm_transaction_with_commitment(
        &self,
        signature: &Signature,
        commitment_config: CommitmentConfig,
    ) -> RpcResult<bool> {
        let Response { context, value } = self.get_signature_statuses(&[*signature]).await?;

        Ok(Response {
            context,
            value: value[0]
                .as_ref()
                .filter(|result| result.satisfies_commitment(commitment_config))
                .map(|result| result.status.is_ok())
                .unwrap_or_default(),
        })
    }

    pub async fn confirm_transaction_with_spinner(
        &self,
        signature: &Signature,
        recent_blockhash: &Hash,
        commitment: CommitmentConfig,
    ) -> ClientResult<()> {
        let desired_confirmations = if commitment.is_finalized() {
            MAX_LOCKOUT_HISTORY + 1
        } else {
            1
        };
        let mut confirmations = 0;

        let progress_bar = spinner::new_progress_bar();

        progress_bar.set_message(format!(
            "[{}/{}] Finalizing transaction {}",
            confirmations, desired_confirmations, signature,
        ));

        let now = Instant::now();
        let confirm_transaction_initial_timeout = self
            .config
            .confirm_transaction_initial_timeout
            .unwrap_or_default();
        let (signature, status) = loop {
            // Get recent commitment in order to count confirmations for successful transactions
            let status = self
                .get_signature_status_with_commitment(signature, CommitmentConfig::processed())
                .await?;
            if status.is_none() {
                let blockhash_not_found = !self
                    .is_blockhash_valid(recent_blockhash, CommitmentConfig::processed())
                    .await?;
                if blockhash_not_found && now.elapsed() >= confirm_transaction_initial_timeout {
                    break (signature, status);
                }
            } else {
                break (signature, status);
            }

            if cfg!(not(test)) {
                sleep(Duration::from_millis(500)).await;
            }
        };
        if let Some(result) = status {
            if let Err(err) = result {
                return Err(err.into());
            }
        } else {
            return Err(RpcError::ForUser(
                "unable to confirm transaction. \
                                      This can happen in situations such as transaction expiration \
                                      and insufficient fee-payer funds"
                    .to_string(),
            )
            .into());
        }
        let now = Instant::now();
        loop {
            // Return when specified commitment is reached
            // Failed transactions have already been eliminated, `is_some` check is sufficient
            if self
                .get_signature_status_with_commitment(signature, commitment)
                .await?
                .is_some()
            {
                progress_bar.set_message("Transaction confirmed");
                progress_bar.finish_and_clear();
                return Ok(());
            }

            progress_bar.set_message(format!(
                "[{}/{}] Finalizing transaction {}",
                min(confirmations + 1, desired_confirmations),
                desired_confirmations,
                signature,
            ));
            sleep(Duration::from_millis(500)).await;
            confirmations = self
                .get_num_blocks_since_signature_confirmation(signature)
                .await
                .unwrap_or(confirmations);
            if now.elapsed().as_secs() >= MAX_HASH_AGE_IN_SECONDS as u64 {
                return Err(
                    RpcError::ForUser("transaction not finalized. \
                                      This can happen when a transaction lands in an abandoned fork. \
                                      Please retry.".to_string()).into(),
                );
            }
        }
    }

    async fn default_cluster_transaction_encoding(
        &self,
    ) -> Result<UiTransactionEncoding, RpcError> {
        if self.get_node_version().await? < semver::Version::new(1, 3, 16) {
            Ok(UiTransactionEncoding::Base58)
        } else {
            Ok(UiTransactionEncoding::Base64)
        }
    }

    /// Simulates sending a transaction.
    ///
    /// If the transaction fails, then the [`err`] field of the returned
    /// [`RpcSimulateTransactionResult`] will be `Some`. Any logs emitted from
    /// the transaction are returned in the [`logs`] field.
    ///
    /// [`err`]: crate::rpc_response::RpcSimulateTransactionResult::err
    /// [`logs`]: crate::rpc_response::RpcSimulateTransactionResult::logs
    ///
    /// Simulating a transaction is similar to the ["preflight check"] that is
    /// run by default when sending a transaction.
    ///
    /// ["preflight check"]: https://docs.solana.com/developing/clients/jsonrpc-api#sendtransaction
    ///
    /// By default, signatures are not verified during simulation. To verify
    /// signatures, call the [`simulate_transaction_with_config`] method, with
    /// the [`sig_verify`] field of [`RpcSimulateTransactionConfig`] set to
    /// `true`.
    ///
    /// [`simulate_transaction_with_config`]: RpcClient::simulate_transaction_with_config
    /// [`sig_verify`]: crate::rpc_config::RpcSimulateTransactionConfig::sig_verify
    ///
    /// # RPC Reference
    ///
    /// This method is built on the [`simulateTransaction`] RPC method.
    ///
    /// [`simulateTransaction`]: https://docs.solana.com/developing/clients/jsonrpc-api#simulatetransaction
    ///
    /// # Examples
    ///
    /// ```
    /// # use solana_client::{
    /// #     client_error::ClientError,
    /// #     nonblocking::rpc_client::RpcClient,
    /// #     rpc_response::RpcSimulateTransactionResult,
    /// # };
    /// # use solana_sdk::{
    /// #     signature::Signer,
    /// #     signature::Signature,
    /// #     signer::keypair::Keypair,
    /// #     hash::Hash,
    /// #     system_transaction,
    /// # };
    /// # futures::executor::block_on(async {
    /// #     let rpc_client = RpcClient::new_mock("succeeds".to_string());
    /// // Transfer lamports from Alice to Bob
    /// #     let alice = Keypair::new();
    /// #     let bob = Keypair::new();
    /// #     let lamports = 50;
    /// let latest_blockhash = rpc_client.get_latest_blockhash().await?;
    /// let tx = system_transaction::transfer(&alice, &bob.pubkey(), lamports, latest_blockhash);
    /// let result = rpc_client.simulate_transaction(&tx).await?;
    /// assert!(result.value.err.is_none());
    /// #     Ok::<(), ClientError>(())
    /// # })?;
    /// # Ok::<(), ClientError>(())
    /// ```
    pub async fn simulate_transaction(
        &self,
        transaction: &Transaction,
    ) -> RpcResult<RpcSimulateTransactionResult> {
        self.simulate_transaction_with_config(
            transaction,
            RpcSimulateTransactionConfig {
                commitment: Some(self.commitment()),
                ..RpcSimulateTransactionConfig::default()
            },
        )
        .await
    }

    /// Simulates sending a transaction.
    ///
    /// If the transaction fails, then the [`err`] field of the returned
    /// [`RpcSimulateTransactionResult`] will be `Some`. Any logs emitted from
    /// the transaction are returned in the [`logs`] field.
    ///
    /// [`err`]: crate::rpc_response::RpcSimulateTransactionResult::err
    /// [`logs`]: crate::rpc_response::RpcSimulateTransactionResult::logs
    ///
    /// Simulating a transaction is similar to the ["preflight check"] that is
    /// run by default when sending a transaction.
    ///
    /// ["preflight check"]: https://docs.solana.com/developing/clients/jsonrpc-api#sendtransaction
    ///
    /// By default, signatures are not verified during simulation. To verify
    /// signatures, call the [`simulate_transaction_with_config`] method, with
    /// the [`sig_verify`] field of [`RpcSimulateTransactionConfig`] set to
    /// `true`.
    ///
    /// [`simulate_transaction_with_config`]: RpcClient::simulate_transaction_with_config
    /// [`sig_verify`]: crate::rpc_config::RpcSimulateTransactionConfig::sig_verify
    ///
    /// This method can additionally query information about accounts by
    /// including them in the [`accounts`] field of the
    /// [`RpcSimulateTransactionConfig`] argument, in which case those results
    /// are reported in the [`accounts`][accounts2] field of the returned
    /// [`RpcSimulateTransactionResult`].
    ///
    /// [`accounts`]: crate::rpc_config::RpcSimulateTransactionConfig::accounts
    /// [accounts2]: crate::rpc_response::RpcSimulateTransactionResult::accounts
    ///
    /// # RPC Reference
    ///
    /// This method is built on the [`simulateTransaction`] RPC method.
    ///
    /// [`simulateTransaction`]: https://docs.solana.com/developing/clients/jsonrpc-api#simulatetransaction
    ///
    /// # Examples
    ///
    /// ```
    /// # use solana_client::{
    /// #     client_error::ClientError,
    /// #     nonblocking::rpc_client::RpcClient,
    /// #     rpc_config::RpcSimulateTransactionConfig,
    /// #     rpc_response::RpcSimulateTransactionResult,
    /// # };
    /// # use solana_sdk::{
    /// #     signature::Signer,
    /// #     signer::keypair::Keypair,
    /// #     hash::Hash,
    /// #     system_transaction,
    /// # };
    /// # futures::executor::block_on(async {
    /// #     let rpc_client = RpcClient::new_mock("succeeds".to_string());
    /// // Transfer lamports from Alice to Bob
    /// #     let alice = Keypair::new();
    /// #     let bob = Keypair::new();
    /// #     let lamports = 50;
    /// let latest_blockhash = rpc_client.get_latest_blockhash().await?;
    /// let tx = system_transaction::transfer(&alice, &bob.pubkey(), lamports, latest_blockhash);
    /// let config = RpcSimulateTransactionConfig {
    ///     sig_verify: true,
    ///     .. RpcSimulateTransactionConfig::default()
    /// };
    /// let result = rpc_client.simulate_transaction_with_config(
    ///     &tx,
    ///     config,
    /// ).await?;
    /// assert!(result.value.err.is_none());
    /// #     Ok::<(), ClientError>(())
    /// # })?;
    /// # Ok::<(), ClientError>(())
    /// ```
    pub async fn simulate_transaction_with_config(
        &self,
        transaction: &Transaction,
        config: RpcSimulateTransactionConfig,
    ) -> RpcResult<RpcSimulateTransactionResult> {
        let encoding = if let Some(encoding) = config.encoding {
            encoding
        } else {
            self.default_cluster_transaction_encoding().await?
        };
        let commitment = config.commitment.unwrap_or_default();
        let commitment = self.maybe_map_commitment(commitment).await?;
        let config = RpcSimulateTransactionConfig {
            encoding: Some(encoding),
            commitment: Some(commitment),
            ..config
        };
        let serialized_encoded = serialize_and_encode::<Transaction>(transaction, encoding)?;
        self.send(
            RpcRequest::SimulateTransaction,
            json!([serialized_encoded, config]),
        )
        .await
    }

    pub async fn batch_simulate_bundle(
        &self,
        bundles: Vec<VersionedBundle>,
    ) -> BatchRpcResult<RpcSimulateBundleResult> {
        let configs = bundles
            .iter()
            .map(|b| RpcSimulateBundleConfig {
                simulation_bank: Some(SimulationSlotConfig::Commitment(self.commitment())),
                pre_execution_accounts_configs: vec![None; b.transactions.len()],
                post_execution_accounts_configs: vec![None; b.transactions.len()],
                ..RpcSimulateBundleConfig::default()
            })
            .collect::<Vec<RpcSimulateBundleConfig>>();

        self.batch_simulate_bundle_with_config(bundles.into_iter().zip(configs).collect())
            .await
    }

    pub async fn batch_simulate_bundle_with_config(
        &self,
        bundles_and_configs: Vec<(VersionedBundle, RpcSimulateBundleConfig)>,
    ) -> BatchRpcResult<RpcSimulateBundleResult> {
        let mut params = vec![];
        for (bundle, config) in bundles_and_configs {
            let transaction_encoding = if let Some(encoding) = config.transaction_encoding {
                encoding
            } else {
                self.default_cluster_transaction_encoding().await?
            };

            let simulation_bank = config.simulation_bank.unwrap_or_default();

            let config = RpcSimulateBundleConfig {
                transaction_encoding: Some(transaction_encoding),
                simulation_bank: Some(simulation_bank),
                ..config
            };

            let encoded_transactions = bundle
                .transactions
                .iter()
                .map(|tx| serialize_and_encode::<VersionedTransaction>(tx, transaction_encoding))
                .collect::<Result<Vec<String>, ClientError>>()?;
            let rpc_bundle_request = RpcBundleRequest {
                encoded_transactions,
            };

            params.push(json!([rpc_bundle_request, config]));
        }

        let requests_and_params = vec![RpcRequest::SimulateBundle; params.len()]
            .into_iter()
            .zip(params)
            .collect();
        self.send_batch(requests_and_params).await
    }

    pub async fn simulate_bundle(
        &self,
        bundle: &VersionedBundle,
    ) -> RpcResult<RpcSimulateBundleResult> {
        self.simulate_bundle_with_config(
            bundle,
            RpcSimulateBundleConfig {
                simulation_bank: Some(SimulationSlotConfig::Commitment(self.commitment())),
                ..RpcSimulateBundleConfig::default()
            },
        )
        .await
    }

    pub async fn simulate_bundle_with_config(
        &self,
        bundle: &VersionedBundle,
        config: RpcSimulateBundleConfig,
    ) -> RpcResult<RpcSimulateBundleResult> {
        let transaction_encoding = if let Some(enc) = config.transaction_encoding {
            enc
        } else {
            self.default_cluster_transaction_encoding().await?
        };
        let simulation_bank = Some(config.simulation_bank.unwrap_or_default());

        let encoded_transactions = bundle
            .transactions
            .iter()
            .map(|tx| serialize_and_encode::<VersionedTransaction>(tx, transaction_encoding))
            .collect::<ClientResult<Vec<String>>>()?;
        let rpc_bundle_request = RpcBundleRequest {
            encoded_transactions,
        };

        let config = RpcSimulateBundleConfig {
            transaction_encoding: Some(transaction_encoding),
            simulation_bank,
            ..config
        };

        self.send(
            RpcRequest::SimulateBundle,
            json!([rpc_bundle_request, config]),
        )
        .await
    }

    /// Returns the highest slot information that the node has snapshots for.
    ///
    /// This will find the highest full snapshot slot, and the highest incremental snapshot slot
    /// _based on_ the full snapshot slot, if there is one.
    ///
    /// # RPC Reference
    ///
    /// This method corresponds directly to the [`getHighestSnapshotSlot`] RPC method.
    ///
    /// [`getHighestSnapshotSlot`]: https://docs.solana.com/developing/clients/jsonrpc-api#gethighestsnapshotslot
    ///
    /// # Examples
    ///
    /// ```
    /// # use solana_client::{
    /// #     nonblocking::rpc_client::RpcClient,
    /// #     client_error::ClientError,
    /// # };
    /// # futures::executor::block_on(async {
    /// #     let rpc_client = RpcClient::new_mock("succeeds".to_string());
    /// let snapshot_slot_info = rpc_client.get_highest_snapshot_slot().await?;
    /// #     Ok::<(), ClientError>(())
    /// # })?;
    /// # Ok::<(), ClientError>(())
    /// ```
    pub async fn get_highest_snapshot_slot(&self) -> ClientResult<RpcSnapshotSlotInfo> {
        if self.get_node_version().await? < semver::Version::new(1, 9, 0) {
            #[allow(deprecated)]
            self.get_snapshot_slot()
                .await
                .map(|full| RpcSnapshotSlotInfo {
                    full,
                    incremental: None,
                })
        } else {
            self.send(RpcRequest::GetHighestSnapshotSlot, Value::Null)
                .await
        }
    }

    #[deprecated(
        since = "1.8.0",
        note = "Please use RpcClient::get_highest_snapshot_slot() instead"
    )]
    #[allow(deprecated)]
    pub async fn get_snapshot_slot(&self) -> ClientResult<Slot> {
        self.send(RpcRequest::GetSnapshotSlot, Value::Null).await
    }

    /// Check if a transaction has been processed with the default [commitment level][cl].
    ///
    /// [cl]: https://docs.solana.com/developing/clients/jsonrpc-api#configuring-state-commitment
    ///
    /// If the transaction has been processed with the default commitment level,
    /// then this method returns `Ok` of `Some`. If the transaction has not yet
    /// been processed with the default commitment level, it returns `Ok` of
    /// `None`.
    ///
    /// If the transaction has been processed with the default commitment level,
    /// and the transaction succeeded, this method returns `Ok(Some(Ok(())))`.
    /// If the transaction has peen processed with the default commitment level,
    /// and the transaction failed, this method returns `Ok(Some(Err(_)))`,
    /// where the interior error is type [`TransactionError`].
    ///
    /// [`TransactionError`]: solana_sdk::transaction::TransactionError
    ///
    /// This function only searches a node's recent history, including all
    /// recent slots, plus up to
    /// [`MAX_RECENT_BLOCKHASHES`][solana_sdk::clock::MAX_RECENT_BLOCKHASHES]
    /// rooted slots. To search the full transaction history use the
    /// [`get_signature_statuse_with_commitment_and_history`][RpcClient::get_signature_status_with_commitment_and_history]
    /// method.
    ///
    /// # RPC Reference
    ///
    /// This method is built on the [`getSignatureStatuses`] RPC method.
    ///
    /// [`getSignatureStatuses`]: https://docs.solana.com/developing/clients/jsonrpc-api#gitsignaturestatuses
    ///
    /// # Examples
    ///
    /// ```
    /// # use solana_client::{
    /// #     nonblocking::rpc_client::RpcClient,
    /// #     client_error::ClientError,
    /// # };
    /// # use solana_sdk::{
    /// #     signature::Signer,
    /// #     signature::Signature,
    /// #     signer::keypair::Keypair,
    /// #     hash::Hash,
    /// #     system_transaction,
    /// # };
    /// # futures::executor::block_on(async {
    /// #     let rpc_client = RpcClient::new_mock("succeeds".to_string());
    /// #     let alice = Keypair::new();
    /// #     let bob = Keypair::new();
    /// #     let lamports = 50;
    /// #     let latest_blockhash = rpc_client.get_latest_blockhash().await?;
    /// #     let tx = system_transaction::transfer(&alice, &bob.pubkey(), lamports, latest_blockhash);
    /// let signature = rpc_client.send_transaction(&tx).await?;
    /// let status = rpc_client.get_signature_status(&signature).await?;
    /// #     Ok::<(), ClientError>(())
    /// # })?;
    /// # Ok::<(), ClientError>(())
    /// ```
    pub async fn get_signature_status(
        &self,
        signature: &Signature,
    ) -> ClientResult<Option<transaction::Result<()>>> {
        self.get_signature_status_with_commitment(signature, self.commitment())
            .await
    }

    /// Gets the statuses of a list of transaction signatures.
    ///
    /// The returned vector of [`TransactionStatus`] has the same length as the
    /// input slice.
    ///
    /// For any transaction that has not been processed by the network, the
    /// value of the corresponding entry in the returned vector is `None`. As a
    /// result, a transaction that has recently been submitted will not have a
    /// status immediately.
    ///
    /// To submit a transaction and wait for it to confirm, use
    /// [`send_and_confirm_transaction`][RpcClient::send_and_confirm_transaction].
    ///
    /// This function ignores the configured confirmation level, and returns the
    /// transaction status whatever it is. It does not wait for transactions to
    /// be processed.
    ///
    /// This function only searches a node's recent history, including all
    /// recent slots, plus up to
    /// [`MAX_RECENT_BLOCKHASHES`][solana_sdk::clock::MAX_RECENT_BLOCKHASHES]
    /// rooted slots. To search the full transaction history use the
    /// [`get_signature_statuses_with_history`][RpcClient::get_signature_statuses_with_history]
    /// method.
    ///
    /// # Errors
    ///
    /// Any individual `TransactionStatus` may have triggered an error during
    /// processing, in which case its [`err`][`TransactionStatus::err`] field
    /// will be `Some`.
    ///
    /// # RPC Reference
    ///
    /// This method corresponds directly to the [`getSignatureStatuses`] RPC method.
    ///
    /// [`getSignatureStatuses`]: https://docs.solana.com/developing/clients/jsonrpc-api#getsignaturestatuses
    ///
    /// # Examples
    ///
    /// ```
    /// # use solana_client::{
    /// #     nonblocking::rpc_client::RpcClient,
    /// #     client_error::ClientError,
    /// # };
    /// # use solana_sdk::{
    /// #     signature::Signer,
    /// #     signature::Signature,
    /// #     signer::keypair::Keypair,
    /// #     hash::Hash,
    /// #     system_transaction,
    /// # };
    /// # use std::time::Duration;
    /// # futures::executor::block_on(async {
    /// #     let rpc_client = RpcClient::new_mock("succeeds".to_string());
    /// #     let alice = Keypair::new();
    /// // Send lamports from Alice to Bob and wait for the transaction to be processed
    /// #     let bob = Keypair::new();
    /// #     let lamports = 50;
    /// let latest_blockhash = rpc_client.get_latest_blockhash().await?;
    /// let tx = system_transaction::transfer(&alice, &bob.pubkey(), lamports, latest_blockhash);
    /// let signature = rpc_client.send_transaction(&tx).await?;
    ///
    /// let status = loop {
    ///    let statuses = rpc_client.get_signature_statuses(&[signature]).await?.value;
    ///    if let Some(status) = statuses[0].clone() {
    ///        break status;
    ///    }
    ///    std::thread::sleep(Duration::from_millis(100));
    /// };
    ///
    /// assert!(status.err.is_none());
    /// #     Ok::<(), ClientError>(())
    /// # })?;
    /// # Ok::<(), ClientError>(())
    /// ```
    pub async fn get_signature_statuses(
        &self,
        signatures: &[Signature],
    ) -> RpcResult<Vec<Option<TransactionStatus>>> {
        let signatures: Vec<_> = signatures.iter().map(|s| s.to_string()).collect();
        self.send(RpcRequest::GetSignatureStatuses, json!([signatures]))
            .await
    }

    /// Gets the statuses of a list of transaction signatures.
    ///
    /// The returned vector of [`TransactionStatus`] has the same length as the
    /// input slice.
    ///
    /// For any transaction that has not been processed by the network, the
    /// value of the corresponding entry in the returned vector is `None`. As a
    /// result, a transaction that has recently been submitted will not have a
    /// status immediately.
    ///
    /// To submit a transaction and wait for it to confirm, use
    /// [`send_and_confirm_transaction`][RpcClient::send_and_confirm_transaction].
    ///
    /// This function ignores the configured confirmation level, and returns the
    /// transaction status whatever it is. It does not wait for transactions to
    /// be processed.
    ///
    /// This function searches a node's full ledger history and (if implemented) long-term storage. To search for
    /// transactions in recent slots only use the
    /// [`get_signature_statuses`][RpcClient::get_signature_statuses] method.
    ///
    /// # Errors
    ///
    /// Any individual `TransactionStatus` may have triggered an error during
    /// processing, in which case its [`err`][`TransactionStatus::err`] field
    /// will be `Some`.
    ///
    /// # RPC Reference
    ///
    /// This method corresponds directly to the [`getSignatureStatuses`] RPC
    /// method, with the `searchTransactionHistory` configuration option set to
    /// `true`.
    ///
    /// [`getSignatureStatuses`]: https://docs.solana.com/developing/clients/jsonrpc-api#getsignaturestatuses
    ///
    /// # Examples
    ///
    /// ```
    /// # use solana_client::{
    /// #     nonblocking::rpc_client::RpcClient,
    /// #     client_error::ClientError,
    /// # };
    /// # use solana_sdk::{
    /// #     signature::Signer,
    /// #     signature::Signature,
    /// #     signer::keypair::Keypair,
    /// #     hash::Hash,
    /// #     system_transaction,
    /// # };
    /// # futures::executor::block_on(async {
    /// #     let rpc_client = RpcClient::new_mock("succeeds".to_string());
    /// #     let alice = Keypair::new();
    /// #     fn get_old_transaction_signature() -> Signature { Signature::default() }
    /// // Check if an old transaction exists
    /// let signature = get_old_transaction_signature();
    /// let latest_blockhash = rpc_client.get_latest_blockhash().await?;
    /// let statuses = rpc_client.get_signature_statuses_with_history(&[signature]).await?.value;
    /// if statuses[0].is_none() {
    ///     println!("old transaction does not exist");
    /// }
    /// #     Ok::<(), ClientError>(())
    /// # })?;
    /// # Ok::<(), ClientError>(())
    /// ```
    pub async fn get_signature_statuses_with_history(
        &self,
        signatures: &[Signature],
    ) -> RpcResult<Vec<Option<TransactionStatus>>> {
        let signatures: Vec<_> = signatures.iter().map(|s| s.to_string()).collect();
        self.send(
            RpcRequest::GetSignatureStatuses,
            json!([signatures, {
                "searchTransactionHistory": true
            }]),
        )
        .await
    }

    /// Check if a transaction has been processed with the given [commitment level][cl].
    ///
    /// [cl]: https://docs.solana.com/developing/clients/jsonrpc-api#configuring-state-commitment
    ///
    /// If the transaction has been processed with the given commitment level,
    /// then this method returns `Ok` of `Some`. If the transaction has not yet
    /// been processed with the given commitment level, it returns `Ok` of
    /// `None`.
    ///
    /// If the transaction has been processed with the given commitment level,
    /// and the transaction succeeded, this method returns `Ok(Some(Ok(())))`.
    /// If the transaction has peen processed with the given commitment level,
    /// and the transaction failed, this method returns `Ok(Some(Err(_)))`,
    /// where the interior error is type [`TransactionError`].
    ///
    /// [`TransactionError`]: solana_sdk::transaction::TransactionError
    ///
    /// This function only searches a node's recent history, including all
    /// recent slots, plus up to
    /// [`MAX_RECENT_BLOCKHASHES`][solana_sdk::clock::MAX_RECENT_BLOCKHASHES]
    /// rooted slots. To search the full transaction history use the
    /// [`get_signature_statuse_with_commitment_and_history`][RpcClient::get_signature_status_with_commitment_and_history]
    /// method.
    ///
    /// # RPC Reference
    ///
    /// This method is built on the [`getSignatureStatuses`] RPC method.
    ///
    /// [`getSignatureStatuses`]: https://docs.solana.com/developing/clients/jsonrpc-api#getsignaturestatuses
    ///
    /// # Examples
    ///
    /// ```
    /// # use solana_client::{
    /// #     nonblocking::rpc_client::RpcClient,
    /// #     client_error::ClientError,
    /// # };
    /// # use solana_sdk::{
    /// #     commitment_config::CommitmentConfig,
    /// #     signature::Signer,
    /// #     signature::Signature,
    /// #     signer::keypair::Keypair,
    /// #     system_transaction,
    /// # };
    /// # futures::executor::block_on(async {
    /// #     let rpc_client = RpcClient::new_mock("succeeds".to_string());
    /// #     let alice = Keypair::new();
    /// #     let bob = Keypair::new();
    /// #     let lamports = 50;
    /// #     let latest_blockhash = rpc_client.get_latest_blockhash().await?;
    /// #     let tx = system_transaction::transfer(&alice, &bob.pubkey(), lamports, latest_blockhash);
    /// let signature = rpc_client.send_and_confirm_transaction(&tx).await?;
    /// let commitment_config = CommitmentConfig::processed();
    /// let status = rpc_client.get_signature_status_with_commitment(
    ///     &signature,
    ///     commitment_config,
    /// ).await?;
    /// #     Ok::<(), ClientError>(())
    /// # })?;
    /// # Ok::<(), ClientError>(())
    /// ```
    pub async fn get_signature_status_with_commitment(
        &self,
        signature: &Signature,
        commitment_config: CommitmentConfig,
    ) -> ClientResult<Option<transaction::Result<()>>> {
        let result: Response<Vec<Option<TransactionStatus>>> = self
            .send(
                RpcRequest::GetSignatureStatuses,
                json!([[signature.to_string()]]),
            )
            .await?;
        Ok(result.value[0]
            .clone()
            .filter(|result| result.satisfies_commitment(commitment_config))
            .map(|status_meta| status_meta.status))
    }

    /// Check if a transaction has been processed with the given [commitment level][cl].
    ///
    /// [cl]: https://docs.solana.com/developing/clients/jsonrpc-api#configuring-state-commitment
    ///
    /// If the transaction has been processed with the given commitment level,
    /// then this method returns `Ok` of `Some`. If the transaction has not yet
    /// been processed with the given commitment level, it returns `Ok` of
    /// `None`.
    ///
    /// If the transaction has been processed with the given commitment level,
    /// and the transaction succeeded, this method returns `Ok(Some(Ok(())))`.
    /// If the transaction has peen processed with the given commitment level,
    /// and the transaction failed, this method returns `Ok(Some(Err(_)))`,
    /// where the interior error is type [`TransactionError`].
    ///
    /// [`TransactionError`]: solana_sdk::transaction::TransactionError
    ///
    /// This method optionally searches a node's full ledger history and (if
    /// implemented) long-term storage.
    ///
    /// # RPC Reference
    ///
    /// This method is built on the [`getSignatureStatuses`] RPC method.
    ///
    /// [`getSignatureStatuses`]: https://docs.solana.com/developing/clients/jsonrpc-api#getsignaturestatuses
    ///
    /// # Examples
    ///
    /// ```
    /// # use solana_client::{
    /// #     nonblocking::rpc_client::RpcClient,
    /// #     client_error::ClientError,
    /// # };
    /// # use solana_sdk::{
    /// #     commitment_config::CommitmentConfig,
    /// #     signature::Signer,
    /// #     signature::Signature,
    /// #     signer::keypair::Keypair,
    /// #     system_transaction,
    /// # };
    /// # futures::executor::block_on(async {
    /// #     let rpc_client = RpcClient::new_mock("succeeds".to_string());
    /// #     let alice = Keypair::new();
    /// #     let bob = Keypair::new();
    /// #     let lamports = 50;
    /// #     let latest_blockhash = rpc_client.get_latest_blockhash().await?;
    /// #     let tx = system_transaction::transfer(&alice, &bob.pubkey(), lamports, latest_blockhash);
    /// let signature = rpc_client.send_transaction(&tx).await?;
    /// let commitment_config = CommitmentConfig::processed();
    /// let search_transaction_history = true;
    /// let status = rpc_client.get_signature_status_with_commitment_and_history(
    ///     &signature,
    ///     commitment_config,
    ///     search_transaction_history,
    /// ).await?;
    /// #     Ok::<(), ClientError>(())
    /// # })?;
    /// # Ok::<(), ClientError>(())
    /// ```
    pub async fn get_signature_status_with_commitment_and_history(
        &self,
        signature: &Signature,
        commitment_config: CommitmentConfig,
        search_transaction_history: bool,
    ) -> ClientResult<Option<transaction::Result<()>>> {
        let result: Response<Vec<Option<TransactionStatus>>> = self
            .send(
                RpcRequest::GetSignatureStatuses,
                json!([[signature.to_string()], {
                    "searchTransactionHistory": search_transaction_history
                }]),
            )
            .await?;
        Ok(result.value[0]
            .clone()
            .filter(|result| result.satisfies_commitment(commitment_config))
            .map(|status_meta| status_meta.status))
    }

    /// Returns the slot that has reached the configured [commitment level][cl].
    ///
    /// [cl]: https://docs.solana.com/developing/clients/jsonrpc-api#configuring-state-commitment
    ///
    /// # RPC Reference
    ///
    /// This method corresponds directly to the [`getSlot`] RPC method.
    ///
    /// [`getSlot`]: https://docs.solana.com/developing/clients/jsonrpc-api#getslot
    ///
    /// # Examples
    ///
    /// ```
    /// # use solana_client::{
    /// #     nonblocking::rpc_client::RpcClient,
    /// #     client_error::ClientError,
    /// # };
    /// # futures::executor::block_on(async {
    /// #     let rpc_client = RpcClient::new_mock("succeeds".to_string());
    /// let slot = rpc_client.get_slot().await?;
    /// #     Ok::<(), ClientError>(())
    /// # })?;
    /// # Ok::<(), ClientError>(())
    /// ```
    pub async fn get_slot(&self) -> ClientResult<Slot> {
        self.get_slot_with_commitment(self.commitment()).await
    }

    /// Returns the slot that has reached the given [commitment level][cl].
    ///
    /// [cl]: https://docs.solana.com/developing/clients/jsonrpc-api#configuring-state-commitment
    ///
    /// # RPC Reference
    ///
    /// This method corresponds directly to the [`getSlot`] RPC method.
    ///
    /// [`getSlot`]: https://docs.solana.com/developing/clients/jsonrpc-api#getslot
    ///
    /// # Examples
    ///
    /// ```
    /// # use solana_client::{
    /// #     nonblocking::rpc_client::RpcClient,
    /// #     client_error::ClientError,
    /// # };
    /// # use solana_sdk::commitment_config::CommitmentConfig;
    /// # futures::executor::block_on(async {
    /// #     let rpc_client = RpcClient::new_mock("succeeds".to_string());
    /// let commitment_config = CommitmentConfig::processed();
    /// let slot = rpc_client.get_slot_with_commitment(commitment_config).await?;
    /// #     Ok::<(), ClientError>(())
    /// # })?;
    /// # Ok::<(), ClientError>(())
    /// ```
    pub async fn get_slot_with_commitment(
        &self,
        commitment_config: CommitmentConfig,
    ) -> ClientResult<Slot> {
        self.send(
            RpcRequest::GetSlot,
            json!([self.maybe_map_commitment(commitment_config).await?]),
        )
        .await
    }

    /// Returns the block height that has reached the configured [commitment level][cl].
    ///
    /// [cl]: https://docs.solana.com/developing/clients/jsonrpc-api#configuring-state-commitment
    ///
    /// # RPC Reference
    ///
    /// This method is corresponds directly to the [`getBlockHeight`] RPC method.
    ///
    /// [`getBlockHeight`]: https://docs.solana.com/developing/clients/jsonrpc-api#getblockheight
    ///
    /// # Examples
    ///
    /// ```
    /// # use solana_client::{
    /// #     nonblocking::rpc_client::RpcClient,
    /// #     client_error::ClientError,
    /// # };
    /// # futures::executor::block_on(async {
    /// #     let rpc_client = RpcClient::new_mock("succeeds".to_string());
    /// let block_height = rpc_client.get_block_height().await?;
    /// #     Ok::<(), ClientError>(())
    /// # })?;
    /// # Ok::<(), ClientError>(())
    /// ```
    pub async fn get_block_height(&self) -> ClientResult<u64> {
        self.get_block_height_with_commitment(self.commitment())
            .await
    }

    /// Returns the block height that has reached the given [commitment level][cl].
    ///
    /// [cl]: https://docs.solana.com/developing/clients/jsonrpc-api#configuring-state-commitment
    ///
    /// # RPC Reference
    ///
    /// This method is corresponds directly to the [`getBlockHeight`] RPC method.
    ///
    /// [`getBlockHeight`]: https://docs.solana.com/developing/clients/jsonrpc-api#getblockheight
    ///
    /// # Examples
    ///
    /// ```
    /// # use solana_client::{
    /// #     nonblocking::rpc_client::RpcClient,
    /// #     client_error::ClientError,
    /// # };
    /// # use solana_sdk::commitment_config::CommitmentConfig;
    /// # futures::executor::block_on(async {
    /// #     let rpc_client = RpcClient::new_mock("succeeds".to_string());
    /// let commitment_config = CommitmentConfig::processed();
    /// let block_height = rpc_client.get_block_height_with_commitment(
    ///     commitment_config,
    /// ).await?;
    /// #     Ok::<(), ClientError>(())
    /// # })?;
    /// # Ok::<(), ClientError>(())
    /// ```
    pub async fn get_block_height_with_commitment(
        &self,
        commitment_config: CommitmentConfig,
    ) -> ClientResult<u64> {
        self.send(
            RpcRequest::GetBlockHeight,
            json!([self.maybe_map_commitment(commitment_config).await?]),
        )
        .await
    }

    /// Returns the slot leaders for a given slot range.
    ///
    /// # RPC Reference
    ///
    /// This method corresponds directly to the [`getSlotLeaders`] RPC method.
    ///
    /// [`getSlotLeaders`]: https://docs.solana.com/developing/clients/jsonrpc-api#getslotleaders
    ///
    /// # Examples
    ///
    /// ```
    /// # use solana_client::{
    /// #     nonblocking::rpc_client::RpcClient,
    /// #     client_error::ClientError,
    /// # };
    /// # use solana_sdk::slot_history::Slot;
    /// # futures::executor::block_on(async {
    /// #     let rpc_client = RpcClient::new_mock("succeeds".to_string());
    /// let start_slot = 1;
    /// let limit = 3;
    /// let leaders = rpc_client.get_slot_leaders(start_slot, limit).await?;
    /// #     Ok::<(), ClientError>(())
    /// # })?;
    /// # Ok::<(), ClientError>(())
    /// ```
    pub async fn get_slot_leaders(
        &self,
        start_slot: Slot,
        limit: u64,
    ) -> ClientResult<Vec<Pubkey>> {
        self.send(RpcRequest::GetSlotLeaders, json!([start_slot, limit]))
            .await
            .and_then(|slot_leaders: Vec<String>| {
                slot_leaders
                    .iter()
                    .map(|slot_leader| {
                        Pubkey::from_str(slot_leader).map_err(|err| {
                            ClientErrorKind::Custom(format!(
                                "pubkey deserialization failed: {}",
                                err
                            ))
                            .into()
                        })
                    })
                    .collect()
            })
    }

    /// Get block production for the current epoch.
    ///
    /// # RPC Reference
    ///
    /// This method corresponds directly to the [`getBlockProduction`] RPC method.
    ///
    /// [`getBlockProduction`]: https://docs.solana.com/developing/clients/jsonrpc-api#getblockproduction
    ///
    /// # Examples
    ///
    /// ```
    /// # use solana_client::{
    /// #     nonblocking::rpc_client::RpcClient,
    /// #     client_error::ClientError,
    /// # };
    /// # futures::executor::block_on(async {
    /// #     let rpc_client = RpcClient::new_mock("succeeds".to_string());
    /// let production = rpc_client.get_block_production().await?;
    /// #     Ok::<(), ClientError>(())
    /// # })?;
    /// # Ok::<(), ClientError>(())
    /// ```
    pub async fn get_block_production(&self) -> RpcResult<RpcBlockProduction> {
        self.send(RpcRequest::GetBlockProduction, Value::Null).await
    }

    /// Get block production for the current or previous epoch.
    ///
    /// # RPC Reference
    ///
    /// This method corresponds directly to the [`getBlockProduction`] RPC method.
    ///
    /// [`getBlockProduction`]: https://docs.solana.com/developing/clients/jsonrpc-api#getblockproduction
    ///
    /// # Examples
    ///
    /// ```
    /// # use solana_client::{
    /// #     nonblocking::rpc_client::RpcClient,
    /// #     client_error::ClientError,
    /// #     rpc_config::RpcBlockProductionConfig,
    /// #     rpc_config::RpcBlockProductionConfigRange,
    /// # };
    /// # use solana_sdk::{
    /// #     signature::Signer,
    /// #     signer::keypair::Keypair,
    /// #     commitment_config::CommitmentConfig,
    /// # };
    /// # futures::executor::block_on(async {
    /// #     let rpc_client = RpcClient::new_mock("succeeds".to_string());
    /// #     let start_slot = 1;
    /// #     let limit = 3;
    /// let leader = rpc_client.get_slot_leaders(start_slot, limit).await?;
    /// let leader = leader[0];
    /// let range = RpcBlockProductionConfigRange {
    ///     first_slot: start_slot,
    ///     last_slot: Some(start_slot + limit),
    /// };
    /// let config = RpcBlockProductionConfig {
    ///     identity: Some(leader.to_string()),
    ///     range: Some(range),
    ///     commitment: Some(CommitmentConfig::processed()),
    /// };
    /// let production = rpc_client.get_block_production_with_config(
    ///     config
    /// ).await?;
    /// #     Ok::<(), ClientError>(())
    /// # })?;
    /// # Ok::<(), ClientError>(())
    /// ```
    pub async fn get_block_production_with_config(
        &self,
        config: RpcBlockProductionConfig,
    ) -> RpcResult<RpcBlockProduction> {
        self.send(RpcRequest::GetBlockProduction, json!([config]))
            .await
    }

    /// Returns epoch activation information for a stake account.
    ///
    /// This method uses the configured [commitment level].
    ///
    /// [cl]: https://docs.solana.com/developing/clients/jsonrpc-api#configuring-state-commitment
    ///
    /// # RPC Reference
    ///
    /// This method corresponds directly to the [`getStakeActivation`] RPC method.
    ///
    /// [`getStakeActivation`]: https://docs.solana.com/developing/clients/jsonrpc-api#getstakeactivation
    ///
    /// # Examples
    ///
    /// ```
    /// # use solana_client::{
    /// #     nonblocking::rpc_client::RpcClient,
    /// #     client_error::ClientError,
    /// #     rpc_response::StakeActivationState,
    /// # };
    /// # use solana_sdk::{
    /// #     signer::keypair::Keypair,
    /// #     signature::Signer,
    /// #     pubkey::Pubkey,
    /// #     stake,
    /// #     stake::state::{Authorized, Lockup},
    /// #     transaction::Transaction
    /// # };
    /// # use std::str::FromStr;
    /// # futures::executor::block_on(async {
    /// #     let alice = Keypair::new();
    /// #     let rpc_client = RpcClient::new_mock("succeeds".to_string());
    /// // Find some vote account to delegate to
    /// let vote_accounts = rpc_client.get_vote_accounts().await?;
    /// let vote_account = vote_accounts.current.get(0).unwrap_or_else(|| &vote_accounts.delinquent[0]);
    /// let vote_account_pubkey = &vote_account.vote_pubkey;
    /// let vote_account_pubkey = Pubkey::from_str(vote_account_pubkey).expect("pubkey");
    ///
    /// // Create a stake account
    /// let stake_account = Keypair::new();
    /// let stake_account_pubkey = stake_account.pubkey();
    ///
    /// // Build the instructions to create new stake account,
    /// // funded by alice, and delegate to a validator's vote account.
    /// let instrs = stake::instruction::create_account_and_delegate_stake(
    ///     &alice.pubkey(),
    ///     &stake_account_pubkey,
    ///     &vote_account_pubkey,
    ///     &Authorized::auto(&stake_account_pubkey),
    ///     &Lockup::default(),
    ///     1_000_000,
    /// );
    ///
    /// let latest_blockhash = rpc_client.get_latest_blockhash().await?;
    /// let tx = Transaction::new_signed_with_payer(
    ///     &instrs,
    ///     Some(&alice.pubkey()),
    ///     &[&alice, &stake_account],
    ///     latest_blockhash,
    /// );
    ///
    /// rpc_client.send_and_confirm_transaction(&tx).await?;
    ///
    /// let epoch_info = rpc_client.get_epoch_info().await?;
    /// let activation = rpc_client.get_stake_activation(
    ///     stake_account_pubkey,
    ///     Some(epoch_info.epoch),
    /// ).await?;
    ///
    /// assert_eq!(activation.state, StakeActivationState::Activating);
    /// #     Ok::<(), ClientError>(())
    /// # })?;
    /// # Ok::<(), ClientError>(())
    /// ```
    pub async fn get_stake_activation(
        &self,
        stake_account: Pubkey,
        epoch: Option<Epoch>,
    ) -> ClientResult<RpcStakeActivation> {
        self.send(
            RpcRequest::GetStakeActivation,
            json!([
                stake_account.to_string(),
                RpcEpochConfig {
                    epoch,
                    commitment: Some(self.commitment()),
                    min_context_slot: None,
                }
            ]),
        )
        .await
    }

    /// Returns information about the current supply.
    ///
    /// This method uses the configured [commitment level][cl].
    ///
    /// [cl]: https://docs.solana.com/developing/clients/jsonrpc-api#configuring-state-commitment
    ///
    /// # RPC Reference
    ///
    /// This method corresponds directly to the [`getSupply`] RPC method.
    ///
    /// [`getSupply`]: https://docs.solana.com/developing/clients/jsonrpc-api#getsupply
    ///
    /// # Examples
    ///
    /// ```
    /// # use solana_client::{
    /// #     nonblocking::rpc_client::RpcClient,
    /// #     client_error::ClientError,
    /// # };
    /// # futures::executor::block_on(async {
    /// #     let rpc_client = RpcClient::new_mock("succeeds".to_string());
    /// let supply = rpc_client.supply().await?;
    /// #     Ok::<(), ClientError>(())
    /// # })?;
    /// # Ok::<(), ClientError>(())
    /// ```
    pub async fn supply(&self) -> RpcResult<RpcSupply> {
        self.supply_with_commitment(self.commitment()).await
    }

    /// Returns information about the current supply.
    ///
    /// # RPC Reference
    ///
    /// This method corresponds directly to the [`getSupply`] RPC method.
    ///
    /// [`getSupply`]: https://docs.solana.com/developing/clients/jsonrpc-api#getsupply
    ///
    /// # Examples
    ///
    /// ```
    /// # use solana_client::{
    /// #     nonblocking::rpc_client::RpcClient,
    /// #     client_error::ClientError,
    /// # };
    /// # use solana_sdk::commitment_config::CommitmentConfig;
    /// # futures::executor::block_on(async {
    /// #     let rpc_client = RpcClient::new_mock("succeeds".to_string());
    /// let commitment_config = CommitmentConfig::processed();
    /// let supply = rpc_client.supply_with_commitment(
    ///     commitment_config,
    /// ).await?;
    /// #     Ok::<(), ClientError>(())
    /// # })?;
    /// # Ok::<(), ClientError>(())
    /// ```
    pub async fn supply_with_commitment(
        &self,
        commitment_config: CommitmentConfig,
    ) -> RpcResult<RpcSupply> {
        self.send(
            RpcRequest::GetSupply,
            json!([self.maybe_map_commitment(commitment_config).await?]),
        )
        .await
    }

    /// Returns the 20 largest accounts, by lamport balance.
    ///
    /// # RPC Reference
    ///
    /// This method corresponds directly to the [`getLargestAccounts`] RPC
    /// method.
    ///
    /// [`getLargestAccounts`]: https://docs.solana.com/developing/clients/jsonrpc-api#getlargestaccounts
    ///
    /// # Examples
    ///
    /// ```
    /// # use solana_client::{
    /// #     nonblocking::rpc_client::RpcClient,
    /// #     client_error::ClientError,
    /// #     rpc_config::RpcLargestAccountsConfig,
    /// #     rpc_config::RpcLargestAccountsFilter,
    /// # };
    /// # use solana_sdk::commitment_config::CommitmentConfig;
    /// # futures::executor::block_on(async {
    /// #     let rpc_client = RpcClient::new_mock("succeeds".to_string());
    /// let commitment_config = CommitmentConfig::processed();
    /// let config = RpcLargestAccountsConfig {
    ///     commitment: Some(commitment_config),
    ///     filter: Some(RpcLargestAccountsFilter::Circulating),
    /// };
    /// let accounts = rpc_client.get_largest_accounts_with_config(
    ///     config,
    /// ).await?;
    /// #     Ok::<(), ClientError>(())
    /// # })?;
    /// # Ok::<(), ClientError>(())
    /// ```
    pub async fn get_largest_accounts_with_config(
        &self,
        config: RpcLargestAccountsConfig,
    ) -> RpcResult<Vec<RpcAccountBalance>> {
        let commitment = config.commitment.unwrap_or_default();
        let commitment = self.maybe_map_commitment(commitment).await?;
        let config = RpcLargestAccountsConfig {
            commitment: Some(commitment),
            ..config
        };
        self.send(RpcRequest::GetLargestAccounts, json!([config]))
            .await
    }

    /// Returns the account info and associated stake for all the voting accounts
    /// that have reached the configured [commitment level][cl].
    ///
    /// [cl]: https://docs.solana.com/developing/clients/jsonrpc-api#configuring-state-commitment
    ///
    /// # RPC Reference
    ///
    /// This method corresponds directly to the [`getVoteAccounts`]
    /// RPC method.
    ///
    /// [`getVoteAccounts`]: https://docs.solana.com/developing/clients/jsonrpc-api#getvoteaccounts
    ///
    /// # Examples
    ///
    /// ```
    /// # use solana_client::{
    /// #     nonblocking::rpc_client::RpcClient,
    /// #     client_error::ClientError,
    /// # };
    /// # futures::executor::block_on(async {
    /// #     let rpc_client = RpcClient::new_mock("succeeds".to_string());
    /// let accounts = rpc_client.get_vote_accounts().await?;
    /// #     Ok::<(), ClientError>(())
    /// # })?;
    /// # Ok::<(), ClientError>(())
    /// ```
    pub async fn get_vote_accounts(&self) -> ClientResult<RpcVoteAccountStatus> {
        self.get_vote_accounts_with_commitment(self.commitment())
            .await
    }

    /// Returns the account info and associated stake for all the voting accounts
    /// that have reached the given [commitment level][cl].
    ///
    /// [cl]: https://docs.solana.com/developing/clients/jsonrpc-api#configuring-state-commitment
    ///
    /// # RPC Reference
    ///
    /// This method corresponds directly to the [`getVoteAccounts`] RPC method.
    ///
    /// [`getVoteAccounts`]: https://docs.solana.com/developing/clients/jsonrpc-api#getvoteaccounts
    ///
    /// # Examples
    ///
    /// ```
    /// # use solana_sdk::commitment_config::CommitmentConfig;
    /// # use solana_client::{
    /// #     nonblocking::rpc_client::RpcClient,
    /// #     client_error::ClientError,
    /// # };
    /// # futures::executor::block_on(async {
    /// #     let rpc_client = RpcClient::new_mock("succeeds".to_string());
    /// let commitment_config = CommitmentConfig::processed();
    /// let accounts = rpc_client.get_vote_accounts_with_commitment(
    ///     commitment_config,
    /// ).await?;
    /// #     Ok::<(), ClientError>(())
    /// # })?;
    /// # Ok::<(), ClientError>(())
    /// ```
    pub async fn get_vote_accounts_with_commitment(
        &self,
        commitment_config: CommitmentConfig,
    ) -> ClientResult<RpcVoteAccountStatus> {
        self.get_vote_accounts_with_config(RpcGetVoteAccountsConfig {
            commitment: Some(self.maybe_map_commitment(commitment_config).await?),
            ..RpcGetVoteAccountsConfig::default()
        })
        .await
    }

    /// Returns the account info and associated stake for all the voting accounts
    /// that have reached the given [commitment level][cl].
    ///
    /// [cl]: https://docs.solana.com/developing/clients/jsonrpc-api#configuring-state-commitment
    ///
    /// # RPC Reference
    ///
    /// This method corresponds directly to the [`getVoteAccounts`] RPC method.
    ///
    /// [`getVoteAccounts`]: https://docs.solana.com/developing/clients/jsonrpc-api#getvoteaccounts
    ///
    /// # Examples
    ///
    /// ```
    /// # use solana_client::{
    /// #     nonblocking::rpc_client::RpcClient,
    /// #     client_error::ClientError,
    /// #     rpc_config::RpcGetVoteAccountsConfig,
    /// # };
    /// # use solana_sdk::{
    /// #     signer::keypair::Keypair,
    /// #     signature::Signer,
    /// #     commitment_config::CommitmentConfig,
    /// # };
    /// # futures::executor::block_on(async {
    /// #     let rpc_client = RpcClient::new_mock("succeeds".to_string());
    /// #     let vote_keypair = Keypair::new();
    /// let vote_pubkey = vote_keypair.pubkey();
    /// let commitment = CommitmentConfig::processed();
    /// let config = RpcGetVoteAccountsConfig {
    ///     vote_pubkey: Some(vote_pubkey.to_string()),
    ///     commitment: Some(commitment),
    ///     keep_unstaked_delinquents: Some(true),
    ///     delinquent_slot_distance: Some(10),
    /// };
    /// let accounts = rpc_client.get_vote_accounts_with_config(
    ///     config,
    /// ).await?;
    /// #     Ok::<(), ClientError>(())
    /// # })?;
    /// # Ok::<(), ClientError>(())
    /// ```
    pub async fn get_vote_accounts_with_config(
        &self,
        config: RpcGetVoteAccountsConfig,
    ) -> ClientResult<RpcVoteAccountStatus> {
        self.send(RpcRequest::GetVoteAccounts, json!([config]))
            .await
    }

    pub async fn wait_for_max_stake(
        &self,
        commitment: CommitmentConfig,
        max_stake_percent: f32,
    ) -> ClientResult<()> {
        let mut current_percent;
        loop {
            let vote_accounts = self.get_vote_accounts_with_commitment(commitment).await?;

            let mut max = 0;
            let total_active_stake = vote_accounts
                .current
                .iter()
                .chain(vote_accounts.delinquent.iter())
                .map(|vote_account| {
                    max = std::cmp::max(max, vote_account.activated_stake);
                    vote_account.activated_stake
                })
                .sum::<u64>();
            current_percent = 100f32 * max as f32 / total_active_stake as f32;
            if current_percent < max_stake_percent {
                break;
            }
            info!(
                "Waiting for stake to drop below {} current: {:.1}",
                max_stake_percent, current_percent
            );
            sleep(Duration::from_secs(10)).await;
        }
        Ok(())
    }

    /// Returns information about all the nodes participating in the cluster.
    ///
    /// # RPC Reference
    ///
    /// This method corresponds directly to the [`getClusterNodes`]
    /// RPC method.
    ///
    /// [`getClusterNodes`]: https://docs.solana.com/developing/clients/jsonrpc-api#getclusternodes
    ///
    /// # Examples
    ///
    /// ```
    /// # use solana_client::{
    /// #     nonblocking::rpc_client::RpcClient,
    /// #     client_error::ClientError,
    /// # };
    /// # futures::executor::block_on(async {
    /// #     let rpc_client = RpcClient::new_mock("succeeds".to_string());
    /// let cluster_nodes = rpc_client.get_cluster_nodes().await?;
    /// #     Ok::<(), ClientError>(())
    /// # })?;
    /// # Ok::<(), ClientError>(())
    /// ```
    pub async fn get_cluster_nodes(&self) -> ClientResult<Vec<RpcContactInfo>> {
        self.send(RpcRequest::GetClusterNodes, Value::Null).await
    }

    /// Returns identity and transaction information about a confirmed block in the ledger.
    ///
    /// The encodings are returned in [`UiTransactionEncoding::Json`][uite]
    /// format. To return transactions in other encodings, use
    /// [`get_block_with_encoding`].
    ///
    /// [`get_block_with_encoding`]: RpcClient::get_block_with_encoding
    /// [uite]: UiTransactionEncoding::Json
    ///
    /// # RPC Reference
    ///
    /// This method corresponds directly to the [`getBlock`] RPC
    /// method.
    ///
    /// [`getBlock`]: https://docs.solana.com/developing/clients/jsonrpc-api#getblock
    ///
    /// # Examples
    ///
    /// ```
    /// # use solana_client::{
    /// #     nonblocking::rpc_client::RpcClient,
    /// #     client_error::ClientError,
    /// # };
    /// # futures::executor::block_on(async {
    /// #     let rpc_client = RpcClient::new_mock("succeeds".to_string());
    /// #     let slot = rpc_client.get_slot().await?;
    /// let block = rpc_client.get_block(slot).await?;
    /// #     Ok::<(), ClientError>(())
    /// # })?;
    /// # Ok::<(), ClientError>(())
    /// ```
    pub async fn get_block(&self, slot: Slot) -> ClientResult<EncodedConfirmedBlock> {
        self.get_block_with_encoding(slot, UiTransactionEncoding::Json)
            .await
    }

    /// Returns identity and transaction information about a confirmed block in the ledger.
    ///
    /// # RPC Reference
    ///
    /// This method corresponds directly to the [`getBlock`] RPC method.
    ///
    /// [`getBlock`]: https://docs.solana.com/developing/clients/jsonrpc-api#getblock
    ///
    /// # Examples
    ///
    /// ```
    /// # use solana_transaction_status::UiTransactionEncoding;
    /// # use solana_client::{
    /// #     nonblocking::rpc_client::RpcClient,
    /// #     client_error::ClientError,
    /// # };
    /// # futures::executor::block_on(async {
    /// #     let rpc_client = RpcClient::new_mock("succeeds".to_string());
    /// #     let slot = rpc_client.get_slot().await?;
    /// let encoding = UiTransactionEncoding::Base58;
    /// let block = rpc_client.get_block_with_encoding(
    ///     slot,
    ///     encoding,
    /// ).await?;
    /// #     Ok::<(), ClientError>(())
    /// # })?;
    /// # Ok::<(), ClientError>(())
    /// ```
    pub async fn get_block_with_encoding(
        &self,
        slot: Slot,
        encoding: UiTransactionEncoding,
    ) -> ClientResult<EncodedConfirmedBlock> {
        self.send(
            self.maybe_map_request(RpcRequest::GetBlock).await?,
            json!([slot, encoding]),
        )
        .await
    }

    /// Returns identity and transaction information about a confirmed block in the ledger.
    ///
    /// # RPC Reference
    ///
    /// This method corresponds directly to the [`getBlock`] RPC method.
    ///
    /// [`getBlock`]: https://docs.solana.com/developing/clients/jsonrpc-api#getblock
    ///
    /// # Examples
    ///
    /// ```
    /// # use solana_transaction_status::{
    /// #     TransactionDetails,
    /// #     UiTransactionEncoding,
    /// # };
    /// # use solana_client::{
    /// #     nonblocking::rpc_client::RpcClient,
    /// #     rpc_config::RpcBlockConfig,
    /// #     client_error::ClientError,
    /// # };
    /// # futures::executor::block_on(async {
    /// #     let rpc_client = RpcClient::new_mock("succeeds".to_string());
    /// #     let slot = rpc_client.get_slot().await?;
    /// let config = RpcBlockConfig {
    ///     encoding: Some(UiTransactionEncoding::Base58),
    ///     transaction_details: Some(TransactionDetails::None),
    ///     rewards: Some(true),
    ///     commitment: None,
    ///     max_supported_transaction_version: Some(0),
    /// };
    /// let block = rpc_client.get_block_with_config(
    ///     slot,
    ///     config,
    /// ).await?;
    /// #     Ok::<(), ClientError>(())
    /// # })?;
    /// # Ok::<(), ClientError>(())
    /// ```
    pub async fn get_block_with_config(
        &self,
        slot: Slot,
        config: RpcBlockConfig,
    ) -> ClientResult<UiConfirmedBlock> {
        self.send(
            self.maybe_map_request(RpcRequest::GetBlock).await?,
            json!([slot, config]),
        )
        .await
    }

    #[deprecated(since = "1.7.0", note = "Please use RpcClient::get_block() instead")]
    #[allow(deprecated)]
    pub async fn get_confirmed_block(&self, slot: Slot) -> ClientResult<EncodedConfirmedBlock> {
        self.get_confirmed_block_with_encoding(slot, UiTransactionEncoding::Json)
            .await
    }

    #[deprecated(
        since = "1.7.0",
        note = "Please use RpcClient::get_block_with_encoding() instead"
    )]
    #[allow(deprecated)]
    pub async fn get_confirmed_block_with_encoding(
        &self,
        slot: Slot,
        encoding: UiTransactionEncoding,
    ) -> ClientResult<EncodedConfirmedBlock> {
        self.send(RpcRequest::GetConfirmedBlock, json!([slot, encoding]))
            .await
    }

    #[deprecated(
        since = "1.7.0",
        note = "Please use RpcClient::get_block_with_config() instead"
    )]
    #[allow(deprecated)]
    pub async fn get_confirmed_block_with_config(
        &self,
        slot: Slot,
        config: RpcConfirmedBlockConfig,
    ) -> ClientResult<UiConfirmedBlock> {
        self.send(RpcRequest::GetConfirmedBlock, json!([slot, config]))
            .await
    }

    /// Returns a list of finalized blocks between two slots.
    ///
    /// The range is inclusive, with results including the block for both
    /// `start_slot` and `end_slot`.
    ///
    /// If `end_slot` is not provided, then the end slot is for the latest
    /// finalized block.
    ///
    /// This method may not return blocks for the full range of slots if some
    /// slots do not have corresponding blocks. To simply get a specific number
    /// of sequential blocks, use the [`get_blocks_with_limit`] method.
    ///
    /// This method uses the [`Finalized`] [commitment level][cl].
    ///
    /// [`Finalized`]: CommitmentLevel::Finalized
    /// [`get_blocks_with_limit`]: RpcClient::get_blocks_with_limit.
    /// [cl]: https://docs.solana.com/developing/clients/jsonrpc-api#configuring-state-commitment
    ///
    /// # Errors
    ///
    /// This method returns an error if the range is greater than 500,000 slots.
    ///
    /// # RPC Reference
    ///
    /// This method corresponds directly to the [`getBlocks`] RPC method, unless
    /// the remote node version is less than 1.7, in which case it maps to the
    /// [`getConfirmedBlocks`] RPC method.
    ///
    /// [`getBlocks`]: https://docs.solana.com/developing/clients/jsonrpc-api#getblocks
    /// [`getConfirmedBlocks`]: https://docs.solana.com/developing/clients/jsonrpc-api#getConfirmedblocks
    ///
    /// # Examples
    ///
    /// ```
    /// # use solana_client::{
    /// #     nonblocking::rpc_client::RpcClient,
    /// #     client_error::ClientError,
    /// # };
    /// # futures::executor::block_on(async {
    /// #     let rpc_client = RpcClient::new_mock("succeeds".to_string());
    /// // Get up to the first 10 blocks
    /// let start_slot = 0;
    /// let end_slot = 9;
    /// let blocks = rpc_client.get_blocks(start_slot, Some(end_slot)).await?;
    /// #     Ok::<(), ClientError>(())
    /// # })?;
    /// # Ok::<(), ClientError>(())
    /// ```
    pub async fn get_blocks(
        &self,
        start_slot: Slot,
        end_slot: Option<Slot>,
    ) -> ClientResult<Vec<Slot>> {
        self.send(
            self.maybe_map_request(RpcRequest::GetBlocks).await?,
            json!([start_slot, end_slot]),
        )
        .await
    }

    /// Returns a list of confirmed blocks between two slots.
    ///
    /// The range is inclusive, with results including the block for both
    /// `start_slot` and `end_slot`.
    ///
    /// If `end_slot` is not provided, then the end slot is for the latest
    /// block with the given [commitment level][cl].
    ///
    /// [cl]: https://docs.solana.com/developing/clients/jsonrpc-api#configuring-state-commitment
    ///
    /// This method may not return blocks for the full range of slots if some
    /// slots do not have corresponding blocks. To simply get a specific number
    /// of sequential blocks, use the [`get_blocks_with_limit_and_commitment`]
    /// method.
    ///
    /// [`get_blocks_with_limit_and_commitment`]: RpcClient::get_blocks_with_limit_and_commitment.
    ///
    /// # Errors
    ///
    /// This method returns an error if the range is greater than 500,000 slots.
    ///
    /// This method returns an error if the given commitment level is below
    /// [`Confirmed`].
    ///
    /// [`Confirmed`]: CommitmentLevel::Confirmed
    ///
    /// # RPC Reference
    ///
    /// This method corresponds directly to the [`getBlocks`] RPC method, unless
    /// the remote node version is less than 1.7, in which case it maps to the
    /// [`getConfirmedBlocks`] RPC method.
    ///
    /// [`getBlocks`]: https://docs.solana.com/developing/clients/jsonrpc-api#getblocks
    /// [`getConfirmedBlocks`]: https://docs.solana.com/developing/clients/jsonrpc-api#getConfirmedblocks
    ///
    /// # Examples
    ///
    /// ```
    /// # use solana_sdk::commitment_config::CommitmentConfig;
    /// # use solana_client::{
    /// #     nonblocking::rpc_client::RpcClient,
    /// #     client_error::ClientError,
    /// # };
    /// # futures::executor::block_on(async {
    /// #     let rpc_client = RpcClient::new_mock("succeeds".to_string());
    /// // Get up to the first 10 blocks
    /// let start_slot = 0;
    /// let end_slot = 9;
    /// // Method does not support commitment below `confirmed`
    /// let commitment_config = CommitmentConfig::confirmed();
    /// let blocks = rpc_client.get_blocks_with_commitment(
    ///     start_slot,
    ///     Some(end_slot),
    ///     commitment_config,
    /// ).await?;
    /// #     Ok::<(), ClientError>(())
    /// # })?;
    /// # Ok::<(), ClientError>(())
    /// ```
    pub async fn get_blocks_with_commitment(
        &self,
        start_slot: Slot,
        end_slot: Option<Slot>,
        commitment_config: CommitmentConfig,
    ) -> ClientResult<Vec<Slot>> {
        let json = if end_slot.is_some() {
            json!([
                start_slot,
                end_slot,
                self.maybe_map_commitment(commitment_config).await?
            ])
        } else {
            json!([
                start_slot,
                self.maybe_map_commitment(commitment_config).await?
            ])
        };
        self.send(self.maybe_map_request(RpcRequest::GetBlocks).await?, json)
            .await
    }

    /// Returns a list of finalized blocks starting at the given slot.
    ///
    /// This method uses the [`Finalized`] [commitment level][cl].
    ///
    /// [`Finalized`]: CommitmentLevel::Finalized.
    /// [cl]: https://docs.solana.com/developing/clients/jsonrpc-api#configuring-state-commitment
    ///
    /// # Errors
    ///
    /// This method returns an error if the limit is greater than 500,000 slots.
    ///
    /// # RPC Reference
    ///
    /// This method corresponds directly to the [`getBlocksWithLimit`] RPC
    /// method, unless the remote node version is less than 1.7, in which case
    /// it maps to the [`getConfirmedBlocksWithLimit`] RPC method.
    ///
    /// [`getBlocksWithLimit`]: https://docs.solana.com/developing/clients/jsonrpc-api#getblockswithlimit
    /// [`getConfirmedBlocksWithLimit`]: https://docs.solana.com/developing/clients/jsonrpc-api#getconfirmedblockswithlimit
    ///
    /// # Examples
    ///
    /// ```
    /// # use solana_client::{
    /// #     nonblocking::rpc_client::RpcClient,
    /// #     client_error::ClientError,
    /// # };
    /// # futures::executor::block_on(async {
    /// #     let rpc_client = RpcClient::new_mock("succeeds".to_string());
    /// // Get the first 10 blocks
    /// let start_slot = 0;
    /// let limit = 10;
    /// let blocks = rpc_client.get_blocks_with_limit(start_slot, limit).await?;
    /// #     Ok::<(), ClientError>(())
    /// # })?;
    /// # Ok::<(), ClientError>(())
    /// ```
    pub async fn get_blocks_with_limit(
        &self,
        start_slot: Slot,
        limit: usize,
    ) -> ClientResult<Vec<Slot>> {
        self.send(
            self.maybe_map_request(RpcRequest::GetBlocksWithLimit)
                .await?,
            json!([start_slot, limit]),
        )
        .await
    }

    /// Returns a list of confirmed blocks starting at the given slot.
    ///
    /// # Errors
    ///
    /// This method returns an error if the limit is greater than 500,000 slots.
    ///
    /// This method returns an error if the given [commitment level][cl] is below
    /// [`Confirmed`].
    ///
    /// [cl]: https://docs.solana.com/developing/clients/jsonrpc-api#configuring-state-commitment
    /// [`Confirmed`]: CommitmentLevel::Confirmed
    ///
    /// # RPC Reference
    ///
    /// This method corresponds directly to the [`getBlocksWithLimit`] RPC
    /// method, unless the remote node version is less than 1.7, in which case
    /// it maps to the `getConfirmedBlocksWithLimit` RPC method.
    ///
    /// [`getBlocksWithLimit`]: https://docs.solana.com/developing/clients/jsonrpc-api#getblockswithlimit
    /// [`getConfirmedBlocksWithLimit`]: https://docs.solana.com/developing/clients/jsonrpc-api#getconfirmedblockswithlimit
    ///
    /// # Examples
    ///
    /// ```
    /// # use solana_sdk::commitment_config::CommitmentConfig;
    /// # use solana_client::{
    /// #     nonblocking::rpc_client::RpcClient,
    /// #     client_error::ClientError,
    /// # };
    /// # futures::executor::block_on(async {
    /// #     let rpc_client = RpcClient::new_mock("succeeds".to_string());
    /// // Get the first 10 blocks
    /// let start_slot = 0;
    /// let limit = 10;
    /// let commitment_config = CommitmentConfig::confirmed();
    /// let blocks = rpc_client.get_blocks_with_limit_and_commitment(
    ///     start_slot,
    ///     limit,
    ///     commitment_config,
    /// ).await?;
    /// #     Ok::<(), ClientError>(())
    /// # })?;
    /// # Ok::<(), ClientError>(())
    /// ```
    pub async fn get_blocks_with_limit_and_commitment(
        &self,
        start_slot: Slot,
        limit: usize,
        commitment_config: CommitmentConfig,
    ) -> ClientResult<Vec<Slot>> {
        self.send(
            self.maybe_map_request(RpcRequest::GetBlocksWithLimit)
                .await?,
            json!([
                start_slot,
                limit,
                self.maybe_map_commitment(commitment_config).await?
            ]),
        )
        .await
    }

    #[deprecated(since = "1.7.0", note = "Please use RpcClient::get_blocks() instead")]
    #[allow(deprecated)]
    pub async fn get_confirmed_blocks(
        &self,
        start_slot: Slot,
        end_slot: Option<Slot>,
    ) -> ClientResult<Vec<Slot>> {
        self.send(
            RpcRequest::GetConfirmedBlocks,
            json!([start_slot, end_slot]),
        )
        .await
    }

    #[deprecated(
        since = "1.7.0",
        note = "Please use RpcClient::get_blocks_with_commitment() instead"
    )]
    #[allow(deprecated)]
    pub async fn get_confirmed_blocks_with_commitment(
        &self,
        start_slot: Slot,
        end_slot: Option<Slot>,
        commitment_config: CommitmentConfig,
    ) -> ClientResult<Vec<Slot>> {
        let json = if end_slot.is_some() {
            json!([
                start_slot,
                end_slot,
                self.maybe_map_commitment(commitment_config).await?
            ])
        } else {
            json!([
                start_slot,
                self.maybe_map_commitment(commitment_config).await?
            ])
        };
        self.send(RpcRequest::GetConfirmedBlocks, json).await
    }

    #[deprecated(
        since = "1.7.0",
        note = "Please use RpcClient::get_blocks_with_limit() instead"
    )]
    #[allow(deprecated)]
    pub async fn get_confirmed_blocks_with_limit(
        &self,
        start_slot: Slot,
        limit: usize,
    ) -> ClientResult<Vec<Slot>> {
        self.send(
            RpcRequest::GetConfirmedBlocksWithLimit,
            json!([start_slot, limit]),
        )
        .await
    }

    #[deprecated(
        since = "1.7.0",
        note = "Please use RpcClient::get_blocks_with_limit_and_commitment() instead"
    )]
    #[allow(deprecated)]
    pub async fn get_confirmed_blocks_with_limit_and_commitment(
        &self,
        start_slot: Slot,
        limit: usize,
        commitment_config: CommitmentConfig,
    ) -> ClientResult<Vec<Slot>> {
        self.send(
            RpcRequest::GetConfirmedBlocksWithLimit,
            json!([
                start_slot,
                limit,
                self.maybe_map_commitment(commitment_config).await?
            ]),
        )
        .await
    }

    /// Get confirmed signatures for transactions involving an address.
    ///
    /// Returns up to 1000 signatures, ordered from newest to oldest.
    ///
    /// This method uses the [`Finalized`] [commitment level][cl].
    ///
    /// [`Finalized`]: CommitmentLevel::Finalized.
    /// [cl]: https://docs.solana.com/developing/clients/jsonrpc-api#configuring-state-commitment
    ///
    /// # RPC Reference
    ///
    /// This method corresponds directly to the [`getSignaturesForAddress`] RPC
    /// method, unless the remote node version is less than 1.7, in which case
    /// it maps to the [`getSignaturesForAddress2`] RPC method.
    ///
    /// [`getSignaturesForAddress`]: https://docs.solana.com/developing/clients/jsonrpc-api#getsignaturesforaddress
    /// [`getSignaturesForAddress2`]: https://docs.solana.com/developing/clients/jsonrpc-api#getsignaturesforaddress2
    ///
    /// # Examples
    ///
    /// ```
    /// # use solana_client::{
    /// #     client_error::ClientError,
    /// #     nonblocking::rpc_client::RpcClient,
    /// # };
    /// # use solana_sdk::{
    /// #     signature::Signer,
    /// #     signer::keypair::Keypair,
    /// #     system_transaction,
    /// # };
    /// # futures::executor::block_on(async {
    /// #     let rpc_client = RpcClient::new_mock("succeeds".to_string());
    /// #     let alice = Keypair::new();
    /// let signatures = rpc_client.get_signatures_for_address(
    ///     &alice.pubkey(),
    /// ).await?;
    /// #     Ok::<(), ClientError>(())
    /// # })?;
    /// # Ok::<(), ClientError>(())
    /// ```
    pub async fn get_signatures_for_address(
        &self,
        address: &Pubkey,
    ) -> ClientResult<Vec<RpcConfirmedTransactionStatusWithSignature>> {
        self.get_signatures_for_address_with_config(
            address,
            GetConfirmedSignaturesForAddress2Config::default(),
        )
        .await
    }

    /// Get confirmed signatures for transactions involving an address.
    ///
    /// # Errors
    ///
    /// This method returns an error if the given [commitment level][cl] is below
    /// [`Confirmed`].
    ///
    /// [cl]: https://docs.solana.com/developing/clients/jsonrpc-api#configuring-state-commitment
    /// [`Confirmed`]: CommitmentLevel::Confirmed
    ///
    /// # RPC Reference
    ///
    /// This method corresponds directly to the [`getSignaturesForAddress`] RPC
    /// method, unless the remote node version is less than 1.7, in which case
    /// it maps to the [`getSignaturesForAddress2`] RPC method.
    ///
    /// [`getSignaturesForAddress`]: https://docs.solana.com/developing/clients/jsonrpc-api#getsignaturesforaddress
    /// [`getSignaturesForAddress2`]: https://docs.solana.com/developing/clients/jsonrpc-api#getsignaturesforaddress2
    ///
    /// # Examples
    ///
    /// ```
    /// # use solana_client::{
    /// #     client_error::ClientError,
    /// #     nonblocking::rpc_client::RpcClient,
    /// #     rpc_client::GetConfirmedSignaturesForAddress2Config,
    /// # };
    /// # use solana_sdk::{
    /// #     signature::Signer,
    /// #     signer::keypair::Keypair,
    /// #     system_transaction,
    /// #     commitment_config::CommitmentConfig,
    /// # };
    /// # futures::executor::block_on(async {
    /// #     let rpc_client = RpcClient::new_mock("succeeds".to_string());
    /// #     let alice = Keypair::new();
    /// #     let bob = Keypair::new();
    /// #     let lamports = 50;
    /// #     let latest_blockhash = rpc_client.get_latest_blockhash().await?;
    /// #     let tx = system_transaction::transfer(&alice, &bob.pubkey(), lamports, latest_blockhash);
    /// #     let signature = rpc_client.send_and_confirm_transaction(&tx).await?;
    /// let config = GetConfirmedSignaturesForAddress2Config {
    ///     before: None,
    ///     until: None,
    ///     limit: Some(3),
    ///     commitment: Some(CommitmentConfig::confirmed()),
    /// };
    /// let signatures = rpc_client.get_signatures_for_address_with_config(
    ///     &alice.pubkey(),
    ///     config,
    /// ).await?;
    /// #     Ok::<(), ClientError>(())
    /// # })?;
    /// # Ok::<(), ClientError>(())
    /// ```
    pub async fn get_signatures_for_address_with_config(
        &self,
        address: &Pubkey,
        config: GetConfirmedSignaturesForAddress2Config,
    ) -> ClientResult<Vec<RpcConfirmedTransactionStatusWithSignature>> {
        let config = RpcSignaturesForAddressConfig {
            before: config.before.map(|signature| signature.to_string()),
            until: config.until.map(|signature| signature.to_string()),
            limit: config.limit,
            commitment: config.commitment,
            min_context_slot: None,
        };

        let result: Vec<RpcConfirmedTransactionStatusWithSignature> = self
            .send(
                self.maybe_map_request(RpcRequest::GetSignaturesForAddress)
                    .await?,
                json!([address.to_string(), config]),
            )
            .await?;

        Ok(result)
    }

    #[deprecated(
        since = "1.7.0",
        note = "Please use RpcClient::get_signatures_for_address() instead"
    )]
    #[allow(deprecated)]
    pub async fn get_confirmed_signatures_for_address2(
        &self,
        address: &Pubkey,
    ) -> ClientResult<Vec<RpcConfirmedTransactionStatusWithSignature>> {
        self.get_confirmed_signatures_for_address2_with_config(
            address,
            GetConfirmedSignaturesForAddress2Config::default(),
        )
        .await
    }

    #[deprecated(
        since = "1.7.0",
        note = "Please use RpcClient::get_signatures_for_address_with_config() instead"
    )]
    #[allow(deprecated)]
    pub async fn get_confirmed_signatures_for_address2_with_config(
        &self,
        address: &Pubkey,
        config: GetConfirmedSignaturesForAddress2Config,
    ) -> ClientResult<Vec<RpcConfirmedTransactionStatusWithSignature>> {
        let config = RpcGetConfirmedSignaturesForAddress2Config {
            before: config.before.map(|signature| signature.to_string()),
            until: config.until.map(|signature| signature.to_string()),
            limit: config.limit,
            commitment: config.commitment,
        };

        let result: Vec<RpcConfirmedTransactionStatusWithSignature> = self
            .send(
                RpcRequest::GetConfirmedSignaturesForAddress2,
                json!([address.to_string(), config]),
            )
            .await?;

        Ok(result)
    }

    /// Returns transaction details for a confirmed transaction.
    ///
    /// This method uses the [`Finalized`] [commitment level][cl].
    ///
    /// [`Finalized`]: CommitmentLevel::Finalized
    /// [cl]: https://docs.solana.com/developing/clients/jsonrpc-api#configuring-state-commitment
    ///
    /// # RPC Reference
    ///
    /// This method corresponds directly to the [`getTransaction`] RPC method,
    /// unless the remote node version is less than 1.7, in which case it maps
    /// to the [`getConfirmedTransaction`] RPC method.
    ///
    /// [`getTransaction`]: https://docs.solana.com/developing/clients/jsonrpc-api#gettransaction
    /// [`getConfirmedTransaction`]: https://docs.solana.com/developing/clients/jsonrpc-api#getconfirmedtransaction
    ///
    /// # Examples
    ///
    /// ```
    /// # use solana_client::{
    /// #     client_error::ClientError,
    /// #     nonblocking::rpc_client::RpcClient,
    /// # };
    /// # use solana_sdk::{
    /// #     signature::Signer,
    /// #     signature::Signature,
    /// #     signer::keypair::Keypair,
    /// #     system_transaction,
    /// # };
    /// # use solana_transaction_status::UiTransactionEncoding;
    /// # futures::executor::block_on(async {
    /// #     let rpc_client = RpcClient::new_mock("succeeds".to_string());
    /// #     let alice = Keypair::new();
    /// #     let bob = Keypair::new();
    /// #     let lamports = 50;
    /// #     let latest_blockhash = rpc_client.get_latest_blockhash().await?;
    /// #     let tx = system_transaction::transfer(&alice, &bob.pubkey(), lamports, latest_blockhash);
    /// let signature = rpc_client.send_and_confirm_transaction(&tx).await?;
    /// let transaction = rpc_client.get_transaction(
    ///     &signature,
    ///     UiTransactionEncoding::Json,
    /// ).await?;
    /// #     Ok::<(), ClientError>(())
    /// # })?;
    /// # Ok::<(), ClientError>(())
    /// ```
    pub async fn get_transaction(
        &self,
        signature: &Signature,
        encoding: UiTransactionEncoding,
    ) -> ClientResult<EncodedConfirmedTransactionWithStatusMeta> {
        self.send(
            self.maybe_map_request(RpcRequest::GetTransaction).await?,
            json!([signature.to_string(), encoding]),
        )
        .await
    }

    /// Returns transaction details for a confirmed transaction.
    ///
    /// # Errors
    ///
    /// This method returns an error if the given [commitment level][cl] is below
    /// [`Confirmed`].
    ///
    /// [cl]: https://docs.solana.com/developing/clients/jsonrpc-api#configuring-state-commitment
    /// [`Confirmed`]: CommitmentLevel::Confirmed
    ///
    /// # RPC Reference
    ///
    /// This method corresponds directly to the [`getTransaction`] RPC method,
    /// unless the remote node version is less than 1.7, in which case it maps
    /// to the [`getConfirmedTransaction`] RPC method.
    ///
    /// [`getTransaction`]: https://docs.solana.com/developing/clients/jsonrpc-api#gettransaction
    /// [`getConfirmedTransaction`]: https://docs.solana.com/developing/clients/jsonrpc-api#getconfirmedtransaction
    ///
    /// # Examples
    ///
    /// ```
    /// # use solana_client::{
    /// #     client_error::ClientError,
    /// #     nonblocking::rpc_client::RpcClient,
    /// #     rpc_config::RpcTransactionConfig,
    /// # };
    /// # use solana_sdk::{
    /// #     signature::Signer,
    /// #     signature::Signature,
    /// #     signer::keypair::Keypair,
    /// #     system_transaction,
    /// #     commitment_config::CommitmentConfig,
    /// # };
    /// # use solana_transaction_status::UiTransactionEncoding;
    /// # futures::executor::block_on(async {
    /// #     let rpc_client = RpcClient::new_mock("succeeds".to_string());
    /// #     let alice = Keypair::new();
    /// #     let bob = Keypair::new();
    /// #     let lamports = 50;
    /// #     let latest_blockhash = rpc_client.get_latest_blockhash().await?;
    /// #     let tx = system_transaction::transfer(&alice, &bob.pubkey(), lamports, latest_blockhash);
    /// let signature = rpc_client.send_and_confirm_transaction(&tx).await?;
    /// let config = RpcTransactionConfig {
    ///     encoding: Some(UiTransactionEncoding::Json),
    ///     commitment: Some(CommitmentConfig::confirmed()),
    ///     max_supported_transaction_version: Some(0),
    /// };
    /// let transaction = rpc_client.get_transaction_with_config(
    ///     &signature,
    ///     config,
    /// ).await?;
    /// #     Ok::<(), ClientError>(())
    /// # })?;
    /// # Ok::<(), ClientError>(())
    /// ```
    pub async fn get_transaction_with_config(
        &self,
        signature: &Signature,
        config: RpcTransactionConfig,
    ) -> ClientResult<EncodedConfirmedTransactionWithStatusMeta> {
        self.send(
            self.maybe_map_request(RpcRequest::GetTransaction).await?,
            json!([signature.to_string(), config]),
        )
        .await
    }

    #[deprecated(
        since = "1.7.0",
        note = "Please use RpcClient::get_transaction() instead"
    )]
    #[allow(deprecated)]
    pub async fn get_confirmed_transaction(
        &self,
        signature: &Signature,
        encoding: UiTransactionEncoding,
    ) -> ClientResult<EncodedConfirmedTransactionWithStatusMeta> {
        self.send(
            RpcRequest::GetConfirmedTransaction,
            json!([signature.to_string(), encoding]),
        )
        .await
    }

    #[deprecated(
        since = "1.7.0",
        note = "Please use RpcClient::get_transaction_with_config() instead"
    )]
    #[allow(deprecated)]
    pub async fn get_confirmed_transaction_with_config(
        &self,
        signature: &Signature,
        config: RpcConfirmedTransactionConfig,
    ) -> ClientResult<EncodedConfirmedTransactionWithStatusMeta> {
        self.send(
            RpcRequest::GetConfirmedTransaction,
            json!([signature.to_string(), config]),
        )
        .await
    }

    /// Returns the estimated production time of a block.
    ///
    /// # RPC Reference
    ///
    /// This method corresponds directly to the [`getBlockTime`] RPC method.
    ///
    /// [`getBlockTime`]: https://docs.solana.com/developing/clients/jsonrpc-api#getblocktime
    ///
    /// # Examples
    ///
    /// ```
    /// # use solana_client::{
    /// #     client_error::ClientError,
    /// #     nonblocking::rpc_client::RpcClient,
    /// # };
    /// # futures::executor::block_on(async {
    /// #     let rpc_client = RpcClient::new_mock("succeeds".to_string());
    /// // Get the time of the most recent finalized block
    /// let slot = rpc_client.get_slot().await?;
    /// let block_time = rpc_client.get_block_time(slot).await?;
    /// #     Ok::<(), ClientError>(())
    /// # })?;
    /// # Ok::<(), ClientError>(())
    /// ```
    pub async fn get_block_time(&self, slot: Slot) -> ClientResult<UnixTimestamp> {
        let request = RpcRequest::GetBlockTime;
        let response = self.send(request, json!([slot])).await;

        response
            .map(|result_json: Value| {
                if result_json.is_null() {
                    return Err(RpcError::ForUser(format!("Block Not Found: slot={}", slot)).into());
                }
                let result = serde_json::from_value(result_json)
                    .map_err(|err| ClientError::new_with_request(err.into(), request))?;
                trace!("Response block timestamp {:?} {:?}", slot, result);
                Ok(result)
            })
            .map_err(|err| err.into_with_request(request))?
    }

    /// Returns information about the current epoch.
    ///
    /// This method uses the configured default [commitment level][cl].
    ///
    /// [cl]: https://docs.solana.com/developing/clients/jsonrpc-api#configuring-state-commitment
    ///
    /// # RPC Reference
    ///
    /// This method corresponds directly to the [`getEpochInfo`] RPC method.
    ///
    /// [`getEpochInfo`]: https://docs.solana.com/developing/clients/jsonrpc-api#getepochinfo
    ///
    /// # Examples
    ///
    /// ```
    /// # use solana_client::{
    /// #     client_error::ClientError,
    /// #     nonblocking::rpc_client::RpcClient,
    /// # };
    /// # futures::executor::block_on(async {
    /// #     let rpc_client = RpcClient::new_mock("succeeds".to_string());
    /// let epoch_info = rpc_client.get_epoch_info().await?;
    /// #     Ok::<(), ClientError>(())
    /// # })?;
    /// # Ok::<(), ClientError>(())
    /// ```
    pub async fn get_epoch_info(&self) -> ClientResult<EpochInfo> {
        self.get_epoch_info_with_commitment(self.commitment()).await
    }

    /// Returns information about the current epoch.
    ///
    /// # RPC Reference
    ///
    /// This method corresponds directly to the [`getEpochInfo`] RPC method.
    ///
    /// [`getEpochInfo`]: https://docs.solana.com/developing/clients/jsonrpc-api#getepochinfo
    ///
    /// # Examples
    ///
    /// ```
    /// # use solana_client::{
    /// #     client_error::ClientError,
    /// #     nonblocking::rpc_client::RpcClient,
    /// # };
    /// # use solana_sdk::commitment_config::CommitmentConfig;
    /// # futures::executor::block_on(async {
    /// #     let rpc_client = RpcClient::new_mock("succeeds".to_string());
    /// let commitment_config = CommitmentConfig::confirmed();
    /// let epoch_info = rpc_client.get_epoch_info_with_commitment(
    ///     commitment_config,
    /// ).await?;
    /// #     Ok::<(), ClientError>(())
    /// # })?;
    /// # Ok::<(), ClientError>(())
    /// ```
    pub async fn get_epoch_info_with_commitment(
        &self,
        commitment_config: CommitmentConfig,
    ) -> ClientResult<EpochInfo> {
        self.send(
            RpcRequest::GetEpochInfo,
            json!([self.maybe_map_commitment(commitment_config).await?]),
        )
        .await
    }

    /// Returns the leader schedule for an epoch.
    ///
    /// This method uses the configured default [commitment level][cl].
    ///
    /// [cl]: https://docs.solana.com/developing/clients/jsonrpc-api#configuring-state-commitment
    ///
    /// # RPC Reference
    ///
    /// This method corresponds directly to the [`getLeaderSchedule`] RPC method.
    ///
    /// [`getLeaderSchedule`]: https://docs.solana.com/developing/clients/jsonrpc-api#getleaderschedule
    ///
    /// # Examples
    ///
    /// ```
    /// # use solana_client::{
    /// #     client_error::ClientError,
    /// #     nonblocking::rpc_client::RpcClient,
    /// # };
    /// # use solana_sdk::commitment_config::CommitmentConfig;
    /// # futures::executor::block_on(async {
    /// #     let rpc_client = RpcClient::new_mock("succeeds".to_string());
    /// #     let slot = rpc_client.get_slot().await?;
    /// let leader_schedule = rpc_client.get_leader_schedule(
    ///     Some(slot),
    /// ).await?;
    /// #     Ok::<(), ClientError>(())
    /// # })?;
    /// # Ok::<(), ClientError>(())
    /// ```
    pub async fn get_leader_schedule(
        &self,
        slot: Option<Slot>,
    ) -> ClientResult<Option<RpcLeaderSchedule>> {
        self.get_leader_schedule_with_commitment(slot, self.commitment())
            .await
    }

    /// Returns the leader schedule for an epoch.
    ///
    /// # RPC Reference
    ///
    /// This method corresponds directly to the [`getLeaderSchedule`] RPC method.
    ///
    /// [`getLeaderSchedule`]: https://docs.solana.com/developing/clients/jsonrpc-api#getleaderschedule
    ///
    /// # Examples
    ///
    /// ```
    /// # use solana_client::{
    /// #     client_error::ClientError,
    /// #     nonblocking::rpc_client::RpcClient,
    /// # };
    /// # use solana_sdk::commitment_config::CommitmentConfig;
    /// # futures::executor::block_on(async {
    /// #     let rpc_client = RpcClient::new_mock("succeeds".to_string());
    /// #     let slot = rpc_client.get_slot().await?;
    /// let commitment_config = CommitmentConfig::processed();
    /// let leader_schedule = rpc_client.get_leader_schedule_with_commitment(
    ///     Some(slot),
    ///     commitment_config,
    /// ).await?;
    /// #     Ok::<(), ClientError>(())
    /// # })?;
    /// # Ok::<(), ClientError>(())
    /// ```
    pub async fn get_leader_schedule_with_commitment(
        &self,
        slot: Option<Slot>,
        commitment_config: CommitmentConfig,
    ) -> ClientResult<Option<RpcLeaderSchedule>> {
        self.get_leader_schedule_with_config(
            slot,
            RpcLeaderScheduleConfig {
                commitment: Some(self.maybe_map_commitment(commitment_config).await?),
                ..RpcLeaderScheduleConfig::default()
            },
        )
        .await
    }

    /// Returns the leader schedule for an epoch.
    ///
    /// # RPC Reference
    ///
    /// This method corresponds directly to the [`getLeaderSchedule`] RPC method.
    ///
    /// [`getLeaderSchedule`]: https://docs.solana.com/developing/clients/jsonrpc-api#getleaderschedule
    ///
    /// # Examples
    ///
    /// ```
    /// # use solana_client::{
    /// #     client_error::ClientError,
    /// #     nonblocking::rpc_client::RpcClient,
    /// # };
    /// # use solana_client::rpc_config::RpcLeaderScheduleConfig;
    /// # use solana_sdk::commitment_config::CommitmentConfig;
    /// # futures::executor::block_on(async {
    /// #     let rpc_client = RpcClient::new_mock("succeeds".to_string());
    /// #     let slot = rpc_client.get_slot().await?;
    /// #     let validator_pubkey_str = "7AYmEYBBetok8h5L3Eo3vi3bDWnjNnaFbSXfSNYV5ewB".to_string();
    /// let config = RpcLeaderScheduleConfig {
    ///     identity: Some(validator_pubkey_str),
    ///     commitment: Some(CommitmentConfig::processed()),
    /// };
    /// let leader_schedule = rpc_client.get_leader_schedule_with_config(
    ///     Some(slot),
    ///     config,
    /// ).await?;
    /// #     Ok::<(), ClientError>(())
    /// # })?;
    /// # Ok::<(), ClientError>(())
    /// ```
    pub async fn get_leader_schedule_with_config(
        &self,
        slot: Option<Slot>,
        config: RpcLeaderScheduleConfig,
    ) -> ClientResult<Option<RpcLeaderSchedule>> {
        self.send(RpcRequest::GetLeaderSchedule, json!([slot, config]))
            .await
    }

    /// Returns epoch schedule information from this cluster's genesis config.
    ///
    /// # RPC Reference
    ///
    /// This method corresponds directly to the [`getEpochSchedule`] RPC method.
    ///
    /// [`getEpochSchedule`]: https://docs.solana.com/developing/clients/jsonrpc-api#getepochschedule
    ///
    /// # Examples
    ///
    /// ```
    /// # use solana_client::{
    /// #     client_error::ClientError,
    /// #     nonblocking::rpc_client::RpcClient,
    /// # };
    /// # futures::executor::block_on(async {
    /// #     let rpc_client = RpcClient::new_mock("succeeds".to_string());
    /// let epoch_schedule = rpc_client.get_epoch_schedule().await?;
    /// #     Ok::<(), ClientError>(())
    /// # })?;
    /// # Ok::<(), ClientError>(())
    /// ```
    pub async fn get_epoch_schedule(&self) -> ClientResult<EpochSchedule> {
        self.send(RpcRequest::GetEpochSchedule, Value::Null).await
    }

    /// Returns a list of recent performance samples, in reverse slot order.
    ///
    /// Performance samples are taken every 60 seconds and include the number of
    /// transactions and slots that occur in a given time window.
    ///
    /// # RPC Reference
    ///
    /// This method corresponds directly to the [`getRecentPerformanceSamples`] RPC method.
    ///
    /// [`getRecentPerformanceSamples`]: https://docs.solana.com/developing/clients/jsonrpc-api#getrecentperformancesamples
    ///
    /// # Examples
    ///
    /// ```
    /// # use solana_client::{
    /// #     client_error::ClientError,
    /// #     nonblocking::rpc_client::RpcClient,
    /// # };
    /// # futures::executor::block_on(async {
    /// #     let rpc_client = RpcClient::new_mock("succeeds".to_string());
    /// let limit = 10;
    /// let performance_samples = rpc_client.get_recent_performance_samples(
    ///     Some(limit),
    /// ).await?;
    /// #     Ok::<(), ClientError>(())
    /// # })?;
    /// # Ok::<(), ClientError>(())
    /// ```
    pub async fn get_recent_performance_samples(
        &self,
        limit: Option<usize>,
    ) -> ClientResult<Vec<RpcPerfSample>> {
        self.send(RpcRequest::GetRecentPerformanceSamples, json!([limit]))
            .await
    }

    /// Returns the identity pubkey for the current node.
    ///
    /// # RPC Reference
    ///
    /// This method corresponds directly to the [`getIdentity`] RPC method.
    ///
    /// [`getIdentity`]: https://docs.solana.com/developing/clients/jsonrpc-api#getidentity
    ///
    /// # Examples
    ///
    /// ```
    /// # use solana_client::{
    /// #     client_error::ClientError,
    /// #     nonblocking::rpc_client::RpcClient,
    /// # };
    /// # futures::executor::block_on(async {
    /// #     let rpc_client = RpcClient::new_mock("succeeds".to_string());
    /// let identity = rpc_client.get_identity().await?;
    /// #     Ok::<(), ClientError>(())
    /// # })?;
    /// # Ok::<(), ClientError>(())
    /// ```
    pub async fn get_identity(&self) -> ClientResult<Pubkey> {
        let rpc_identity: RpcIdentity = self.send(RpcRequest::GetIdentity, Value::Null).await?;

        rpc_identity.identity.parse::<Pubkey>().map_err(|_| {
            ClientError::new_with_request(
                RpcError::ParseError("Pubkey".to_string()).into(),
                RpcRequest::GetIdentity,
            )
        })
    }

    /// Returns the current inflation governor.
    ///
    /// This method uses the [`Finalized`] [commitment level][cl].
    ///
    /// [`Finalized`]: CommitmentLevel::Finalized
    /// [cl]: https://docs.solana.com/developing/clients/jsonrpc-api#configuring-state-commitment
    ///
    /// # RPC Reference
    ///
    /// This method corresponds directly to the [`getInflationGovernor`] RPC
    /// method.
    ///
    /// [`getInflationGovernor`]: https://docs.solana.com/developing/clients/jsonrpc-api#getinflationgovernor
    ///
    /// # Examples
    ///
    /// ```
    /// # use solana_client::{
    /// #     client_error::ClientError,
    /// #     nonblocking::rpc_client::RpcClient,
    /// # };
    /// # futures::executor::block_on(async {
    /// #     let rpc_client = RpcClient::new_mock("succeeds".to_string());
    /// let inflation_governor = rpc_client.get_inflation_governor().await?;
    /// #     Ok::<(), ClientError>(())
    /// # })?;
    /// # Ok::<(), ClientError>(())
    /// ```
    pub async fn get_inflation_governor(&self) -> ClientResult<RpcInflationGovernor> {
        self.send(RpcRequest::GetInflationGovernor, Value::Null)
            .await
    }

    /// Returns the specific inflation values for the current epoch.
    ///
    /// # RPC Reference
    ///
    /// This method corresponds directly to the [`getInflationRate`] RPC method.
    ///
    /// [`getInflationRate`]: https://docs.solana.com/developing/clients/jsonrpc-api#getinflationrate
    ///
    /// # Examples
    ///
    /// ```
    /// # use solana_client::{
    /// #     client_error::ClientError,
    /// #     nonblocking::rpc_client::RpcClient,
    /// # };
    /// # futures::executor::block_on(async {
    /// #     let rpc_client = RpcClient::new_mock("succeeds".to_string());
    /// let inflation_rate = rpc_client.get_inflation_rate().await?;
    /// #    Ok::<(), ClientError>(())
    /// # })?;
    /// # Ok::<(), ClientError>(())
    /// ```
    pub async fn get_inflation_rate(&self) -> ClientResult<RpcInflationRate> {
        self.send(RpcRequest::GetInflationRate, Value::Null).await
    }

    /// Returns the inflation reward for a list of addresses for an epoch.
    ///
    /// This method uses the configured [commitment level][cl].
    ///
    /// [cl]: https://docs.solana.com/developing/clients/jsonrpc-api#configuring-state-commitment
    ///
    /// # RPC Reference
    ///
    /// This method corresponds directly to the [`getInflationReward`] RPC method.
    ///
    /// [`getInflationReward`]: https://docs.solana.com/developing/clients/jsonrpc-api#getinflationreward
    ///
    /// # Examples
    ///
    /// ```
    /// # use solana_client::{
    /// #     client_error::ClientError,
    /// #     nonblocking::rpc_client::RpcClient,
    /// # };
    /// # use solana_sdk::signature::{Keypair, Signer};
    /// # futures::executor::block_on(async {
    /// #     let rpc_client = RpcClient::new_mock("succeeds".to_string());
    /// #     let epoch_info = rpc_client.get_epoch_info().await?;
    /// #     let epoch = epoch_info.epoch;
    /// #     let alice = Keypair::new();
    /// #     let bob = Keypair::new();
    /// let addresses = vec![alice.pubkey(), bob.pubkey()];
    /// let inflation_reward = rpc_client.get_inflation_reward(
    ///     &addresses,
    ///     Some(epoch),
    /// ).await?;
    /// #     Ok::<(), ClientError>(())
    /// # })?;
    /// # Ok::<(), ClientError>(())
    /// ```
    pub async fn get_inflation_reward(
        &self,
        addresses: &[Pubkey],
        epoch: Option<Epoch>,
    ) -> ClientResult<Vec<Option<RpcInflationReward>>> {
        let addresses: Vec<_> = addresses
            .iter()
            .map(|address| address.to_string())
            .collect();
        self.send(
            RpcRequest::GetInflationReward,
            json!([
                addresses,
                RpcEpochConfig {
                    epoch,
                    commitment: Some(self.commitment()),
                    min_context_slot: None,
                }
            ]),
        )
        .await
    }

    /// Returns the current solana version running on the node.
    ///
    /// # RPC Reference
    ///
    /// This method corresponds directly to the [`getVersion`] RPC method.
    ///
    /// [`getVersion`]: https://docs.solana.com/developing/clients/jsonrpc-api#getversion
    ///
    /// # Examples
    ///
    /// ```
    /// # use solana_client::{
    /// #     client_error::ClientError,
    /// #     nonblocking::rpc_client::RpcClient,
    /// # };
    /// # use solana_sdk::signature::{Keypair, Signer};
    /// # futures::executor::block_on(async {
    /// #     let rpc_client = RpcClient::new_mock("succeeds".to_string());
    /// let expected_version = semver::Version::new(1, 7, 0);
    /// let version = rpc_client.get_version().await?;
    /// let version = semver::Version::parse(&version.solana_core)?;
    /// assert!(version >= expected_version);
    /// #     Ok::<(), Box<dyn std::error::Error>>(())
    /// # })?;
    /// # Ok::<(), Box<dyn std::error::Error>>(())
    /// ```
    pub async fn get_version(&self) -> ClientResult<RpcVersionInfo> {
        self.send(RpcRequest::GetVersion, Value::Null).await
    }

    /// Returns the lowest slot that the node has information about in its ledger.
    ///
    /// This value may increase over time if the node is configured to purge
    /// older ledger data.
    ///
    /// # RPC Reference
    ///
    /// This method corresponds directly to the [`minimumLedgerSlot`] RPC
    /// method.
    ///
    /// [`minimumLedgerSlot`]: https://docs.solana.com/developing/clients/jsonrpc-api#minimumledgerslot
    ///
    /// # Examples
    ///
    /// ```
    /// # use solana_client::{
    /// #     client_error::ClientError,
    /// #     nonblocking::rpc_client::RpcClient,
    /// # };
    /// # futures::executor::block_on(async {
    /// #     let rpc_client = RpcClient::new_mock("succeeds".to_string());
    /// let slot = rpc_client.minimum_ledger_slot().await?;
    /// #     Ok::<(), ClientError>(())
    /// # })?;
    /// # Ok::<(), ClientError>(())
    /// ```
    pub async fn minimum_ledger_slot(&self) -> ClientResult<Slot> {
        self.send(RpcRequest::MinimumLedgerSlot, Value::Null).await
    }

    /// Returns all information associated with the account of the provided pubkey.
    ///
    /// This method uses the configured [commitment level][cl].
    ///
    /// [cl]: https://docs.solana.com/developing/clients/jsonrpc-api#configuring-state-commitment
    ///
    /// To get multiple accounts at once, use the [`get_multiple_accounts`] method.
    ///
    /// [`get_multiple_accounts`]: RpcClient::get_multiple_accounts
    ///
    /// # Errors
    ///
    /// If the account does not exist, this method returns
    /// [`RpcError::ForUser`]. This is unlike [`get_account_with_commitment`],
    /// which returns `Ok(None)` if the account does not exist.
    ///
    /// [`get_account_with_commitment`]: RpcClient::get_account_with_commitment
    ///
    /// # RPC Reference
    ///
    /// This method is built on the [`getAccountInfo`] RPC method.
    ///
    /// [`getAccountInfo`]: https://docs.solana.com/developing/clients/jsonrpc-api#getaccountinfo
    ///
    /// # Examples
    ///
    /// ```
    /// # use solana_client::{
    /// #     nonblocking::rpc_client::{self, RpcClient},
    /// #     client_error::ClientError,
    /// # };
    /// # use solana_sdk::{
    /// #     signature::Signer,
    /// #     signer::keypair::Keypair,
    /// #     pubkey::Pubkey,
    /// # };
    /// # use std::str::FromStr;
    /// # futures::executor::block_on(async {
    /// #     let mocks = rpc_client::create_rpc_client_mocks();
    /// #     let rpc_client = RpcClient::new_mock_with_mocks("succeeds".to_string(), mocks);
    /// let alice_pubkey = Pubkey::from_str("BgvYtJEfmZYdVKiptmMjxGzv8iQoo4MWjsP3QsTkhhxa").unwrap();
    /// let account = rpc_client.get_account(&alice_pubkey).await?;
    /// #     Ok::<(), ClientError>(())
    /// # })?;
    /// # Ok::<(), ClientError>(())
    /// ```
    pub async fn get_account(&self, pubkey: &Pubkey) -> ClientResult<Account> {
        self.get_account_with_commitment(pubkey, self.commitment())
            .await?
            .value
            .ok_or_else(|| RpcError::ForUser(format!("AccountNotFound: pubkey={}", pubkey)).into())
    }

    /// Returns all information associated with the account of the provided pubkey.
    ///
    /// If the account does not exist, this method returns `Ok(None)`.
    ///
    /// To get multiple accounts at once, use the [`get_multiple_accounts_with_commitment`] method.
    ///
    /// [`get_multiple_accounts_with_commitment`]: RpcClient::get_multiple_accounts_with_commitment
    ///
    /// # RPC Reference
    ///
    /// This method is built on the [`getAccountInfo`] RPC method.
    ///
    /// [`getAccountInfo`]: https://docs.solana.com/developing/clients/jsonrpc-api#getaccountinfo
    ///
    /// # Examples
    ///
    /// ```
    /// # use solana_client::{
    /// #     nonblocking::rpc_client::{self, RpcClient},
    /// #     client_error::ClientError,
    /// # };
    /// # use solana_sdk::{
    /// #     signature::Signer,
    /// #     signer::keypair::Keypair,
    /// #     pubkey::Pubkey,
    /// #     commitment_config::CommitmentConfig,
    /// # };
    /// # use std::str::FromStr;
    /// # futures::executor::block_on(async {
    /// #     let mocks = rpc_client::create_rpc_client_mocks();
    /// #     let rpc_client = RpcClient::new_mock_with_mocks("succeeds".to_string(), mocks);
    /// let alice_pubkey = Pubkey::from_str("BgvYtJEfmZYdVKiptmMjxGzv8iQoo4MWjsP3QsTkhhxa").unwrap();
    /// let commitment_config = CommitmentConfig::processed();
    /// let account = rpc_client.get_account_with_commitment(
    ///     &alice_pubkey,
    ///     commitment_config,
    /// ).await?;
    /// assert!(account.value.is_some());
    /// #     Ok::<(), ClientError>(())
    /// # })?;
    /// # Ok::<(), ClientError>(())
    /// ```
    pub async fn get_account_with_commitment(
        &self,
        pubkey: &Pubkey,
        commitment_config: CommitmentConfig,
    ) -> RpcResult<Option<Account>> {
        let config = RpcAccountInfoConfig {
            encoding: Some(UiAccountEncoding::Base64Zstd),
            commitment: Some(self.maybe_map_commitment(commitment_config).await?),
            data_slice: None,
            min_context_slot: None,
        };

        self.get_account_with_config(pubkey, config).await
    }

    /// Returns all information associated with the account of the provided pubkey.
    ///
    /// If the account does not exist, this method returns `Ok(None)`.
    ///
    /// To get multiple accounts at once, use the [`get_multiple_accounts_with_config`] method.
    ///
    /// [`get_multiple_accounts_with_config`]: RpcClient::get_multiple_accounts_with_config
    ///
    /// # RPC Reference
    ///
    /// This method is built on the [`getAccountInfo`] RPC method.
    ///
    /// [`getAccountInfo`]: https://docs.solana.com/developing/clients/jsonrpc-api#getaccountinfo
    ///
    /// # Examples
    ///
    /// ```
    /// # use solana_client::{
    /// #     nonblocking::rpc_client::{self, RpcClient},
    /// #     rpc_config::RpcAccountInfoConfig,
    /// #     client_error::ClientError,
    /// # };
    /// # use solana_sdk::{
    /// #     signature::Signer,
    /// #     signer::keypair::Keypair,
    /// #     pubkey::Pubkey,
    /// #     commitment_config::CommitmentConfig,
    /// # };
    /// # use solana_account_decoder::UiAccountEncoding;
    /// # use std::str::FromStr;
    /// # futures::executor::block_on(async {
    /// #     let mocks = rpc_client::create_rpc_client_mocks();
    /// #     let rpc_client = RpcClient::new_mock_with_mocks("succeeds".to_string(), mocks);
    /// let alice_pubkey = Pubkey::from_str("BgvYtJEfmZYdVKiptmMjxGzv8iQoo4MWjsP3QsTkhhxa").unwrap();
    /// let commitment_config = CommitmentConfig::processed();
    /// let config = RpcAccountInfoConfig {
    ///     encoding: Some(UiAccountEncoding::Base64),
    ///     commitment: Some(commitment_config),
    ///     .. RpcAccountInfoConfig::default()
    /// };
    /// let account = rpc_client.get_account_with_config(
    ///     &alice_pubkey,
    ///     config,
    /// ).await?;
    /// assert!(account.value.is_some());
    /// #     Ok::<(), ClientError>(())
    /// # })?;
    /// # Ok::<(), ClientError>(())
    /// ```
    pub async fn get_account_with_config(
        &self,
        pubkey: &Pubkey,
        config: RpcAccountInfoConfig,
    ) -> RpcResult<Option<Account>> {
        let response = self
            .send(
                RpcRequest::GetAccountInfo,
                json!([pubkey.to_string(), config]),
            )
            .await;

        response
            .map(|result_json: Value| {
                if result_json.is_null() {
                    return Err(
                        RpcError::ForUser(format!("AccountNotFound: pubkey={}", pubkey)).into(),
                    );
                }
                let Response {
                    context,
                    value: rpc_account,
                } = serde_json::from_value::<Response<Option<UiAccount>>>(result_json)?;
                trace!("Response account {:?} {:?}", pubkey, rpc_account);
                let account = rpc_account.and_then(|rpc_account| rpc_account.decode());

                Ok(Response {
                    context,
                    value: account,
                })
            })
            .map_err(|err| {
                Into::<ClientError>::into(RpcError::ForUser(format!(
                    "AccountNotFound: pubkey={}: {}",
                    pubkey, err
                )))
            })?
    }

    /// Get the max slot seen from retransmit stage.
    ///
    /// # RPC Reference
    ///
    /// This method corresponds directly to the [`getMaxRetransmitSlot`] RPC
    /// method.
    ///
    /// [`getMaxRetransmitSlot`]: https://docs.solana.com/developing/clients/jsonrpc-api#getmaxretransmitslot
    ///
    /// # Examples
    ///
    /// ```
    /// # use solana_client::{
    /// #     nonblocking::rpc_client::RpcClient,
    /// #     client_error::ClientError,
    /// # };
    /// # futures::executor::block_on(async {
    /// #     let rpc_client = RpcClient::new_mock("succeeds".to_string());
    /// let slot = rpc_client.get_max_retransmit_slot().await?;
    /// #     Ok::<(), ClientError>(())
    /// # })?;
    /// # Ok::<(), ClientError>(())
    pub async fn get_max_retransmit_slot(&self) -> ClientResult<Slot> {
        self.send(RpcRequest::GetMaxRetransmitSlot, Value::Null)
            .await
    }

    /// Get the max slot seen from after [shred](https://docs.solana.com/terminology#shred) insert.
    ///
    /// # RPC Reference
    ///
    /// This method corresponds directly to the
    /// [`getMaxShredInsertSlot`] RPC method.
    ///
    /// [`getMaxShredInsertSlot`]: https://docs.solana.com/developing/clients/jsonrpc-api#getmaxshredinsertslot
    ///
    /// # Examples
    ///
    /// ```
    /// # use solana_client::{
    /// #     nonblocking::rpc_client::RpcClient,
    /// #     client_error::ClientError,
    /// # };
    /// # futures::executor::block_on(async {
    /// #     let rpc_client = RpcClient::new_mock("succeeds".to_string());
    /// let slot = rpc_client.get_max_shred_insert_slot().await?;
    /// #     Ok::<(), ClientError>(())
    /// # })?;
    /// # Ok::<(), ClientError>(())
    pub async fn get_max_shred_insert_slot(&self) -> ClientResult<Slot> {
        self.send(RpcRequest::GetMaxShredInsertSlot, Value::Null)
            .await
    }

    /// Returns the account information for a list of pubkeys.
    ///
    /// This method uses the configured [commitment level][cl].
    ///
    /// [cl]: https://docs.solana.com/developing/clients/jsonrpc-api#configuring-state-commitment
    ///
    /// # RPC Reference
    ///
    /// This method is built on the [`getMultipleAccounts`] RPC method.
    ///
    /// [`getMultipleAccounts`]: https://docs.solana.com/developing/clients/jsonrpc-api#getmultipleaccounts
    ///
    /// # Examples
    ///
    /// ```
    /// # use solana_client::{
    /// #     nonblocking::rpc_client::RpcClient,
    /// #     client_error::ClientError,
    /// # };
    /// # use solana_sdk::{
    /// #     signature::Signer,
    /// #     signer::keypair::Keypair,
    /// # };
    /// # futures::executor::block_on(async {
    /// #     let rpc_client = RpcClient::new_mock("succeeds".to_string());
    /// #     let alice = Keypair::new();
    /// #     let bob = Keypair::new();
    /// let pubkeys = vec![alice.pubkey(), bob.pubkey()];
    /// let accounts = rpc_client.get_multiple_accounts(&pubkeys).await?;
    /// #     Ok::<(), ClientError>(())
    /// # })?;
    /// # Ok::<(), ClientError>(())
    /// ```
    pub async fn get_multiple_accounts(
        &self,
        pubkeys: &[Pubkey],
    ) -> ClientResult<Vec<Option<Account>>> {
        Ok(self
            .get_multiple_accounts_with_commitment(pubkeys, self.commitment())
            .await?
            .value)
    }

    /// Returns the account information for a list of pubkeys.
    ///
    /// # RPC Reference
    ///
    /// This method is built on the [`getMultipleAccounts`] RPC method.
    ///
    /// [`getMultipleAccounts`]: https://docs.solana.com/developing/clients/jsonrpc-api#getmultipleaccounts
    ///
    /// # Examples
    ///
    /// ```
    /// # use solana_client::{
    /// #     nonblocking::rpc_client::RpcClient,
    /// #     client_error::ClientError,
    /// # };
    /// # use solana_sdk::{
    /// #     signature::Signer,
    /// #     signer::keypair::Keypair,
    /// #     commitment_config::CommitmentConfig,
    /// # };
    /// # futures::executor::block_on(async {
    /// #     let rpc_client = RpcClient::new_mock("succeeds".to_string());
    /// #     let alice = Keypair::new();
    /// #     let bob = Keypair::new();
    /// let pubkeys = vec![alice.pubkey(), bob.pubkey()];
    /// let commitment_config = CommitmentConfig::processed();
    /// let accounts = rpc_client.get_multiple_accounts_with_commitment(
    ///     &pubkeys,
    ///     commitment_config,
    /// ).await?;
    /// #     Ok::<(), ClientError>(())
    /// # })?;
    /// # Ok::<(), ClientError>(())
    /// ```
    pub async fn get_multiple_accounts_with_commitment(
        &self,
        pubkeys: &[Pubkey],
        commitment_config: CommitmentConfig,
    ) -> RpcResult<Vec<Option<Account>>> {
        self.get_multiple_accounts_with_config(
            pubkeys,
            RpcAccountInfoConfig {
                encoding: Some(UiAccountEncoding::Base64Zstd),
                commitment: Some(self.maybe_map_commitment(commitment_config).await?),
                data_slice: None,
                min_context_slot: None,
            },
        )
        .await
    }

    /// Returns the account information for a list of pubkeys.
    ///
    /// # RPC Reference
    ///
    /// This method is built on the [`getMultipleAccounts`] RPC method.
    ///
    /// [`getMultipleAccounts`]: https://docs.solana.com/developing/clients/jsonrpc-api#getmultipleaccounts
    ///
    /// # Examples
    ///
    /// ```
    /// # use solana_client::{
    /// #     nonblocking::rpc_client::RpcClient,
    /// #     rpc_config::RpcAccountInfoConfig,
    /// #     client_error::ClientError,
    /// # };
    /// # use solana_sdk::{
    /// #     signature::Signer,
    /// #     signer::keypair::Keypair,
    /// #     commitment_config::CommitmentConfig,
    /// # };
    /// # use solana_account_decoder::UiAccountEncoding;
    /// # futures::executor::block_on(async {
    /// #     let rpc_client = RpcClient::new_mock("succeeds".to_string());
    /// #     let alice = Keypair::new();
    /// #     let bob = Keypair::new();
    /// let pubkeys = vec![alice.pubkey(), bob.pubkey()];
    /// let commitment_config = CommitmentConfig::processed();
    /// let config = RpcAccountInfoConfig {
    ///     encoding: Some(UiAccountEncoding::Base64),
    ///     commitment: Some(commitment_config),
    ///     .. RpcAccountInfoConfig::default()
    /// };
    /// let accounts = rpc_client.get_multiple_accounts_with_config(
    ///     &pubkeys,
    ///     config,
    /// ).await?;
    /// #     Ok::<(), ClientError>(())
    /// # })?;
    /// # Ok::<(), ClientError>(())
    /// ```
    pub async fn get_multiple_accounts_with_config(
        &self,
        pubkeys: &[Pubkey],
        config: RpcAccountInfoConfig,
    ) -> RpcResult<Vec<Option<Account>>> {
        let config = RpcAccountInfoConfig {
            commitment: config.commitment.or_else(|| Some(self.commitment())),
            ..config
        };
        let pubkeys: Vec<_> = pubkeys.iter().map(|pubkey| pubkey.to_string()).collect();
        let response = self
            .send(RpcRequest::GetMultipleAccounts, json!([pubkeys, config]))
            .await?;
        let Response {
            context,
            value: accounts,
        } = serde_json::from_value::<Response<Vec<Option<UiAccount>>>>(response)?;
        let accounts: Vec<Option<Account>> = accounts
            .into_iter()
            .map(|rpc_account| rpc_account.and_then(|a| a.decode()))
            .collect();
        Ok(Response {
            context,
            value: accounts,
        })
    }

    /// Gets the raw data associated with an account.
    ///
    /// This is equivalent to calling [`get_account`] and then accessing the
    /// [`data`] field of the returned [`Account`].
    ///
    /// [`get_account`]: RpcClient::get_account
    /// [`data`]: Account::data
    ///
    /// # RPC Reference
    ///
    /// This method is built on the [`getAccountInfo`] RPC method.
    ///
    /// [`getAccountInfo`]: https://docs.solana.com/developing/clients/jsonrpc-api#getaccountinfo
    ///
    /// # Examples
    ///
    /// ```
    /// # use solana_client::{
    /// #     nonblocking::rpc_client::{self, RpcClient},
    /// #     client_error::ClientError,
    /// # };
    /// # use solana_sdk::{
    /// #     signature::Signer,
    /// #     signer::keypair::Keypair,
    /// #     pubkey::Pubkey,
    /// # };
    /// # use std::str::FromStr;
    /// # futures::executor::block_on(async {
    /// #     let mocks = rpc_client::create_rpc_client_mocks();
    /// #     let rpc_client = RpcClient::new_mock_with_mocks("succeeds".to_string(), mocks);
    /// let alice_pubkey = Pubkey::from_str("BgvYtJEfmZYdVKiptmMjxGzv8iQoo4MWjsP3QsTkhhxa").unwrap();
    /// let account_data = rpc_client.get_account_data(&alice_pubkey).await?;
    /// #     Ok::<(), ClientError>(())
    /// # })?;
    /// # Ok::<(), ClientError>(())
    /// ```
    pub async fn get_account_data(&self, pubkey: &Pubkey) -> ClientResult<Vec<u8>> {
        Ok(self.get_account(pubkey).await?.data)
    }

    /// Returns minimum balance required to make an account with specified data length rent exempt.
    ///
    /// # RPC Reference
    ///
    /// This method corresponds directly to the
    /// [`getMinimumBalanceForRentExemption`] RPC method.
    ///
    /// [`getMinimumBalanceForRentExemption`]: https://docs.solana.com/developing/clients/jsonrpc-api#getminimumbalanceforrentexemption
    ///
    /// # Examples
    ///
    /// ```
    /// # use solana_client::{
    /// #     nonblocking::rpc_client::RpcClient,
    /// #     client_error::ClientError,
    /// # };
    /// # futures::executor::block_on(async {
    /// #     let rpc_client = RpcClient::new_mock("succeeds".to_string());
    /// let data_len = 300;
    /// let balance = rpc_client.get_minimum_balance_for_rent_exemption(data_len).await?;
    /// #     Ok::<(), ClientError>(())
    /// # })?;
    /// # Ok::<(), ClientError>(())
    /// ```
    pub async fn get_minimum_balance_for_rent_exemption(
        &self,
        data_len: usize,
    ) -> ClientResult<u64> {
        let request = RpcRequest::GetMinimumBalanceForRentExemption;
        let minimum_balance_json: Value = self
            .send(request, json!([data_len]))
            .await
            .map_err(|err| err.into_with_request(request))?;

        let minimum_balance: u64 = serde_json::from_value(minimum_balance_json)
            .map_err(|err| ClientError::new_with_request(err.into(), request))?;
        trace!(
            "Response minimum balance {:?} {:?}",
            data_len,
            minimum_balance
        );
        Ok(minimum_balance)
    }

    /// Request the balance of the provided account pubkey.
    ///
    /// This method uses the configured [commitment level][cl].
    ///
    /// [cl]: https://docs.solana.com/developing/clients/jsonrpc-api#configuring-state-commitment
    ///
    /// # RPC Reference
    ///
    /// This method corresponds directly to the [`getBalance`] RPC method.
    ///
    /// [`getBalance`]: https://docs.solana.com/developing/clients/jsonrpc-api#getbalance
    ///
    /// # Examples
    ///
    /// ```
    /// # use solana_client::{
    /// #     nonblocking::rpc_client::RpcClient,
    /// #     client_error::ClientError,
    /// # };
    /// # use solana_sdk::{
    /// #     signature::Signer,
    /// #     signer::keypair::Keypair,
    /// # };
    /// # futures::executor::block_on(async {
    /// #     let rpc_client = RpcClient::new_mock("succeeds".to_string());
    /// #     let alice = Keypair::new();
    /// let balance = rpc_client.get_balance(&alice.pubkey()).await?;
    /// #     Ok::<(), ClientError>(())
    /// # })?;
    /// # Ok::<(), ClientError>(())
    /// ```
    pub async fn get_balance(&self, pubkey: &Pubkey) -> ClientResult<u64> {
        Ok(self
            .get_balance_with_commitment(pubkey, self.commitment())
            .await?
            .value)
    }

    /// Request the balance of the provided account pubkey.
    ///
    /// # RPC Reference
    ///
    /// This method corresponds directly to the [`getBalance`] RPC method.
    ///
    /// [`getBalance`]: https://docs.solana.com/developing/clients/jsonrpc-api#getbalance
    ///
    /// # Examples
    ///
    /// ```
    /// # use solana_client::{
    /// #     nonblocking::rpc_client::RpcClient,
    /// #     client_error::ClientError,
    /// # };
    /// # use solana_sdk::{
    /// #     signature::Signer,
    /// #     signer::keypair::Keypair,
    /// #     commitment_config::CommitmentConfig,
    /// # };
    /// # futures::executor::block_on(async {
    /// #     let rpc_client = RpcClient::new_mock("succeeds".to_string());
    /// #     let alice = Keypair::new();
    /// let commitment_config = CommitmentConfig::processed();
    /// let balance = rpc_client.get_balance_with_commitment(
    ///     &alice.pubkey(),
    ///     commitment_config,
    /// ).await?;
    /// #     Ok::<(), ClientError>(())
    /// # })?;
    /// # Ok::<(), ClientError>(())
    /// ```
    pub async fn get_balance_with_commitment(
        &self,
        pubkey: &Pubkey,
        commitment_config: CommitmentConfig,
    ) -> RpcResult<u64> {
        self.send(
            RpcRequest::GetBalance,
            json!([
                pubkey.to_string(),
                self.maybe_map_commitment(commitment_config).await?
            ]),
        )
        .await
    }

    /// Returns all accounts owned by the provided program pubkey.
    ///
    /// This method uses the configured [commitment level][cl].
    ///
    /// [cl]: https://docs.solana.com/developing/clients/jsonrpc-api#configuring-state-commitment
    ///
    /// # RPC Reference
    ///
    /// This method corresponds directly to the [`getProgramAccounts`] RPC
    /// method.
    ///
    /// [`getProgramAccounts`]: https://docs.solana.com/developing/clients/jsonrpc-api#getprogramaccounts
    ///
    /// # Examples
    ///
    /// ```
    /// # use solana_client::{
    /// #     nonblocking::rpc_client::RpcClient,
    /// #     client_error::ClientError,
    /// # };
    /// # use solana_sdk::{
    /// #     signature::Signer,
    /// #     signer::keypair::Keypair,
    /// # };
    /// # futures::executor::block_on(async {
    /// #     let rpc_client = RpcClient::new_mock("succeeds".to_string());
    /// #     let alice = Keypair::new();
    /// let accounts = rpc_client.get_program_accounts(&alice.pubkey()).await?;
    /// #     Ok::<(), ClientError>(())
    /// # })?;
    /// # Ok::<(), ClientError>(())
    /// ```
    pub async fn get_program_accounts(
        &self,
        pubkey: &Pubkey,
    ) -> ClientResult<Vec<(Pubkey, Account)>> {
        self.get_program_accounts_with_config(
            pubkey,
            RpcProgramAccountsConfig {
                account_config: RpcAccountInfoConfig {
                    encoding: Some(UiAccountEncoding::Base64Zstd),
                    ..RpcAccountInfoConfig::default()
                },
                ..RpcProgramAccountsConfig::default()
            },
        )
        .await
    }

    /// Returns all accounts owned by the provided program pubkey.
    ///
    /// # RPC Reference
    ///
    /// This method is built on the [`getProgramAccounts`] RPC method.
    ///
    /// [`getProgramAccounts`]: https://docs.solana.com/developing/clients/jsonrpc-api#getprogramaccounts
    ///
    /// # Examples
    ///
    /// ```
    /// # use solana_client::{
    /// #     nonblocking::rpc_client::RpcClient,
    /// #     client_error::ClientError,
    /// #     rpc_config::{RpcAccountInfoConfig, RpcProgramAccountsConfig},
    /// #     rpc_filter::{MemcmpEncodedBytes, RpcFilterType, Memcmp},
    /// # };
    /// # use solana_sdk::{
    /// #     signature::Signer,
    /// #     signer::keypair::Keypair,
    /// #     commitment_config::CommitmentConfig,
    /// # };
    /// # use solana_account_decoder::{UiDataSliceConfig, UiAccountEncoding};
    /// # futures::executor::block_on(async {
    /// #     let rpc_client = RpcClient::new_mock("succeeds".to_string());
    /// #     let alice = Keypair::new();
    /// #     let base64_bytes = "\
    /// #         AAAAAAAAAAAAAAAAAAAAAAAAAAAAAAAAAAAAAAAAAAAAAAAAAAAAAAAAAAAAAAAAA\
    /// #         AAAAAAAAAAAAAAAAAAAAAAAAAAAAAAAAAAAAAAAAAAAAAAAAAAAAAAAAAAAAAAAAA\
    /// #         AAAAAAAAAAAAAAAAAAAAAAAAAAAAAAAAAAAAAAAAA=";
    /// let memcmp = RpcFilterType::Memcmp(Memcmp {
    ///     offset: 0,
    ///     bytes: MemcmpEncodedBytes::Base64(base64_bytes.to_string()),
    ///     encoding: None,
    /// });
    /// let config = RpcProgramAccountsConfig {
    ///     filters: Some(vec![
    ///         RpcFilterType::DataSize(128),
    ///         memcmp,
    ///     ]),
    ///     account_config: RpcAccountInfoConfig {
    ///         encoding: Some(UiAccountEncoding::Base64),
    ///         data_slice: Some(UiDataSliceConfig {
    ///             offset: 0,
    ///             length: 5,
    ///         }),
    ///         commitment: Some(CommitmentConfig::processed()),
    ///         min_context_slot: Some(1234),
    ///     },
    ///     with_context: Some(false),
    /// };
    /// let accounts = rpc_client.get_program_accounts_with_config(
    ///     &alice.pubkey(),
    ///     config,
    /// ).await?;
    /// #     Ok::<(), ClientError>(())
    /// # })?;
    /// # Ok::<(), ClientError>(())
    /// ```
    pub async fn get_program_accounts_with_config(
        &self,
        pubkey: &Pubkey,
        mut config: RpcProgramAccountsConfig,
    ) -> ClientResult<Vec<(Pubkey, Account)>> {
        let commitment = config
            .account_config
            .commitment
            .unwrap_or_else(|| self.commitment());
        let commitment = self.maybe_map_commitment(commitment).await?;
        config.account_config.commitment = Some(commitment);
        if let Some(filters) = config.filters {
            config.filters = Some(self.maybe_map_filters(filters).await?);
        }
        let accounts: Vec<RpcKeyedAccount> = self
            .send(
                RpcRequest::GetProgramAccounts,
                json!([pubkey.to_string(), config]),
            )
            .await?;
        parse_keyed_accounts(accounts, RpcRequest::GetProgramAccounts)
    }

    /// Returns the stake minimum delegation, in lamports.
    ///
    /// # RPC Reference
    ///
    /// This method corresponds directly to the [`getStakeMinimumDelegation`] RPC method.
    ///
    /// [`getStakeMinimumDelegation`]: https://docs.solana.com/developing/clients/jsonrpc-api#getstakeminimumdelegation
    ///
    /// # Examples
    ///
    /// ```
    /// # use solana_client::{
    /// #     nonblocking::rpc_client::RpcClient,
    /// #     client_error::ClientError,
    /// # };
    /// # futures::executor::block_on(async {
    /// #     let rpc_client = RpcClient::new_mock("succeeds".to_string());
    /// let stake_minimum_delegation = rpc_client.get_stake_minimum_delegation().await?;
    /// #     Ok::<(), ClientError>(())
    /// # })?;
    /// # Ok::<(), ClientError>(())
    /// ```
    pub async fn get_stake_minimum_delegation(&self) -> ClientResult<u64> {
        Ok(self
            .send::<Response<u64>>(RpcRequest::GetStakeMinimumDelegation, Value::Null)
            .await?
            .value)
    }

    /// Request the transaction count.
    pub async fn get_transaction_count(&self) -> ClientResult<u64> {
        self.get_transaction_count_with_commitment(self.commitment())
            .await
    }

    pub async fn get_transaction_count_with_commitment(
        &self,
        commitment_config: CommitmentConfig,
    ) -> ClientResult<u64> {
        self.send(
            RpcRequest::GetTransactionCount,
            json!([self.maybe_map_commitment(commitment_config).await?]),
        )
        .await
    }

    #[deprecated(
        since = "1.9.0",
        note = "Please use `get_latest_blockhash` and `get_fee_for_message` instead"
    )]
    #[allow(deprecated)]
    pub async fn get_fees(&self) -> ClientResult<Fees> {
        #[allow(deprecated)]
        Ok(self
            .get_fees_with_commitment(self.commitment())
            .await?
            .value)
    }

    #[deprecated(
        since = "1.9.0",
        note = "Please use `get_latest_blockhash_with_commitment` and `get_fee_for_message` instead"
    )]
    #[allow(deprecated)]
    pub async fn get_fees_with_commitment(
        &self,
        commitment_config: CommitmentConfig,
    ) -> RpcResult<Fees> {
        let Response {
            context,
            value: fees,
        } = self
            .send::<Response<RpcFees>>(
                RpcRequest::GetFees,
                json!([self.maybe_map_commitment(commitment_config).await?]),
            )
            .await?;
        let blockhash = fees.blockhash.parse().map_err(|_| {
            ClientError::new_with_request(
                RpcError::ParseError("Hash".to_string()).into(),
                RpcRequest::GetFees,
            )
        })?;
        Ok(Response {
            context,
            value: Fees {
                blockhash,
                fee_calculator: fees.fee_calculator,
                last_valid_block_height: fees.last_valid_block_height,
            },
        })
    }

    #[deprecated(since = "1.9.0", note = "Please use `get_latest_blockhash` instead")]
    #[allow(deprecated)]
    pub async fn get_recent_blockhash(&self) -> ClientResult<(Hash, FeeCalculator)> {
        #[allow(deprecated)]
        let (blockhash, fee_calculator, _last_valid_slot) = self
            .get_recent_blockhash_with_commitment(self.commitment())
            .await?
            .value;
        Ok((blockhash, fee_calculator))
    }

    #[deprecated(
        since = "1.9.0",
        note = "Please use `get_latest_blockhash_with_commitment` instead"
    )]
    #[allow(deprecated)]
    pub async fn get_recent_blockhash_with_commitment(
        &self,
        commitment_config: CommitmentConfig,
    ) -> RpcResult<(Hash, FeeCalculator, Slot)> {
        let (context, blockhash, fee_calculator, last_valid_slot) = if let Ok(Response {
            context,
            value:
                RpcFees {
                    blockhash,
                    fee_calculator,
                    last_valid_slot,
                    ..
                },
        }) = self
            .send::<Response<RpcFees>>(
                RpcRequest::GetFees,
                json!([self.maybe_map_commitment(commitment_config).await?]),
            )
            .await
        {
            (context, blockhash, fee_calculator, last_valid_slot)
        } else if let Ok(Response {
            context,
            value:
                DeprecatedRpcFees {
                    blockhash,
                    fee_calculator,
                    last_valid_slot,
                },
        }) = self
            .send::<Response<DeprecatedRpcFees>>(
                RpcRequest::GetFees,
                json!([self.maybe_map_commitment(commitment_config).await?]),
            )
            .await
        {
            (context, blockhash, fee_calculator, last_valid_slot)
        } else if let Ok(Response {
            context,
            value:
                RpcBlockhashFeeCalculator {
                    blockhash,
                    fee_calculator,
                },
        }) = self
            .send::<Response<RpcBlockhashFeeCalculator>>(
                RpcRequest::GetRecentBlockhash,
                json!([self.maybe_map_commitment(commitment_config).await?]),
            )
            .await
        {
            (context, blockhash, fee_calculator, 0)
        } else {
            return Err(ClientError::new_with_request(
                RpcError::ParseError("RpcBlockhashFeeCalculator or RpcFees".to_string()).into(),
                RpcRequest::GetRecentBlockhash,
            ));
        };

        let blockhash = blockhash.parse().map_err(|_| {
            ClientError::new_with_request(
                RpcError::ParseError("Hash".to_string()).into(),
                RpcRequest::GetRecentBlockhash,
            )
        })?;
        Ok(Response {
            context,
            value: (blockhash, fee_calculator, last_valid_slot),
        })
    }

    #[deprecated(since = "1.9.0", note = "Please `get_fee_for_message` instead")]
    #[allow(deprecated)]
    pub async fn get_fee_calculator_for_blockhash(
        &self,
        blockhash: &Hash,
    ) -> ClientResult<Option<FeeCalculator>> {
        #[allow(deprecated)]
        Ok(self
            .get_fee_calculator_for_blockhash_with_commitment(blockhash, self.commitment())
            .await?
            .value)
    }

    #[deprecated(
        since = "1.9.0",
        note = "Please `get_latest_blockhash_with_commitment` and `get_fee_for_message` instead"
    )]
    #[allow(deprecated)]
    pub async fn get_fee_calculator_for_blockhash_with_commitment(
        &self,
        blockhash: &Hash,
        commitment_config: CommitmentConfig,
    ) -> RpcResult<Option<FeeCalculator>> {
        let Response { context, value } = self
            .send::<Response<Option<RpcFeeCalculator>>>(
                RpcRequest::GetFeeCalculatorForBlockhash,
                json!([
                    blockhash.to_string(),
                    self.maybe_map_commitment(commitment_config).await?
                ]),
            )
            .await?;

        Ok(Response {
            context,
            value: value.map(|rf| rf.fee_calculator),
        })
    }

    #[deprecated(
        since = "1.9.0",
        note = "Please do not use, will no longer be available in the future"
    )]
    #[allow(deprecated)]
    pub async fn get_fee_rate_governor(&self) -> RpcResult<FeeRateGovernor> {
        let Response {
            context,
            value: RpcFeeRateGovernor { fee_rate_governor },
        } = self
            .send::<Response<RpcFeeRateGovernor>>(RpcRequest::GetFeeRateGovernor, Value::Null)
            .await?;

        Ok(Response {
            context,
            value: fee_rate_governor,
        })
    }

    #[deprecated(
        since = "1.9.0",
        note = "Please do not use, will no longer be available in the future"
    )]
    #[allow(deprecated)]
    pub async fn get_new_blockhash(&self, blockhash: &Hash) -> ClientResult<(Hash, FeeCalculator)> {
        let mut num_retries = 0;
        let start = Instant::now();
        while start.elapsed().as_secs() < 5 {
            #[allow(deprecated)]
            if let Ok((new_blockhash, fee_calculator)) = self.get_recent_blockhash().await {
                if new_blockhash != *blockhash {
                    return Ok((new_blockhash, fee_calculator));
                }
            }
            debug!("Got same blockhash ({:?}), will retry...", blockhash);

            // Retry ~twice during a slot
            sleep(Duration::from_millis(DEFAULT_MS_PER_SLOT / 2)).await;
            num_retries += 1;
        }
        Err(RpcError::ForUser(format!(
            "Unable to get new blockhash after {}ms (retried {} times), stuck at {}",
            start.elapsed().as_millis(),
            num_retries,
            blockhash
        ))
        .into())
    }

    pub async fn get_first_available_block(&self) -> ClientResult<Slot> {
        self.send(RpcRequest::GetFirstAvailableBlock, Value::Null)
            .await
    }

    pub async fn get_genesis_hash(&self) -> ClientResult<Hash> {
        let hash_str: String = self.send(RpcRequest::GetGenesisHash, Value::Null).await?;
        let hash = hash_str.parse().map_err(|_| {
            ClientError::new_with_request(
                RpcError::ParseError("Hash".to_string()).into(),
                RpcRequest::GetGenesisHash,
            )
        })?;
        Ok(hash)
    }

    pub async fn get_health(&self) -> ClientResult<()> {
        self.send::<String>(RpcRequest::GetHealth, Value::Null)
            .await
            .map(|_| ())
    }

    pub async fn get_token_account(&self, pubkey: &Pubkey) -> ClientResult<Option<UiTokenAccount>> {
        Ok(self
            .get_token_account_with_commitment(pubkey, self.commitment())
            .await?
            .value)
    }

    pub async fn get_token_account_with_commitment(
        &self,
        pubkey: &Pubkey,
        commitment_config: CommitmentConfig,
    ) -> RpcResult<Option<UiTokenAccount>> {
        let config = RpcAccountInfoConfig {
            encoding: Some(UiAccountEncoding::JsonParsed),
            commitment: Some(self.maybe_map_commitment(commitment_config).await?),
            data_slice: None,
            min_context_slot: None,
        };
        let response = self
            .send(
                RpcRequest::GetAccountInfo,
                json!([pubkey.to_string(), config]),
            )
            .await;

        response
            .map(|result_json: Value| {
                if result_json.is_null() {
                    return Err(
                        RpcError::ForUser(format!("AccountNotFound: pubkey={}", pubkey)).into(),
                    );
                }
                let Response {
                    context,
                    value: rpc_account,
                } = serde_json::from_value::<Response<Option<UiAccount>>>(result_json)?;
                trace!("Response account {:?} {:?}", pubkey, rpc_account);
                let response = {
                    if let Some(rpc_account) = rpc_account {
                        if let UiAccountData::Json(account_data) = rpc_account.data {
                            let token_account_type: TokenAccountType =
                                serde_json::from_value(account_data.parsed)?;
                            if let TokenAccountType::Account(token_account) = token_account_type {
                                return Ok(Response {
                                    context,
                                    value: Some(token_account),
                                });
                            }
                        }
                    }
                    Err(Into::<ClientError>::into(RpcError::ForUser(format!(
                        "Account could not be parsed as token account: pubkey={}",
                        pubkey
                    ))))
                };
                response?
            })
            .map_err(|err| {
                Into::<ClientError>::into(RpcError::ForUser(format!(
                    "AccountNotFound: pubkey={}: {}",
                    pubkey, err
                )))
            })?
    }

    pub async fn get_token_account_balance(&self, pubkey: &Pubkey) -> ClientResult<UiTokenAmount> {
        Ok(self
            .get_token_account_balance_with_commitment(pubkey, self.commitment())
            .await?
            .value)
    }

    pub async fn get_token_account_balance_with_commitment(
        &self,
        pubkey: &Pubkey,
        commitment_config: CommitmentConfig,
    ) -> RpcResult<UiTokenAmount> {
        self.send(
            RpcRequest::GetTokenAccountBalance,
            json!([
                pubkey.to_string(),
                self.maybe_map_commitment(commitment_config).await?
            ]),
        )
        .await
    }

    pub async fn get_token_accounts_by_delegate(
        &self,
        delegate: &Pubkey,
        token_account_filter: TokenAccountsFilter,
    ) -> ClientResult<Vec<RpcKeyedAccount>> {
        Ok(self
            .get_token_accounts_by_delegate_with_commitment(
                delegate,
                token_account_filter,
                self.commitment(),
            )
            .await?
            .value)
    }

    pub async fn get_token_accounts_by_delegate_with_commitment(
        &self,
        delegate: &Pubkey,
        token_account_filter: TokenAccountsFilter,
        commitment_config: CommitmentConfig,
    ) -> RpcResult<Vec<RpcKeyedAccount>> {
        let token_account_filter = match token_account_filter {
            TokenAccountsFilter::Mint(mint) => RpcTokenAccountsFilter::Mint(mint.to_string()),
            TokenAccountsFilter::ProgramId(program_id) => {
                RpcTokenAccountsFilter::ProgramId(program_id.to_string())
            }
        };

        let config = RpcAccountInfoConfig {
            encoding: Some(UiAccountEncoding::JsonParsed),
            commitment: Some(self.maybe_map_commitment(commitment_config).await?),
            data_slice: None,
            min_context_slot: None,
        };

        self.send(
            RpcRequest::GetTokenAccountsByOwner,
            json!([delegate.to_string(), token_account_filter, config]),
        )
        .await
    }

    pub async fn get_token_accounts_by_owner(
        &self,
        owner: &Pubkey,
        token_account_filter: TokenAccountsFilter,
    ) -> ClientResult<Vec<RpcKeyedAccount>> {
        Ok(self
            .get_token_accounts_by_owner_with_commitment(
                owner,
                token_account_filter,
                self.commitment(),
            )
            .await?
            .value)
    }

    pub async fn get_token_accounts_by_owner_with_commitment(
        &self,
        owner: &Pubkey,
        token_account_filter: TokenAccountsFilter,
        commitment_config: CommitmentConfig,
    ) -> RpcResult<Vec<RpcKeyedAccount>> {
        let token_account_filter = match token_account_filter {
            TokenAccountsFilter::Mint(mint) => RpcTokenAccountsFilter::Mint(mint.to_string()),
            TokenAccountsFilter::ProgramId(program_id) => {
                RpcTokenAccountsFilter::ProgramId(program_id.to_string())
            }
        };

        let config = RpcAccountInfoConfig {
            encoding: Some(UiAccountEncoding::JsonParsed),
            commitment: Some(self.maybe_map_commitment(commitment_config).await?),
            data_slice: None,
            min_context_slot: None,
        };

        self.send(
            RpcRequest::GetTokenAccountsByOwner,
            json!([owner.to_string(), token_account_filter, config]),
        )
        .await
    }

    pub async fn get_token_supply(&self, mint: &Pubkey) -> ClientResult<UiTokenAmount> {
        Ok(self
            .get_token_supply_with_commitment(mint, self.commitment())
            .await?
            .value)
    }

    pub async fn get_token_supply_with_commitment(
        &self,
        mint: &Pubkey,
        commitment_config: CommitmentConfig,
    ) -> RpcResult<UiTokenAmount> {
        self.send(
            RpcRequest::GetTokenSupply,
            json!([
                mint.to_string(),
                self.maybe_map_commitment(commitment_config).await?
            ]),
        )
        .await
    }

    pub async fn request_airdrop(&self, pubkey: &Pubkey, lamports: u64) -> ClientResult<Signature> {
        self.request_airdrop_with_config(
            pubkey,
            lamports,
            RpcRequestAirdropConfig {
                commitment: Some(self.commitment()),
                ..RpcRequestAirdropConfig::default()
            },
        )
        .await
    }

    pub async fn request_airdrop_with_blockhash(
        &self,
        pubkey: &Pubkey,
        lamports: u64,
        recent_blockhash: &Hash,
    ) -> ClientResult<Signature> {
        self.request_airdrop_with_config(
            pubkey,
            lamports,
            RpcRequestAirdropConfig {
                commitment: Some(self.commitment()),
                recent_blockhash: Some(recent_blockhash.to_string()),
            },
        )
        .await
    }

    pub async fn request_airdrop_with_config(
        &self,
        pubkey: &Pubkey,
        lamports: u64,
        config: RpcRequestAirdropConfig,
    ) -> ClientResult<Signature> {
        let commitment = config.commitment.unwrap_or_default();
        let commitment = self.maybe_map_commitment(commitment).await?;
        let config = RpcRequestAirdropConfig {
            commitment: Some(commitment),
            ..config
        };
        self.send(
            RpcRequest::RequestAirdrop,
            json!([pubkey.to_string(), lamports, config]),
        )
        .await
        .and_then(|signature: String| {
            Signature::from_str(&signature).map_err(|err| {
                ClientErrorKind::Custom(format!("signature deserialization failed: {}", err)).into()
            })
        })
        .map_err(|_| {
            RpcError::ForUser(
                "airdrop request failed. \
                    This can happen when the rate limit is reached."
                    .to_string(),
            )
            .into()
        })
    }

    pub(crate) async fn poll_balance_with_timeout_and_commitment(
        &self,
        pubkey: &Pubkey,
        polling_frequency: &Duration,
        timeout: &Duration,
        commitment_config: CommitmentConfig,
    ) -> ClientResult<u64> {
        let now = Instant::now();
        loop {
            match self
                .get_balance_with_commitment(pubkey, commitment_config)
                .await
            {
                Ok(bal) => {
                    return Ok(bal.value);
                }
                Err(e) => {
                    sleep(*polling_frequency).await;
                    if now.elapsed() > *timeout {
                        return Err(e);
                    }
                }
            };
        }
    }

    pub async fn poll_get_balance_with_commitment(
        &self,
        pubkey: &Pubkey,
        commitment_config: CommitmentConfig,
    ) -> ClientResult<u64> {
        self.poll_balance_with_timeout_and_commitment(
            pubkey,
            &Duration::from_millis(100),
            &Duration::from_secs(1),
            commitment_config,
        )
        .await
    }

    pub async fn wait_for_balance_with_commitment(
        &self,
        pubkey: &Pubkey,
        expected_balance: Option<u64>,
        commitment_config: CommitmentConfig,
    ) -> ClientResult<u64> {
        const LAST: usize = 30;
        let mut run = 0;
        loop {
            let balance_result = self
                .poll_get_balance_with_commitment(pubkey, commitment_config)
                .await;
            if expected_balance.is_none() || (balance_result.is_err() && run == LAST) {
                return balance_result;
            }
            trace!(
                "wait_for_balance_with_commitment [{}] {:?} {:?}",
                run,
                balance_result,
                expected_balance
            );
            if let (Some(expected_balance), Ok(balance_result)) = (expected_balance, balance_result)
            {
                if expected_balance == balance_result {
                    return Ok(balance_result);
                }
            }
            run += 1;
        }
    }

    /// Poll the server to confirm a transaction.
    pub async fn poll_for_signature(&self, signature: &Signature) -> ClientResult<()> {
        self.poll_for_signature_with_commitment(signature, self.commitment())
            .await
    }

    /// Poll the server to confirm a transaction.
    pub async fn poll_for_signature_with_commitment(
        &self,
        signature: &Signature,
        commitment_config: CommitmentConfig,
    ) -> ClientResult<()> {
        let now = Instant::now();
        loop {
            if let Ok(Some(_)) = self
                .get_signature_status_with_commitment(signature, commitment_config)
                .await
            {
                break;
            }
            if now.elapsed().as_secs() > 15 {
                return Err(RpcError::ForUser(format!(
                    "signature not found after {} seconds",
                    now.elapsed().as_secs()
                ))
                .into());
            }
            sleep(Duration::from_millis(250)).await;
        }
        Ok(())
    }

    /// Poll the server to confirm a transaction.
    pub async fn poll_for_signature_confirmation(
        &self,
        signature: &Signature,
        min_confirmed_blocks: usize,
    ) -> ClientResult<usize> {
        let mut now = Instant::now();
        let mut confirmed_blocks = 0;
        loop {
            let response = self
                .get_num_blocks_since_signature_confirmation(signature)
                .await;
            match response {
                Ok(count) => {
                    if confirmed_blocks != count {
                        info!(
                            "signature {} confirmed {} out of {} after {} ms",
                            signature,
                            count,
                            min_confirmed_blocks,
                            now.elapsed().as_millis()
                        );
                        now = Instant::now();
                        confirmed_blocks = count;
                    }
                    if count >= min_confirmed_blocks {
                        break;
                    }
                }
                Err(err) => {
                    debug!("check_confirmations request failed: {:?}", err);
                }
            };
            if now.elapsed().as_secs() > 20 {
                info!(
                    "signature {} confirmed {} out of {} failed after {} ms",
                    signature,
                    confirmed_blocks,
                    min_confirmed_blocks,
                    now.elapsed().as_millis()
                );
                if confirmed_blocks > 0 {
                    return Ok(confirmed_blocks);
                } else {
                    return Err(RpcError::ForUser(format!(
                        "signature not found after {} seconds",
                        now.elapsed().as_secs()
                    ))
                    .into());
                }
            }
            sleep(Duration::from_millis(250)).await;
        }
        Ok(confirmed_blocks)
    }

    pub async fn get_num_blocks_since_signature_confirmation(
        &self,
        signature: &Signature,
    ) -> ClientResult<usize> {
        let result: Response<Vec<Option<TransactionStatus>>> = self
            .send(
                RpcRequest::GetSignatureStatuses,
                json!([[signature.to_string()]]),
            )
            .await?;

        let confirmations = result.value[0]
            .clone()
            .ok_or_else(|| {
                ClientError::new_with_request(
                    ClientErrorKind::Custom("signature not found".to_string()),
                    RpcRequest::GetSignatureStatuses,
                )
            })?
            .confirmations
            .unwrap_or(MAX_LOCKOUT_HISTORY + 1);
        Ok(confirmations)
    }

    pub async fn get_latest_blockhash(&self) -> ClientResult<Hash> {
        let (blockhash, _) = self
            .get_latest_blockhash_with_commitment(self.commitment())
            .await?;
        Ok(blockhash)
    }

    #[allow(deprecated)]
    pub async fn get_latest_blockhash_with_commitment(
        &self,
        commitment: CommitmentConfig,
    ) -> ClientResult<(Hash, u64)> {
        let (blockhash, last_valid_block_height) =
            if self.get_node_version().await? < semver::Version::new(1, 9, 0) {
                let Fees {
                    blockhash,
                    last_valid_block_height,
                    ..
                } = self.get_fees_with_commitment(commitment).await?.value;
                (blockhash, last_valid_block_height)
            } else {
                let RpcBlockhash {
                    blockhash,
                    last_valid_block_height,
                } = self
                    .send::<Response<RpcBlockhash>>(
                        RpcRequest::GetLatestBlockhash,
                        json!([self.maybe_map_commitment(commitment).await?]),
                    )
                    .await?
                    .value;
                let blockhash = blockhash.parse().map_err(|_| {
                    ClientError::new_with_request(
                        RpcError::ParseError("Hash".to_string()).into(),
                        RpcRequest::GetLatestBlockhash,
                    )
                })?;
                (blockhash, last_valid_block_height)
            };
        Ok((blockhash, last_valid_block_height))
    }

    #[allow(deprecated)]
    pub async fn is_blockhash_valid(
        &self,
        blockhash: &Hash,
        commitment: CommitmentConfig,
    ) -> ClientResult<bool> {
        let result = if self.get_node_version().await? < semver::Version::new(1, 9, 0) {
            self.get_fee_calculator_for_blockhash_with_commitment(blockhash, commitment)
                .await?
                .value
                .is_some()
        } else {
            self.send::<Response<bool>>(
                RpcRequest::IsBlockhashValid,
                json!([blockhash.to_string(), commitment,]),
            )
            .await?
            .value
        };
        Ok(result)
    }

    #[allow(deprecated)]
    pub async fn get_fee_for_message(&self, message: &Message) -> ClientResult<u64> {
        if self.get_node_version().await? < semver::Version::new(1, 9, 0) {
            let fee_calculator = self
                .get_fee_calculator_for_blockhash(&message.recent_blockhash)
                .await?
                .ok_or_else(|| ClientErrorKind::Custom("Invalid blockhash".to_string()))?;
            Ok(fee_calculator
                .lamports_per_signature
                .saturating_mul(message.header.num_required_signatures as u64))
        } else {
            let serialized_encoded =
                serialize_and_encode::<Message>(message, UiTransactionEncoding::Base64)?;
            let result = self
                .send::<Response<Option<u64>>>(
                    RpcRequest::GetFeeForMessage,
                    json!([serialized_encoded, self.commitment()]),
                )
                .await?;
            result
                .value
                .ok_or_else(|| ClientErrorKind::Custom("Invalid blockhash".to_string()).into())
        }
    }

    pub async fn get_new_latest_blockhash(&self, blockhash: &Hash) -> ClientResult<Hash> {
        let mut num_retries = 0;
        let start = Instant::now();
        while start.elapsed().as_secs() < 5 {
            if let Ok(new_blockhash) = self.get_latest_blockhash().await {
                if new_blockhash != *blockhash {
                    return Ok(new_blockhash);
                }
            }
            debug!("Got same blockhash ({:?}), will retry...", blockhash);

            // Retry ~twice during a slot
            sleep(Duration::from_millis(DEFAULT_MS_PER_SLOT / 2)).await;
            num_retries += 1;
        }
        Err(RpcError::ForUser(format!(
            "Unable to get new blockhash after {}ms (retried {} times), stuck at {}",
            start.elapsed().as_millis(),
            num_retries,
            blockhash
        ))
        .into())
    }

    pub async fn send<T>(&self, request: RpcRequest, params: Value) -> ClientResult<T>
    where
        T: serde::de::DeserializeOwned,
    {
        assert!(params.is_array() || params.is_null());

        let response = self
            .sender
            .send(request, params)
            .await
            .map_err(|err| err.into_with_request(request))?;
        serde_json::from_value(response)
            .map_err(|err| ClientError::new_with_request(err.into(), request))
    }

    pub async fn send_batch<T>(
        &self,
        requests_and_params: Vec<(RpcRequest, Value)>,
    ) -> ClientResult<T>
    where
        T: serde::de::DeserializeOwned,
    {
        let response = self.sender.send_batch(requests_and_params).await?;

        serde_json::from_value(response).map_err(|err| ClientError {
            request: None,
            kind: err.into(),
        })
    }

    pub fn get_transport_stats(&self) -> RpcTransportStats {
        self.sender.get_transport_stats()
    }
}

fn serialize_and_encode<T>(input: &T, encoding: UiTransactionEncoding) -> ClientResult<String>
where
    T: serde::ser::Serialize,
{
    let serialized = serialize(input)
        .map_err(|e| ClientErrorKind::Custom(format!("Serialization failed: {}", e)))?;
    let encoded = match encoding {
        UiTransactionEncoding::Base58 => bs58::encode(serialized).into_string(),
        UiTransactionEncoding::Base64 => base64::encode(serialized),
        _ => {
            return Err(ClientErrorKind::Custom(format!(
                "unsupported encoding: {}. Supported encodings: base58, base64",
                encoding
            ))
            .into())
        }
    };
    Ok(encoded)
}

pub(crate) fn get_rpc_request_str(rpc_addr: SocketAddr, tls: bool) -> String {
    if tls {
        format!("https://{}", rpc_addr)
    } else {
        format!("http://{}", rpc_addr)
    }
}

pub(crate) fn parse_keyed_accounts(
    accounts: Vec<RpcKeyedAccount>,
    request: RpcRequest,
) -> ClientResult<Vec<(Pubkey, Account)>> {
    let mut pubkey_accounts: Vec<(Pubkey, Account)> = Vec::with_capacity(accounts.len());
    for RpcKeyedAccount { pubkey, account } in accounts.into_iter() {
        let pubkey = pubkey.parse().map_err(|_| {
            ClientError::new_with_request(
                RpcError::ParseError("Pubkey".to_string()).into(),
                request,
            )
        })?;
        pubkey_accounts.push((
            pubkey,
            account.decode().ok_or_else(|| {
                ClientError::new_with_request(
                    RpcError::ParseError("Account from rpc".to_string()).into(),
                    request,
                )
            })?,
        ));
    }
    Ok(pubkey_accounts)
}

#[doc(hidden)]
pub fn create_rpc_client_mocks() -> crate::mock_sender::Mocks {
    let mut mocks = std::collections::HashMap::new();

    let get_account_request = RpcRequest::GetAccountInfo;
    let get_account_response = serde_json::to_value(Response {
        context: RpcResponseContext {
            slot: 1,
            api_version: None,
        },
        value: {
            let pubkey = Pubkey::from_str("BgvYtJEfmZYdVKiptmMjxGzv8iQoo4MWjsP3QsTkhhxa").unwrap();
            let account = Account {
                lamports: 1_000_000,
                data: vec![],
                owner: pubkey,
                executable: false,
                rent_epoch: 0,
            };
            UiAccount::encode(&pubkey, &account, UiAccountEncoding::Base64, None, None)
        },
    })
    .unwrap();

    mocks.insert(get_account_request, get_account_response);

    mocks
}<|MERGE_RESOLUTION|>--- conflicted
+++ resolved
@@ -44,13 +44,9 @@
         message::Message,
         pubkey::Pubkey,
         signature::Signature,
-<<<<<<< HEAD
         transaction::{
             self, uses_durable_nonce, Transaction, TransactionError, VersionedTransaction,
         },
-=======
-        transaction::{self, uses_durable_nonce, Transaction},
->>>>>>> 263911e7
     },
     solana_transaction_status::{
         EncodedConfirmedBlock, EncodedConfirmedTransactionWithStatusMeta, TransactionStatus,
