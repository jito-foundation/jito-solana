//! Communication with a Solana node over RPC.
//!
//! Software that interacts with the Solana blockchain, whether querying its
//! state or submitting transactions, communicates with a Solana node over
//! [JSON-RPC], using the [`RpcClient`] type.
//!
//! [JSON-RPC]: https://www.jsonrpc.org/specification

pub use crate::mock_sender::Mocks;
#[allow(deprecated)]
use crate::rpc_deprecated_config::{RpcConfirmedBlockConfig, RpcConfirmedTransactionConfig};
use {
    crate::{
        client_error::Result as ClientResult,
        http_sender::HttpSender,
        mock_sender::MockSender,
        nonblocking::{self, rpc_client::get_rpc_request_str},
        rpc_config::{RpcAccountInfoConfig, *},
        rpc_request::{RpcRequest, TokenAccountsFilter},
        rpc_response::*,
        rpc_sender::*,
    },
    serde_json::Value,
    solana_account_decoder::{
        parse_token::{UiTokenAccount, UiTokenAmount},
        UiAccount, UiAccountEncoding,
    },
    solana_sdk::{
        account::Account,
        bundle::VersionedBundle,
        clock::{Epoch, Slot, UnixTimestamp},
        commitment_config::CommitmentConfig,
        epoch_info::EpochInfo,
        epoch_schedule::EpochSchedule,
        fee_calculator::{FeeCalculator, FeeRateGovernor},
        hash::Hash,
        message::Message,
        pubkey::Pubkey,
        signature::Signature,
        transaction::{self, Transaction},
    },
    solana_transaction_status::{
        EncodedConfirmedBlock, EncodedConfirmedTransactionWithStatusMeta, TransactionStatus,
        UiConfirmedBlock, UiTransactionEncoding,
    },
    std::{net::SocketAddr, str::FromStr, sync::Arc, time::Duration},
};

#[derive(Default)]
pub struct RpcClientConfig {
    pub commitment_config: CommitmentConfig,
    pub confirm_transaction_initial_timeout: Option<Duration>,
}

impl RpcClientConfig {
    pub fn with_commitment(commitment_config: CommitmentConfig) -> Self {
        RpcClientConfig {
            commitment_config,
            ..Self::default()
        }
    }
}

#[derive(Debug, Default)]
pub struct GetConfirmedSignaturesForAddress2Config {
    pub before: Option<Signature>,
    pub until: Option<Signature>,
    pub limit: Option<usize>,
    pub commitment: Option<CommitmentConfig>,
}

/// A client of a remote Solana node.
///
/// `RpcClient` communicates with a Solana node over [JSON-RPC], with the
/// [Solana JSON-RPC protocol][jsonprot]. It is the primary Rust interface for
/// querying and transacting with the network from external programs.
///
/// This type builds on the underlying RPC protocol, adding extra features such
/// as timeout handling, retries, and waiting on transaction [commitment levels][cl].
/// Some methods simply pass through to the underlying RPC protocol. Not all RPC
/// methods are encapsulated by this type, but `RpcClient` does expose a generic
/// [`send`](RpcClient::send) method for making any [`RpcRequest`].
///
/// The documentation for most `RpcClient` methods contains an "RPC Reference"
/// section that links to the documentation for the underlying JSON-RPC method.
/// The documentation for `RpcClient` does not reproduce the documentation for
/// the underlying JSON-RPC methods. Thus reading both is necessary for complete
/// understanding.
///
/// `RpcClient`s generally communicate over HTTP on port 8899, a typical server
/// URL being "http://localhost:8899".
///
/// Methods that query information from recent [slots], including those that
/// confirm transactions, decide the most recent slot to query based on a
/// [commitment level][cl], which determines how committed or finalized a slot
/// must be to be considered for the query. Unless specified otherwise, the
/// commitment level is [`Finalized`], meaning the slot is definitely
/// permanently committed. The default commitment level can be configured by
/// creating `RpcClient` with an explicit [`CommitmentConfig`], and that default
/// configured commitment level can be overridden by calling the various
/// `_with_commitment` methods, like
/// [`RpcClient::confirm_transaction_with_commitment`]. In some cases the
/// configured commitment level is ignored and `Finalized` is used instead, as
/// in [`RpcClient::get_blocks`], where it would be invalid to use the
/// [`Processed`] commitment level. These exceptions are noted in the method
/// documentation.
///
/// [`Finalized`]: solana_sdk::commitment_config::CommitmentLevel::Finalized
/// [`Processed`]: solana_sdk::commitment_config::CommitmentLevel::Processed
/// [jsonprot]: https://docs.solana.com/developing/clients/jsonrpc-api
/// [JSON-RPC]: https://www.jsonrpc.org/specification
/// [slots]: https://docs.solana.com/terminology#slot
/// [cl]: https://docs.solana.com/developing/clients/jsonrpc-api#configuring-state-commitment
///
/// # Errors
///
/// Methods on `RpcClient` return
/// [`client_error::Result`][crate::client_error::Result], and many of them
/// return the [`RpcResult`][crate::rpc_response::RpcResult] typedef, which
/// contains [`Response<T>`][crate::rpc_response::Response] on `Ok`. Both
/// `client_error::Result` and [`RpcResult`] contain `ClientError` on error. In
/// the case of `RpcResult`, the actual return value is in the
/// [`value`][crate::rpc_response::Response::value] field, with RPC contextual
/// information in the [`context`][crate::rpc_response::Response::context]
/// field, so it is common for the value to be accessed with `?.value`, as in
///
/// ```
/// # use solana_sdk::system_transaction;
/// # use solana_client::rpc_client::RpcClient;
/// # use solana_client::client_error::ClientError;
/// # use solana_sdk::signature::{Keypair, Signer};
/// # use solana_sdk::hash::Hash;
/// # let rpc_client = RpcClient::new_mock("succeeds".to_string());
/// # let key = Keypair::new();
/// # let to = solana_sdk::pubkey::new_rand();
/// # let lamports = 50;
/// # let latest_blockhash = Hash::default();
/// # let tx = system_transaction::transfer(&key, &to, lamports, latest_blockhash);
/// let signature = rpc_client.send_transaction(&tx)?;
/// let statuses = rpc_client.get_signature_statuses(&[signature])?.value;
/// # Ok::<(), ClientError>(())
/// ```
///
/// Requests may timeout, in which case they return a [`ClientError`] where the
/// [`ClientErrorKind`] is [`ClientErrorKind::Reqwest`], and where the interior
/// [`reqwest::Error`](crate::client_error::reqwest::Error)s
/// [`is_timeout`](crate::client_error::reqwest::Error::is_timeout) method
/// returns `true`. The default timeout is 30 seconds, and may be changed by
/// calling an appropriate constructor with a `timeout` parameter.
///
/// [`ClientError`]: crate::client_error::ClientError
/// [`ClientErrorKind`]: crate::client_error::ClientErrorKind
/// [`ClientErrorKind::Reqwest`]: crate::client_error::ClientErrorKind::Reqwest
pub struct RpcClient {
    rpc_client: Arc<nonblocking::rpc_client::RpcClient>,
    runtime: Option<tokio::runtime::Runtime>,
}

impl Drop for RpcClient {
    fn drop(&mut self) {
        self.runtime.take().expect("runtime").shutdown_background();
    }
}

impl RpcClient {
    /// Create an `RpcClient` from an [`RpcSender`] and an [`RpcClientConfig`].
    ///
    /// This is the basic constructor, allowing construction with any type of
    /// `RpcSender`. Most applications should use one of the other constructors,
    /// such as [`RpcClient::new`], [`RpcClient::new_with_commitment`] or
    /// [`RpcClient::new_with_timeout`].
    pub fn new_sender<T: RpcSender + Send + Sync + 'static>(
        sender: T,
        config: RpcClientConfig,
    ) -> Self {
        Self {
            rpc_client: Arc::new(nonblocking::rpc_client::RpcClient::new_sender(
                sender, config,
            )),
            runtime: Some(
                tokio::runtime::Builder::new_current_thread()
                    .thread_name("solRpcClient")
                    .enable_io()
                    .enable_time()
                    .build()
                    .unwrap(),
            ),
        }
    }

    /// Create an HTTP `RpcClient`.
    ///
    /// The URL is an HTTP URL, usually for port 8899, as in
    /// "http://localhost:8899".
    ///
    /// The client has a default timeout of 30 seconds, and a default [commitment
    /// level][cl] of [`Finalized`].
    ///
    /// [cl]: https://docs.solana.com/developing/clients/jsonrpc-api#configuring-state-commitment
    /// [`Finalized`]: solana_sdk::commitment_config::CommitmentLevel::Finalized
    ///
    /// # Examples
    ///
    /// ```
    /// # use solana_client::rpc_client::RpcClient;
    /// let url = "http://localhost:8899".to_string();
    /// let client = RpcClient::new(url);
    /// ```
    pub fn new<U: ToString>(url: U) -> Self {
        Self::new_with_commitment(url, CommitmentConfig::default())
    }

    /// Create an HTTP `RpcClient` with specified [commitment level][cl].
    ///
    /// [cl]: https://docs.solana.com/developing/clients/jsonrpc-api#configuring-state-commitment
    ///
    /// The URL is an HTTP URL, usually for port 8899, as in
    /// "http://localhost:8899".
    ///
    /// The client has a default timeout of 30 seconds, and a user-specified
    /// [`CommitmentLevel`] via [`CommitmentConfig`].
    ///
    /// [`CommitmentLevel`]: solana_sdk::commitment_config::CommitmentLevel
    ///
    /// # Examples
    ///
    /// ```
    /// # use solana_sdk::commitment_config::CommitmentConfig;
    /// # use solana_client::rpc_client::RpcClient;
    /// let url = "http://localhost:8899".to_string();
    /// let commitment_config = CommitmentConfig::processed();
    /// let client = RpcClient::new_with_commitment(url, commitment_config);
    /// ```
    pub fn new_with_commitment<U: ToString>(url: U, commitment_config: CommitmentConfig) -> Self {
        Self::new_sender(
            HttpSender::new(url),
            RpcClientConfig::with_commitment(commitment_config),
        )
    }

    /// Create an HTTP `RpcClient` with specified timeout.
    ///
    /// The URL is an HTTP URL, usually for port 8899, as in
    /// "http://localhost:8899".
    ///
    /// The client has and a default [commitment level][cl] of
    /// [`Finalized`].
    ///
    /// [cl]: https://docs.solana.com/developing/clients/jsonrpc-api#configuring-state-commitment
    /// [`Finalized`]: solana_sdk::commitment_config::CommitmentLevel::Finalized
    ///
    /// # Examples
    ///
    /// ```
    /// # use std::time::Duration;
    /// # use solana_client::rpc_client::RpcClient;
    /// let url = "http://localhost::8899".to_string();
    /// let timeout = Duration::from_secs(1);
    /// let client = RpcClient::new_with_timeout(url, timeout);
    /// ```
    pub fn new_with_timeout<U: ToString>(url: U, timeout: Duration) -> Self {
        Self::new_sender(
            HttpSender::new_with_timeout(url, timeout),
            RpcClientConfig::with_commitment(CommitmentConfig::default()),
        )
    }

    /// Create an HTTP `RpcClient` with specified timeout and [commitment level][cl].
    ///
    /// [cl]: https://docs.solana.com/developing/clients/jsonrpc-api#configuring-state-commitment
    ///
    /// The URL is an HTTP URL, usually for port 8899, as in
    /// "http://localhost:8899".
    ///
    /// # Examples
    ///
    /// ```
    /// # use std::time::Duration;
    /// # use solana_client::rpc_client::RpcClient;
    /// # use solana_sdk::commitment_config::CommitmentConfig;
    /// let url = "http://localhost::8899".to_string();
    /// let timeout = Duration::from_secs(1);
    /// let commitment_config = CommitmentConfig::processed();
    /// let client = RpcClient::new_with_timeout_and_commitment(
    ///     url,
    ///     timeout,
    ///     commitment_config,
    /// );
    /// ```
    pub fn new_with_timeout_and_commitment<U: ToString>(
        url: U,
        timeout: Duration,
        commitment_config: CommitmentConfig,
    ) -> Self {
        Self::new_sender(
            HttpSender::new_with_timeout(url, timeout),
            RpcClientConfig::with_commitment(commitment_config),
        )
    }

    /// Create an HTTP `RpcClient` with specified timeout and [commitment level][cl].
    ///
    /// [cl]: https://docs.solana.com/developing/clients/jsonrpc-api#configuring-state-commitment
    ///
    /// The URL is an HTTP URL, usually for port 8899, as in
    /// "http://localhost:8899".
    ///
    /// The `confirm_transaction_initial_timeout` argument specifies, when
    /// confirming a transaction via one of the `_with_spinner` methods, like
    /// [`RpcClient::send_and_confirm_transaction_with_spinner`], the amount of
    /// time to allow for the server to initially process a transaction. In
    /// other words, setting `confirm_transaction_initial_timeout` to > 0 allows
    /// `RpcClient` to wait for confirmation of a transaction that the server
    /// has not "seen" yet.
    ///
    /// # Examples
    ///
    /// ```
    /// # use std::time::Duration;
    /// # use solana_client::rpc_client::RpcClient;
    /// # use solana_sdk::commitment_config::CommitmentConfig;
    /// let url = "http://localhost::8899".to_string();
    /// let timeout = Duration::from_secs(1);
    /// let commitment_config = CommitmentConfig::processed();
    /// let confirm_transaction_initial_timeout = Duration::from_secs(10);
    /// let client = RpcClient::new_with_timeouts_and_commitment(
    ///     url,
    ///     timeout,
    ///     commitment_config,
    ///     confirm_transaction_initial_timeout,
    /// );
    /// ```
    pub fn new_with_timeouts_and_commitment<U: ToString>(
        url: U,
        timeout: Duration,
        commitment_config: CommitmentConfig,
        confirm_transaction_initial_timeout: Duration,
    ) -> Self {
        Self::new_sender(
            HttpSender::new_with_timeout(url, timeout),
            RpcClientConfig {
                commitment_config,
                confirm_transaction_initial_timeout: Some(confirm_transaction_initial_timeout),
            },
        )
    }

    /// Create a mock `RpcClient`.
    ///
    /// A mock `RpcClient` contains an implementation of [`RpcSender`] that does
    /// not use the network, and instead returns synthetic responses, for use in
    /// tests.
    ///
    /// It is primarily for internal use, with limited customizability, and
    /// behaviors determined by internal Solana test cases. New users should
    /// consider implementing `RpcSender` themselves and constructing
    /// `RpcClient` with [`RpcClient::new_sender`] to get mock behavior.
    ///
    /// Unless directed otherwise, a mock `RpcClient` will generally return a
    /// reasonable default response to any request, at least for [`RpcRequest`]
    /// values for which responses have been implemented.
    ///
    /// This mock can be customized by changing the `url` argument, which is not
    /// actually a URL, but a simple string directive that changes the mock
    /// behavior in specific scenarios:
    ///
    /// - It is customary to set the `url` to "succeeds" for mocks that should
    ///   return sucessfully, though this value is not actually interpreted.
    ///
    /// - If `url` is "fails" then any call to `send` will return `Ok(Value::Null)`.
    ///
    /// - Other possible values of `url` are specific to different `RpcRequest`
    ///   values. Read the implementation of (non-public) `MockSender` for
    ///   details.
    ///
    /// The [`RpcClient::new_mock_with_mocks`] function offers further
    /// customization options.
    ///
    /// # Examples
    ///
    /// ```
    /// # use solana_client::rpc_client::RpcClient;
    /// // Create an `RpcClient` that always succeeds
    /// let url = "succeeds".to_string();
    /// let successful_client = RpcClient::new_mock(url);
    /// ```
    ///
    /// ```
    /// # use solana_client::rpc_client::RpcClient;
    /// // Create an `RpcClient` that always fails
    /// let url = "fails".to_string();
    /// let successful_client = RpcClient::new_mock(url);
    /// ```
    pub fn new_mock<U: ToString>(url: U) -> Self {
        Self::new_sender(
            MockSender::new(url),
            RpcClientConfig::with_commitment(CommitmentConfig::default()),
        )
    }

    /// Create a mock `RpcClient`.
    ///
    /// A mock `RpcClient` contains an implementation of [`RpcSender`] that does
    /// not use the network, and instead returns synthetic responses, for use in
    /// tests.
    ///
    /// It is primarily for internal use, with limited customizability, and
    /// behaviors determined by internal Solana test cases. New users should
    /// consider implementing `RpcSender` themselves and constructing
    /// `RpcClient` with [`RpcClient::new_sender`] to get mock behavior.
    ///
    /// Unless directed otherwise, a mock `RpcClient` will generally return a
    /// reasonable default response to any request, at least for [`RpcRequest`]
    /// values for which responses have been implemented.
    ///
    /// This mock can be customized in two ways:
    ///
    /// 1) By changing the `url` argument, which is not actually a URL, but a
    ///    simple string directive that changes the mock behavior in specific
    ///    scenarios.
    ///
    ///    It is customary to set the `url` to "succeeds" for mocks that should
    ///    return sucessfully, though this value is not actually interpreted.
    ///
    ///    If `url` is "fails" then any call to `send` will return `Ok(Value::Null)`.
    ///
    ///    Other possible values of `url` are specific to different `RpcRequest`
    ///    values. Read the implementation of `MockSender` (which is non-public)
    ///    for details.
    ///
    /// 2) Custom responses can be configured by providing [`Mocks`]. This type
    ///    is a [`HashMap`] from [`RpcRequest`] to a JSON [`Value`] response,
    ///    Any entries in this map override the default behavior for the given
    ///    request.
    ///
    /// The [`RpcClient::new_mock_with_mocks`] function offers further
    /// customization options.
    ///
    /// [`HashMap`]: std::collections::HashMap
    ///
    /// # Examples
    ///
    /// ```
    /// # use solana_client::{
    /// #     rpc_client::RpcClient,
    /// #     rpc_request::RpcRequest,
    /// #     rpc_response::{Response, RpcResponseContext},
    /// # };
    /// # use std::collections::HashMap;
    /// # use serde_json::json;
    /// // Create a mock with a custom repsonse to the `GetBalance` request
    /// let account_balance = 50;
    /// let account_balance_response = json!(Response {
    ///     context: RpcResponseContext { slot: 1, api_version: None },
    ///     value: json!(account_balance),
    /// });
    ///
    /// let mut mocks = HashMap::new();
    /// mocks.insert(RpcRequest::GetBalance, account_balance_response);
    /// let url = "succeeds".to_string();
    /// let client = RpcClient::new_mock_with_mocks(url, mocks);
    /// ```
    pub fn new_mock_with_mocks<U: ToString>(url: U, mocks: Mocks) -> Self {
        Self::new_sender(
            MockSender::new_with_mocks(url, mocks),
            RpcClientConfig::with_commitment(CommitmentConfig::default()),
        )
    }

    /// Create an HTTP `RpcClient` from a [`SocketAddr`].
    ///
    /// The client has a default timeout of 30 seconds, and a default [commitment
    /// level][cl] of [`Finalized`].
    ///
    /// [cl]: https://docs.solana.com/developing/clients/jsonrpc-api#configuring-state-commitment
    /// [`Finalized`]: solana_sdk::commitment_config::CommitmentLevel::Finalized
    ///
    /// # Examples
    ///
    /// ```
    /// # use std::net::SocketAddr;
    /// # use solana_client::rpc_client::RpcClient;
    /// let addr = SocketAddr::from(([127, 0, 0, 1], 8899));
    /// let client = RpcClient::new_socket(addr);
    /// ```
    pub fn new_socket(addr: SocketAddr) -> Self {
        Self::new(get_rpc_request_str(addr, false))
    }

    /// Create an HTTP `RpcClient` from a [`SocketAddr`] with specified [commitment level][cl].
    ///
    /// [cl]: https://docs.solana.com/developing/clients/jsonrpc-api#configuring-state-commitment
    ///
    /// The client has a default timeout of 30 seconds, and a user-specified
    /// [`CommitmentLevel`] via [`CommitmentConfig`].
    ///
    /// [`CommitmentLevel`]: solana_sdk::commitment_config::CommitmentLevel
    ///
    /// # Examples
    ///
    /// ```
    /// # use std::net::SocketAddr;
    /// # use solana_client::rpc_client::RpcClient;
    /// # use solana_sdk::commitment_config::CommitmentConfig;
    /// let addr = SocketAddr::from(([127, 0, 0, 1], 8899));
    /// let commitment_config = CommitmentConfig::processed();
    /// let client = RpcClient::new_socket_with_commitment(
    ///     addr,
    ///     commitment_config
    /// );
    /// ```
    pub fn new_socket_with_commitment(
        addr: SocketAddr,
        commitment_config: CommitmentConfig,
    ) -> Self {
        Self::new_with_commitment(get_rpc_request_str(addr, false), commitment_config)
    }

    /// Create an HTTP `RpcClient` from a [`SocketAddr`] with specified timeout.
    ///
    /// The client has a default [commitment level][cl] of [`Finalized`].
    ///
    /// [cl]: https://docs.solana.com/developing/clients/jsonrpc-api#configuring-state-commitment
    /// [`Finalized`]: solana_sdk::commitment_config::CommitmentLevel::Finalized
    ///
    /// # Examples
    ///
    /// ```
    /// # use std::net::SocketAddr;
    /// # use std::time::Duration;
    /// # use solana_client::rpc_client::RpcClient;
    /// let addr = SocketAddr::from(([127, 0, 0, 1], 8899));
    /// let timeout = Duration::from_secs(1);
    /// let client = RpcClient::new_socket_with_timeout(addr, timeout);
    /// ```
    pub fn new_socket_with_timeout(addr: SocketAddr, timeout: Duration) -> Self {
        let url = get_rpc_request_str(addr, false);
        Self::new_with_timeout(url, timeout)
    }

    /// Get the configured url of the client's sender
    pub fn url(&self) -> String {
        (self.rpc_client.as_ref()).url()
    }

    /// Get the configured default [commitment level][cl].
    ///
    /// [cl]: https://docs.solana.com/developing/clients/jsonrpc-api#configuring-state-commitment
    ///
    /// The commitment config may be specified during construction, and
    /// determines how thoroughly committed a transaction must be when waiting
    /// for its confirmation or otherwise checking for confirmation. If not
    /// specified, the default commitment level is
    /// [`Finalized`].
    ///
    /// [`Finalized`]: solana_sdk::commitment_config::CommitmentLevel::Finalized
    ///
    /// The default commitment level is overridden when calling methods that
    /// explicitly provide a [`CommitmentConfig`], like
    /// [`RpcClient::confirm_transaction_with_commitment`].
    pub fn commitment(&self) -> CommitmentConfig {
        (self.rpc_client.as_ref()).commitment()
    }

    /// Submit a transaction and wait for confirmation.
    ///
    /// Once this function returns successfully, the given transaction is
    /// guaranteed to be processed with the configured [commitment level][cl].
    ///
    /// [cl]: https://docs.solana.com/developing/clients/jsonrpc-api#configuring-state-commitment
    ///
    /// After sending the transaction, this method polls in a loop for the
    /// status of the transaction until it has ben confirmed.
    ///
    /// # Errors
    ///
    /// If the transaction is not signed then an error with kind [`RpcError`] is
    /// returned, containing an [`RpcResponseError`] with `code` set to
    /// [`JSON_RPC_SERVER_ERROR_TRANSACTION_SIGNATURE_VERIFICATION_FAILURE`].
    ///
    /// If the preflight transaction simulation fails then an error with kind
    /// [`RpcError`] is returned, containing an [`RpcResponseError`] with `code`
    /// set to [`JSON_RPC_SERVER_ERROR_SEND_TRANSACTION_PREFLIGHT_FAILURE`].
    ///
    /// If the receiving node is unhealthy, e.g. it is not fully synced to
    /// the cluster, then an error with kind [`RpcError`] is returned,
    /// containing an [`RpcResponseError`] with `code` set to
    /// [`JSON_RPC_SERVER_ERROR_NODE_UNHEALTHY`].
    ///
    /// [`RpcError`]: crate::rpc_request::RpcError
    /// [`RpcResponseError`]: crate::rpc_request::RpcError::RpcResponseError
    /// [`JSON_RPC_SERVER_ERROR_TRANSACTION_SIGNATURE_VERIFICATION_FAILURE`]: crate::rpc_custom_error::JSON_RPC_SERVER_ERROR_TRANSACTION_SIGNATURE_VERIFICATION_FAILURE
    /// [`JSON_RPC_SERVER_ERROR_SEND_TRANSACTION_PREFLIGHT_FAILURE`]: crate::rpc_custom_error::JSON_RPC_SERVER_ERROR_SEND_TRANSACTION_PREFLIGHT_FAILURE
    /// [`JSON_RPC_SERVER_ERROR_NODE_UNHEALTHY`]: crate::rpc_custom_error::JSON_RPC_SERVER_ERROR_NODE_UNHEALTHY
    ///
    /// # RPC Reference
    ///
    /// This method is built on the [`sendTransaction`] RPC method, and the
    /// [`getLatestBlockhash`] RPC method.
    ///
    /// [`sendTransaction`]: https://docs.solana.com/developing/clients/jsonrpc-api#sendtransaction
    /// [`getLatestBlockhash`]: https://docs.solana.com/developing/clients/jsonrpc-api#getlatestblockhash
    ///
    /// # Examples
    ///
    /// ```
    /// # use solana_client::{
    /// #     rpc_client::RpcClient,
    /// #     client_error::ClientError,
    /// # };
    /// # use solana_sdk::{
    /// #     signature::Signer,
    /// #     signature::Signature,
    /// #     signer::keypair::Keypair,
    /// #     system_transaction,
    /// # };
    /// # let rpc_client = RpcClient::new_mock("succeeds".to_string());
    /// # let alice = Keypair::new();
    /// # let bob = Keypair::new();
    /// # let lamports = 50;
    /// # let latest_blockhash = rpc_client.get_latest_blockhash()?;
    /// let tx = system_transaction::transfer(&alice, &bob.pubkey(), lamports, latest_blockhash);
    /// let signature = rpc_client.send_and_confirm_transaction(&tx)?;
    /// # Ok::<(), ClientError>(())
    /// ```
    pub fn send_and_confirm_transaction(
        &self,
        transaction: &Transaction,
    ) -> ClientResult<Signature> {
        self.invoke((self.rpc_client.as_ref()).send_and_confirm_transaction(transaction))
    }

    pub fn send_and_confirm_transaction_with_spinner(
        &self,
        transaction: &Transaction,
    ) -> ClientResult<Signature> {
        self.invoke(
            (self.rpc_client.as_ref()).send_and_confirm_transaction_with_spinner(transaction),
        )
    }

    pub fn send_and_confirm_transaction_with_spinner_and_commitment(
        &self,
        transaction: &Transaction,
        commitment: CommitmentConfig,
    ) -> ClientResult<Signature> {
        self.invoke(
            (self.rpc_client.as_ref())
                .send_and_confirm_transaction_with_spinner_and_commitment(transaction, commitment),
        )
    }

    pub fn send_and_confirm_transaction_with_spinner_and_config(
        &self,
        transaction: &Transaction,
        commitment: CommitmentConfig,
        config: RpcSendTransactionConfig,
    ) -> ClientResult<Signature> {
        self.invoke(
            (self.rpc_client.as_ref()).send_and_confirm_transaction_with_spinner_and_config(
                transaction,
                commitment,
                config,
            ),
        )
    }

    /// Submits a signed transaction to the network.
    ///
    /// Before a transaction is processed, the receiving node runs a "preflight
    /// check" which verifies signatures, checks that the node is healthy,
    /// and simulates the transaction. If the preflight check fails then an
    /// error is returned immediately. Preflight checks can be disabled by
    /// calling [`send_transaction_with_config`] and setting the
    /// [`skip_preflight`] field of [`RpcSendTransactionConfig`] to `true`.
    ///
    /// This method does not wait for the transaction to be processed or
    /// confirmed before returning successfully. To wait for the transaction to
    /// be processed or confirmed, use the [`send_and_confirm_transaction`]
    /// method.
    ///
    /// [`send_transaction_with_config`]: RpcClient::send_transaction_with_config
    /// [`skip_preflight`]: crate::rpc_config::RpcSendTransactionConfig::skip_preflight
    /// [`RpcSendTransactionConfig`]: crate::rpc_config::RpcSendTransactionConfig
    /// [`send_and_confirm_transaction`]: RpcClient::send_and_confirm_transaction
    ///
    /// # Errors
    ///
    /// If the transaction is not signed then an error with kind [`RpcError`] is
    /// returned, containing an [`RpcResponseError`] with `code` set to
    /// [`JSON_RPC_SERVER_ERROR_TRANSACTION_SIGNATURE_VERIFICATION_FAILURE`].
    ///
    /// If the preflight transaction simulation fails then an error with kind
    /// [`RpcError`] is returned, containing an [`RpcResponseError`] with `code`
    /// set to [`JSON_RPC_SERVER_ERROR_SEND_TRANSACTION_PREFLIGHT_FAILURE`].
    ///
    /// If the receiving node is unhealthy, e.g. it is not fully synced to
    /// the cluster, then an error with kind [`RpcError`] is returned,
    /// containing an [`RpcResponseError`] with `code` set to
    /// [`JSON_RPC_SERVER_ERROR_NODE_UNHEALTHY`].
    ///
    /// [`RpcError`]: crate::rpc_request::RpcError
    /// [`RpcResponseError`]: crate::rpc_request::RpcError::RpcResponseError
    /// [`JSON_RPC_SERVER_ERROR_TRANSACTION_SIGNATURE_VERIFICATION_FAILURE`]: crate::rpc_custom_error::JSON_RPC_SERVER_ERROR_TRANSACTION_SIGNATURE_VERIFICATION_FAILURE
    /// [`JSON_RPC_SERVER_ERROR_SEND_TRANSACTION_PREFLIGHT_FAILURE`]: crate::rpc_custom_error::JSON_RPC_SERVER_ERROR_SEND_TRANSACTION_PREFLIGHT_FAILURE
    /// [`JSON_RPC_SERVER_ERROR_NODE_UNHEALTHY`]: crate::rpc_custom_error::JSON_RPC_SERVER_ERROR_NODE_UNHEALTHY
    ///
    /// # RPC Reference
    ///
    /// This method is built on the [`sendTransaction`] RPC method.
    ///
    /// [`sendTransaction`]: https://docs.solana.com/developing/clients/jsonrpc-api#sendtransaction
    ///
    /// # Examples
    ///
    /// ```
    /// # use solana_client::{
    /// #     client_error::ClientError,
    /// #     rpc_client::RpcClient,
    /// # };
    /// # use solana_sdk::{
    /// #     signature::Signer,
    /// #     signature::Signature,
    /// #     signer::keypair::Keypair,
    /// #     hash::Hash,
    /// #     system_transaction,
    /// # };
    /// # let rpc_client = RpcClient::new_mock("succeeds".to_string());
    /// // Transfer lamports from Alice to Bob
    /// # let alice = Keypair::new();
    /// # let bob = Keypair::new();
    /// # let lamports = 50;
    /// let latest_blockhash = rpc_client.get_latest_blockhash()?;
    /// let tx = system_transaction::transfer(&alice, &bob.pubkey(), lamports, latest_blockhash);
    /// let signature = rpc_client.send_transaction(&tx)?;
    /// # Ok::<(), ClientError>(())
    /// ```
    pub fn send_transaction(&self, transaction: &Transaction) -> ClientResult<Signature> {
        self.invoke((self.rpc_client.as_ref()).send_transaction(transaction))
    }

    /// Submits a signed transaction to the network.
    ///
    /// Before a transaction is processed, the receiving node runs a "preflight
    /// check" which verifies signatures, checks that the node is healthy, and
    /// simulates the transaction. If the preflight check fails then an error is
    /// returned immediately. Preflight checks can be disabled by setting the
    /// [`skip_preflight`] field of [`RpcSendTransactionConfig`] to `true`.
    ///
    /// This method does not wait for the transaction to be processed or
    /// confirmed before returning successfully. To wait for the transaction to
    /// be processed or confirmed, use the [`send_and_confirm_transaction`]
    /// method.
    ///
    /// [`send_transaction_with_config`]: RpcClient::send_transaction_with_config
    /// [`skip_preflight`]: crate::rpc_config::RpcSendTransactionConfig::skip_preflight
    /// [`RpcSendTransactionConfig`]: crate::rpc_config::RpcSendTransactionConfig
    /// [`send_and_confirm_transaction`]: RpcClient::send_and_confirm_transaction
    ///
    /// # Errors
    ///
    /// If preflight checks are enabled, if the transaction is not signed
    /// then an error with kind [`RpcError`] is returned, containing an
    /// [`RpcResponseError`] with `code` set to
    /// [`JSON_RPC_SERVER_ERROR_TRANSACTION_SIGNATURE_VERIFICATION_FAILURE`].
    ///
    /// If preflight checks are enabled, if the preflight transaction simulation
    /// fails then an error with kind [`RpcError`] is returned, containing an
    /// [`RpcResponseError`] with `code` set to
    /// [`JSON_RPC_SERVER_ERROR_SEND_TRANSACTION_PREFLIGHT_FAILURE`].
    ///
    /// If the receiving node is unhealthy, e.g. it is not fully synced to
    /// the cluster, then an error with kind [`RpcError`] is returned,
    /// containing an [`RpcResponseError`] with `code` set to
    /// [`JSON_RPC_SERVER_ERROR_NODE_UNHEALTHY`].
    ///
    /// [`RpcError`]: crate::rpc_request::RpcError
    /// [`RpcResponseError`]: crate::rpc_request::RpcError::RpcResponseError
    /// [`JSON_RPC_SERVER_ERROR_TRANSACTION_SIGNATURE_VERIFICATION_FAILURE`]: crate::rpc_custom_error::JSON_RPC_SERVER_ERROR_TRANSACTION_SIGNATURE_VERIFICATION_FAILURE
    /// [`JSON_RPC_SERVER_ERROR_SEND_TRANSACTION_PREFLIGHT_FAILURE`]: crate::rpc_custom_error::JSON_RPC_SERVER_ERROR_SEND_TRANSACTION_PREFLIGHT_FAILURE
    /// [`JSON_RPC_SERVER_ERROR_NODE_UNHEALTHY`]: crate::rpc_custom_error::JSON_RPC_SERVER_ERROR_NODE_UNHEALTHY
    ///
    /// # RPC Reference
    ///
    /// This method is built on the [`sendTransaction`] RPC method.
    ///
    /// [`sendTransaction`]: https://docs.solana.com/developing/clients/jsonrpc-api#sendtransaction
    ///
    /// # Examples
    ///
    /// ```
    /// # use solana_client::{
    /// #     client_error::ClientError,
    /// #     rpc_client::RpcClient,
    /// #     rpc_config::RpcSendTransactionConfig,
    /// # };
    /// # use solana_sdk::{
    /// #     signature::Signer,
    /// #     signature::Signature,
    /// #     signer::keypair::Keypair,
    /// #     hash::Hash,
    /// #     system_transaction,
    /// # };
    /// # let rpc_client = RpcClient::new_mock("succeeds".to_string());
    /// // Transfer lamports from Alice to Bob
    /// # let alice = Keypair::new();
    /// # let bob = Keypair::new();
    /// # let lamports = 50;
    /// let latest_blockhash = rpc_client.get_latest_blockhash()?;
    /// let tx = system_transaction::transfer(&alice, &bob.pubkey(), lamports, latest_blockhash);
    /// let config = RpcSendTransactionConfig {
    ///     skip_preflight: true,
    ///     .. RpcSendTransactionConfig::default()
    /// };
    /// let signature = rpc_client.send_transaction_with_config(
    ///     &tx,
    ///     config,
    /// )?;
    /// # Ok::<(), ClientError>(())
    /// ```
    pub fn send_transaction_with_config(
        &self,
        transaction: &Transaction,
        config: RpcSendTransactionConfig,
    ) -> ClientResult<Signature> {
        self.invoke((self.rpc_client.as_ref()).send_transaction_with_config(transaction, config))
    }

    pub fn send<T>(&self, request: RpcRequest, params: Value) -> ClientResult<T>
    where
        T: serde::de::DeserializeOwned,
    {
        self.invoke((self.rpc_client.as_ref()).send(request, params))
    }

    /// Check the confirmation status of a transaction.
    ///
    /// Returns `true` if the given transaction succeeded and has been committed
    /// with the configured [commitment level][cl], which can be retrieved with
    /// the [`commitment`](RpcClient::commitment) method.
    ///
    /// [cl]: https://docs.solana.com/developing/clients/jsonrpc-api#configuring-state-commitment
    ///
    /// Note that this method does not wait for a transaction to be confirmed
    /// &mdash; it only checks whether a transaction has been confirmed. To
    /// submit a transaction and wait for it to confirm, use
    /// [`send_and_confirm_transaction`][RpcClient::send_and_confirm_transaction].
    ///
    /// _This method returns `false` if the transaction failed, even if it has
    /// been confirmed._
    ///
    /// # RPC Reference
    ///
    /// This method is built on the [`getSignatureStatuses`] RPC method.
    ///
    /// [`getSignatureStatuses`]: https://docs.solana.com/developing/clients/jsonrpc-api#getsignaturestatuses
    ///
    /// # Examples
    ///
    /// ```
    /// # use solana_client::{
    /// #     client_error::ClientError,
    /// #     rpc_client::RpcClient,
    /// # };
    /// # use solana_sdk::{
    /// #     signature::Signer,
    /// #     signature::Signature,
    /// #     signer::keypair::Keypair,
    /// #     system_transaction,
    /// # };
    /// # let rpc_client = RpcClient::new_mock("succeeds".to_string());
    /// // Transfer lamports from Alice to Bob and wait for confirmation
    /// # let alice = Keypair::new();
    /// # let bob = Keypair::new();
    /// # let lamports = 50;
    /// let latest_blockhash = rpc_client.get_latest_blockhash()?;
    /// let tx = system_transaction::transfer(&alice, &bob.pubkey(), lamports, latest_blockhash);
    /// let signature = rpc_client.send_transaction(&tx)?;
    ///
    /// loop {
    ///     let confirmed = rpc_client.confirm_transaction(&signature)?;
    ///     if confirmed {
    ///         break;
    ///     }
    /// }
    /// # Ok::<(), ClientError>(())
    /// ```
    pub fn confirm_transaction(&self, signature: &Signature) -> ClientResult<bool> {
        self.invoke((self.rpc_client.as_ref()).confirm_transaction(signature))
    }

    /// Check the confirmation status of a transaction.
    ///
    /// Returns an [`RpcResult`] with value `true` if the given transaction
    /// succeeded and has been committed with the given [commitment level][cl].
    ///
    /// [cl]: https://docs.solana.com/developing/clients/jsonrpc-api#configuring-state-commitment
    ///
    /// Note that this method does not wait for a transaction to be confirmed
    /// &mdash; it only checks whether a transaction has been confirmed. To
    /// submit a transaction and wait for it to confirm, use
    /// [`send_and_confirm_transaction`][RpcClient::send_and_confirm_transaction].
    ///
    /// _This method returns an [`RpcResult`] with value `false` if the
    /// transaction failed, even if it has been confirmed._
    ///
    /// # RPC Reference
    ///
    /// This method is built on the [`getSignatureStatuses`] RPC method.
    ///
    /// [`getSignatureStatuses`]: https://docs.solana.com/developing/clients/jsonrpc-api#getsignaturestatuses
    ///
    /// # Examples
    ///
    /// ```
    /// # use solana_client::{
    /// #     client_error::ClientError,
    /// #     rpc_client::RpcClient,
    /// # };
    /// # use solana_sdk::{
    /// #     commitment_config::CommitmentConfig,
    /// #     signature::Signer,
    /// #     signature::Signature,
    /// #     signer::keypair::Keypair,
    /// #     system_transaction,
    /// # };
    /// # use std::time::Duration;
    /// # let rpc_client = RpcClient::new_mock("succeeds".to_string());
    /// // Transfer lamports from Alice to Bob and wait for confirmation
    /// # let alice = Keypair::new();
    /// # let bob = Keypair::new();
    /// # let lamports = 50;
    /// let latest_blockhash = rpc_client.get_latest_blockhash()?;
    /// let tx = system_transaction::transfer(&alice, &bob.pubkey(), lamports, latest_blockhash);
    /// let signature = rpc_client.send_transaction(&tx)?;
    ///
    /// loop {
    ///     let commitment_config = CommitmentConfig::processed();
    ///     let confirmed = rpc_client.confirm_transaction_with_commitment(&signature, commitment_config)?;
    ///     if confirmed.value {
    ///         break;
    ///     }
    /// }
    /// # Ok::<(), ClientError>(())
    /// ```
    pub fn confirm_transaction_with_commitment(
        &self,
        signature: &Signature,
        commitment_config: CommitmentConfig,
    ) -> RpcResult<bool> {
        self.invoke(
            (self.rpc_client.as_ref())
                .confirm_transaction_with_commitment(signature, commitment_config),
        )
    }

    pub fn confirm_transaction_with_spinner(
        &self,
        signature: &Signature,
        recent_blockhash: &Hash,
        commitment_config: CommitmentConfig,
    ) -> ClientResult<()> {
        self.invoke((self.rpc_client.as_ref()).confirm_transaction_with_spinner(
            signature,
            recent_blockhash,
            commitment_config,
        ))
    }

    /// Simulates sending a transaction.
    ///
    /// If the transaction fails, then the [`err`] field of the returned
    /// [`RpcSimulateTransactionResult`] will be `Some`. Any logs emitted from
    /// the transaction are returned in the [`logs`] field.
    ///
    /// [`err`]: crate::rpc_response::RpcSimulateTransactionResult::err
    /// [`logs`]: crate::rpc_response::RpcSimulateTransactionResult::logs
    ///
    /// Simulating a transaction is similar to the ["preflight check"] that is
    /// run by default when sending a transaction.
    ///
    /// ["preflight check"]: https://docs.solana.com/developing/clients/jsonrpc-api#sendtransaction
    ///
    /// By default, signatures are not verified during simulation. To verify
    /// signatures, call the [`simulate_transaction_with_config`] method, with
    /// the [`sig_verify`] field of [`RpcSimulateTransactionConfig`] set to
    /// `true`.
    ///
    /// [`simulate_transaction_with_config`]: RpcClient::simulate_transaction_with_config
    /// [`sig_verify`]: crate::rpc_config::RpcSimulateTransactionConfig::sig_verify
    ///
    /// # RPC Reference
    ///
    /// This method is built on the [`simulateTransaction`] RPC method.
    ///
    /// [`simulateTransaction`]: https://docs.solana.com/developing/clients/jsonrpc-api#simulatetransaction
    ///
    /// # Examples
    ///
    /// ```
    /// # use solana_client::{
    /// #     client_error::ClientError,
    /// #     rpc_client::RpcClient,
    /// #     rpc_response::RpcSimulateTransactionResult,
    /// # };
    /// # use solana_sdk::{
    /// #     signature::Signer,
    /// #     signature::Signature,
    /// #     signer::keypair::Keypair,
    /// #     hash::Hash,
    /// #     system_transaction,
    /// # };
    /// # let rpc_client = RpcClient::new_mock("succeeds".to_string());
    /// // Transfer lamports from Alice to Bob
    /// # let alice = Keypair::new();
    /// # let bob = Keypair::new();
    /// # let lamports = 50;
    /// let latest_blockhash = rpc_client.get_latest_blockhash()?;
    /// let tx = system_transaction::transfer(&alice, &bob.pubkey(), lamports, latest_blockhash);
    /// let result = rpc_client.simulate_transaction(&tx)?;
    /// assert!(result.value.err.is_none());
    /// # Ok::<(), ClientError>(())
    /// ```
    pub fn simulate_transaction(
        &self,
        transaction: &Transaction,
    ) -> RpcResult<RpcSimulateTransactionResult> {
        self.invoke((self.rpc_client.as_ref()).simulate_transaction(transaction))
    }

    /// Simulates sending a transaction.
    ///
    /// If the transaction fails, then the [`err`] field of the returned
    /// [`RpcSimulateTransactionResult`] will be `Some`. Any logs emitted from
    /// the transaction are returned in the [`logs`] field.
    ///
    /// [`err`]: crate::rpc_response::RpcSimulateTransactionResult::err
    /// [`logs`]: crate::rpc_response::RpcSimulateTransactionResult::logs
    ///
    /// Simulating a transaction is similar to the ["preflight check"] that is
    /// run by default when sending a transaction.
    ///
    /// ["preflight check"]: https://docs.solana.com/developing/clients/jsonrpc-api#sendtransaction
    ///
    /// By default, signatures are not verified during simulation. To verify
    /// signatures, call the [`simulate_transaction_with_config`] method, with
    /// the [`sig_verify`] field of [`RpcSimulateTransactionConfig`] set to
    /// `true`.
    ///
    /// [`simulate_transaction_with_config`]: RpcClient::simulate_transaction_with_config
    /// [`sig_verify`]: crate::rpc_config::RpcSimulateTransactionConfig::sig_verify
    ///
    /// This method can additionally query information about accounts by
    /// including them in the [`accounts`] field of the
    /// [`RpcSimulateTransactionConfig`] argument, in which case those results
    /// are reported in the [`accounts`][accounts2] field of the returned
    /// [`RpcSimulateTransactionResult`].
    ///
    /// [`accounts`]: crate::rpc_config::RpcSimulateTransactionConfig::accounts
    /// [accounts2]: crate::rpc_response::RpcSimulateTransactionResult::accounts
    ///
    /// # RPC Reference
    ///
    /// This method is built on the [`simulateTransaction`] RPC method.
    ///
    /// [`simulateTransaction`]: https://docs.solana.com/developing/clients/jsonrpc-api#simulatetransaction
    ///
    /// # Examples
    ///
    /// ```
    /// # use solana_client::{
    /// #     client_error::ClientError,
    /// #     rpc_client::RpcClient,
    /// #     rpc_config::RpcSimulateTransactionConfig,
    /// #     rpc_response::RpcSimulateTransactionResult,
    /// # };
    /// # use solana_sdk::{
    /// #     signature::Signer,
    /// #     signer::keypair::Keypair,
    /// #     hash::Hash,
    /// #     system_transaction,
    /// # };
    /// # let rpc_client = RpcClient::new_mock("succeeds".to_string());
    /// // Transfer lamports from Alice to Bob
    /// # let alice = Keypair::new();
    /// # let bob = Keypair::new();
    /// # let lamports = 50;
    /// let latest_blockhash = rpc_client.get_latest_blockhash()?;
    /// let tx = system_transaction::transfer(&alice, &bob.pubkey(), lamports, latest_blockhash);
    /// let config = RpcSimulateTransactionConfig {
    ///     sig_verify: true,
    ///     .. RpcSimulateTransactionConfig::default()
    /// };
    /// let result = rpc_client.simulate_transaction_with_config(
    ///     &tx,
    ///     config,
    /// )?;
    /// assert!(result.value.err.is_none());
    /// # Ok::<(), ClientError>(())
    /// ```
    pub fn simulate_transaction_with_config(
        &self,
        transaction: &Transaction,
        config: RpcSimulateTransactionConfig,
    ) -> RpcResult<RpcSimulateTransactionResult> {
        self.invoke(
            (self.rpc_client.as_ref()).simulate_transaction_with_config(transaction, config),
<<<<<<< HEAD
        )
    }

    pub fn batch_simulate_bundle(
        &self,
        bundles: Vec<VersionedBundle>,
    ) -> BatchRpcResult<RpcSimulateBundleResult> {
        self.invoke(self.rpc_client.batch_simulate_bundle(bundles))
    }

    pub fn batch_simulate_bundle_with_config(
        &self,
        bundles_and_configs: Vec<(VersionedBundle, RpcSimulateBundleConfig)>,
    ) -> BatchRpcResult<RpcSimulateBundleResult> {
        self.invoke(
            self.rpc_client
                .batch_simulate_bundle_with_config(bundles_and_configs),
=======
>>>>>>> 544a957a
        )
    }

    pub fn simulate_bundle(&self, bundle: &VersionedBundle) -> RpcResult<RpcSimulateBundleResult> {
        self.invoke(self.rpc_client.simulate_bundle(bundle))
    }

    pub fn simulate_bundle_with_config(
        &self,
        bundle: &VersionedBundle,
        config: RpcSimulateBundleConfig,
    ) -> RpcResult<RpcSimulateBundleResult> {
        self.invoke(self.rpc_client.simulate_bundle_with_config(bundle, config))
    }

    /// Returns the highest slot information that the node has snapshots for.
    ///
    /// This will find the highest full snapshot slot, and the highest incremental snapshot slot
    /// _based on_ the full snapshot slot, if there is one.
    ///
    /// # RPC Reference
    ///
    /// This method corresponds directly to the [`getHighestSnapshotSlot`] RPC method.
    ///
    /// [`getHighestSnapshotSlot`]: https://docs.solana.com/developing/clients/jsonrpc-api#gethighestsnapshotslot
    ///
    /// # Examples
    ///
    /// ```
    /// # use solana_client::{
    /// #     rpc_client::RpcClient,
    /// #     client_error::ClientError,
    /// # };
    /// # let rpc_client = RpcClient::new_mock("succeeds".to_string());
    /// let snapshot_slot_info = rpc_client.get_highest_snapshot_slot()?;
    /// # Ok::<(), ClientError>(())
    /// ```
    pub fn get_highest_snapshot_slot(&self) -> ClientResult<RpcSnapshotSlotInfo> {
        self.invoke((self.rpc_client.as_ref()).get_highest_snapshot_slot())
    }

    #[deprecated(
        since = "1.8.0",
        note = "Please use RpcClient::get_highest_snapshot_slot() instead"
    )]
    #[allow(deprecated)]
    pub fn get_snapshot_slot(&self) -> ClientResult<Slot> {
        self.invoke((self.rpc_client.as_ref()).get_snapshot_slot())
    }

    /// Check if a transaction has been processed with the default [commitment level][cl].
    ///
    /// [cl]: https://docs.solana.com/developing/clients/jsonrpc-api#configuring-state-commitment
    ///
    /// If the transaction has been processed with the default commitment level,
    /// then this method returns `Ok` of `Some`. If the transaction has not yet
    /// been processed with the default commitment level, it returns `Ok` of
    /// `None`.
    ///
    /// If the transaction has been processed with the default commitment level,
    /// and the transaction succeeded, this method returns `Ok(Some(Ok(())))`.
    /// If the transaction has peen processed with the default commitment level,
    /// and the transaction failed, this method returns `Ok(Some(Err(_)))`,
    /// where the interior error is type [`TransactionError`].
    ///
    /// [`TransactionError`]: solana_sdk::transaction::TransactionError
    ///
    /// This function only searches a node's recent history, including all
    /// recent slots, plus up to
    /// [`MAX_RECENT_BLOCKHASHES`][solana_sdk::clock::MAX_RECENT_BLOCKHASHES]
    /// rooted slots. To search the full transaction history use the
    /// [`get_signature_statuse_with_commitment_and_history`][RpcClient::get_signature_status_with_commitment_and_history]
    /// method.
    ///
    /// # RPC Reference
    ///
    /// This method is built on the [`getSignatureStatuses`] RPC method.
    ///
    /// [`getSignatureStatuses`]: https://docs.solana.com/developing/clients/jsonrpc-api#gitsignaturestatuses
    ///
    /// # Examples
    ///
    /// ```
    /// # use solana_client::{
    /// #     rpc_client::RpcClient,
    /// #     client_error::ClientError,
    /// # };
    /// # use solana_sdk::{
    /// #     signature::Signer,
    /// #     signature::Signature,
    /// #     signer::keypair::Keypair,
    /// #     hash::Hash,
    /// #     system_transaction,
    /// # };
    /// # let rpc_client = RpcClient::new_mock("succeeds".to_string());
    /// # let alice = Keypair::new();
    /// # let bob = Keypair::new();
    /// # let lamports = 50;
    /// # let latest_blockhash = rpc_client.get_latest_blockhash()?;
    /// # let tx = system_transaction::transfer(&alice, &bob.pubkey(), lamports, latest_blockhash);
    /// let signature = rpc_client.send_transaction(&tx)?;
    /// let status = rpc_client.get_signature_status(&signature)?;
    /// # Ok::<(), ClientError>(())
    /// ```
    pub fn get_signature_status(
        &self,
        signature: &Signature,
    ) -> ClientResult<Option<transaction::Result<()>>> {
        self.invoke((self.rpc_client.as_ref()).get_signature_status(signature))
    }

    /// Gets the statuses of a list of transaction signatures.
    ///
    /// The returned vector of [`TransactionStatus`] has the same length as the
    /// input slice.
    ///
    /// For any transaction that has not been processed by the network, the
    /// value of the corresponding entry in the returned vector is `None`. As a
    /// result, a transaction that has recently been submitted will not have a
    /// status immediately.
    ///
    /// To submit a transaction and wait for it to confirm, use
    /// [`send_and_confirm_transaction`][RpcClient::send_and_confirm_transaction].
    ///
    /// This function ignores the configured confirmation level, and returns the
    /// transaction status whatever it is. It does not wait for transactions to
    /// be processed.
    ///
    /// This function only searches a node's recent history, including all
    /// recent slots, plus up to
    /// [`MAX_RECENT_BLOCKHASHES`][solana_sdk::clock::MAX_RECENT_BLOCKHASHES]
    /// rooted slots. To search the full transaction history use the
    /// [`get_signature_statuses_with_history`][RpcClient::get_signature_statuses_with_history]
    /// method.
    ///
    /// # Errors
    ///
    /// Any individual `TransactionStatus` may have triggered an error during
    /// processing, in which case its [`err`][`TransactionStatus::err`] field
    /// will be `Some`.
    ///
    /// # RPC Reference
    ///
    /// This method corresponds directly to the [`getSignatureStatuses`] RPC method.
    ///
    /// [`getSignatureStatuses`]: https://docs.solana.com/developing/clients/jsonrpc-api#getsignaturestatuses
    ///
    /// # Examples
    ///
    /// ```
    /// # use solana_client::{
    /// #     rpc_client::RpcClient,
    /// #     client_error::ClientError,
    /// # };
    /// # use solana_sdk::{
    /// #     signature::Signer,
    /// #     signature::Signature,
    /// #     signer::keypair::Keypair,
    /// #     hash::Hash,
    /// #     system_transaction,
    /// # };
    /// # use std::time::Duration;
    /// # let rpc_client = RpcClient::new_mock("succeeds".to_string());
    /// # let alice = Keypair::new();
    /// // Send lamports from Alice to Bob and wait for the transaction to be processed
    /// # let bob = Keypair::new();
    /// # let lamports = 50;
    /// let latest_blockhash = rpc_client.get_latest_blockhash()?;
    /// let tx = system_transaction::transfer(&alice, &bob.pubkey(), lamports, latest_blockhash);
    /// let signature = rpc_client.send_transaction(&tx)?;
    ///
    /// let status = loop {
    ///    let statuses = rpc_client.get_signature_statuses(&[signature])?.value;
    ///    if let Some(status) = statuses[0].clone() {
    ///        break status;
    ///    }
    ///    std::thread::sleep(Duration::from_millis(100));
    /// };
    ///
    /// assert!(status.err.is_none());
    /// # Ok::<(), ClientError>(())
    /// ```
    pub fn get_signature_statuses(
        &self,
        signatures: &[Signature],
    ) -> RpcResult<Vec<Option<TransactionStatus>>> {
        self.invoke((self.rpc_client.as_ref()).get_signature_statuses(signatures))
    }

    /// Gets the statuses of a list of transaction signatures.
    ///
    /// The returned vector of [`TransactionStatus`] has the same length as the
    /// input slice.
    ///
    /// For any transaction that has not been processed by the network, the
    /// value of the corresponding entry in the returned vector is `None`. As a
    /// result, a transaction that has recently been submitted will not have a
    /// status immediately.
    ///
    /// To submit a transaction and wait for it to confirm, use
    /// [`send_and_confirm_transaction`][RpcClient::send_and_confirm_transaction].
    ///
    /// This function ignores the configured confirmation level, and returns the
    /// transaction status whatever it is. It does not wait for transactions to
    /// be processed.
    ///
    /// This function searches a node's full ledger history and (if implemented) long-term storage. To search for
    /// transactions in recent slots only use the
    /// [`get_signature_statuses`][RpcClient::get_signature_statuses] method.
    ///
    /// # Errors
    ///
    /// Any individual `TransactionStatus` may have triggered an error during
    /// processing, in which case its [`err`][`TransactionStatus::err`] field
    /// will be `Some`.
    ///
    /// # RPC Reference
    ///
    /// This method corresponds directly to the [`getSignatureStatuses`] RPC
    /// method, with the `searchTransactionHistory` configuration option set to
    /// `true`.
    ///
    /// [`getSignatureStatuses`]: https://docs.solana.com/developing/clients/jsonrpc-api#getsignaturestatuses
    ///
    /// # Examples
    ///
    /// ```
    /// # use solana_client::{
    /// #     rpc_client::RpcClient,
    /// #     client_error::ClientError,
    /// # };
    /// # use solana_sdk::{
    /// #     signature::Signer,
    /// #     signature::Signature,
    /// #     signer::keypair::Keypair,
    /// #     hash::Hash,
    /// #     system_transaction,
    /// # };
    /// # let rpc_client = RpcClient::new_mock("succeeds".to_string());
    /// # let alice = Keypair::new();
    /// # fn get_old_transaction_signature() -> Signature { Signature::default() }
    /// // Check if an old transaction exists
    /// let signature = get_old_transaction_signature();
    /// let latest_blockhash = rpc_client.get_latest_blockhash()?;
    /// let statuses = rpc_client.get_signature_statuses_with_history(&[signature])?.value;
    /// if statuses[0].is_none() {
    ///     println!("old transaction does not exist");
    /// }
    /// # Ok::<(), ClientError>(())
    /// ```
    pub fn get_signature_statuses_with_history(
        &self,
        signatures: &[Signature],
    ) -> RpcResult<Vec<Option<TransactionStatus>>> {
        self.invoke((self.rpc_client.as_ref()).get_signature_statuses_with_history(signatures))
    }

    /// Check if a transaction has been processed with the given [commitment level][cl].
    ///
    /// [cl]: https://docs.solana.com/developing/clients/jsonrpc-api#configuring-state-commitment
    ///
    /// If the transaction has been processed with the given commitment level,
    /// then this method returns `Ok` of `Some`. If the transaction has not yet
    /// been processed with the given commitment level, it returns `Ok` of
    /// `None`.
    ///
    /// If the transaction has been processed with the given commitment level,
    /// and the transaction succeeded, this method returns `Ok(Some(Ok(())))`.
    /// If the transaction has peen processed with the given commitment level,
    /// and the transaction failed, this method returns `Ok(Some(Err(_)))`,
    /// where the interior error is type [`TransactionError`].
    ///
    /// [`TransactionError`]: solana_sdk::transaction::TransactionError
    ///
    /// This function only searches a node's recent history, including all
    /// recent slots, plus up to
    /// [`MAX_RECENT_BLOCKHASHES`][solana_sdk::clock::MAX_RECENT_BLOCKHASHES]
    /// rooted slots. To search the full transaction history use the
    /// [`get_signature_statuse_with_commitment_and_history`][RpcClient::get_signature_status_with_commitment_and_history]
    /// method.
    ///
    /// # RPC Reference
    ///
    /// This method is built on the [`getSignatureStatuses`] RPC method.
    ///
    /// [`getSignatureStatuses`]: https://docs.solana.com/developing/clients/jsonrpc-api#getsignaturestatuses
    ///
    /// # Examples
    ///
    /// ```
    /// # use solana_client::{
    /// #     rpc_client::RpcClient,
    /// #     client_error::ClientError,
    /// # };
    /// # use solana_sdk::{
    /// #     commitment_config::CommitmentConfig,
    /// #     signature::Signer,
    /// #     signature::Signature,
    /// #     signer::keypair::Keypair,
    /// #     system_transaction,
    /// # };
    /// # let rpc_client = RpcClient::new_mock("succeeds".to_string());
    /// # let alice = Keypair::new();
    /// # let bob = Keypair::new();
    /// # let lamports = 50;
    /// # let latest_blockhash = rpc_client.get_latest_blockhash()?;
    /// # let tx = system_transaction::transfer(&alice, &bob.pubkey(), lamports, latest_blockhash);
    /// let signature = rpc_client.send_and_confirm_transaction(&tx)?;
    /// let commitment_config = CommitmentConfig::processed();
    /// let status = rpc_client.get_signature_status_with_commitment(
    ///     &signature,
    ///     commitment_config,
    /// )?;
    /// # Ok::<(), ClientError>(())
    /// ```
    pub fn get_signature_status_with_commitment(
        &self,
        signature: &Signature,
        commitment_config: CommitmentConfig,
    ) -> ClientResult<Option<transaction::Result<()>>> {
        self.invoke(
            (self.rpc_client.as_ref())
                .get_signature_status_with_commitment(signature, commitment_config),
        )
    }

    /// Check if a transaction has been processed with the given [commitment level][cl].
    ///
    /// [cl]: https://docs.solana.com/developing/clients/jsonrpc-api#configuring-state-commitment
    ///
    /// If the transaction has been processed with the given commitment level,
    /// then this method returns `Ok` of `Some`. If the transaction has not yet
    /// been processed with the given commitment level, it returns `Ok` of
    /// `None`.
    ///
    /// If the transaction has been processed with the given commitment level,
    /// and the transaction succeeded, this method returns `Ok(Some(Ok(())))`.
    /// If the transaction has peen processed with the given commitment level,
    /// and the transaction failed, this method returns `Ok(Some(Err(_)))`,
    /// where the interior error is type [`TransactionError`].
    ///
    /// [`TransactionError`]: solana_sdk::transaction::TransactionError
    ///
    /// This method optionally searches a node's full ledger history and (if
    /// implemented) long-term storage.
    ///
    /// # RPC Reference
    ///
    /// This method is built on the [`getSignatureStatuses`] RPC method.
    ///
    /// [`getSignatureStatuses`]: https://docs.solana.com/developing/clients/jsonrpc-api#getsignaturestatuses
    ///
    /// # Examples
    ///
    /// ```
    /// # use solana_client::{
    /// #     rpc_client::RpcClient,
    /// #     client_error::ClientError,
    /// # };
    /// # use solana_sdk::{
    /// #     commitment_config::CommitmentConfig,
    /// #     signature::Signer,
    /// #     signature::Signature,
    /// #     signer::keypair::Keypair,
    /// #     system_transaction,
    /// # };
    /// # let rpc_client = RpcClient::new_mock("succeeds".to_string());
    /// # let alice = Keypair::new();
    /// # let bob = Keypair::new();
    /// # let lamports = 50;
    /// # let latest_blockhash = rpc_client.get_latest_blockhash()?;
    /// # let tx = system_transaction::transfer(&alice, &bob.pubkey(), lamports, latest_blockhash);
    /// let signature = rpc_client.send_transaction(&tx)?;
    /// let commitment_config = CommitmentConfig::processed();
    /// let search_transaction_history = true;
    /// let status = rpc_client.get_signature_status_with_commitment_and_history(
    ///     &signature,
    ///     commitment_config,
    ///     search_transaction_history,
    /// )?;
    /// # Ok::<(), ClientError>(())
    /// ```
    pub fn get_signature_status_with_commitment_and_history(
        &self,
        signature: &Signature,
        commitment_config: CommitmentConfig,
        search_transaction_history: bool,
    ) -> ClientResult<Option<transaction::Result<()>>> {
        self.invoke(
            (self.rpc_client.as_ref()).get_signature_status_with_commitment_and_history(
                signature,
                commitment_config,
                search_transaction_history,
            ),
        )
    }

    /// Returns the slot that has reached the configured [commitment level][cl].
    ///
    /// [cl]: https://docs.solana.com/developing/clients/jsonrpc-api#configuring-state-commitment
    ///
    /// # RPC Reference
    ///
    /// This method corresponds directly to the [`getSlot`] RPC method.
    ///
    /// [`getSlot`]: https://docs.solana.com/developing/clients/jsonrpc-api#getslot
    ///
    /// # Examples
    ///
    /// ```
    /// # use solana_client::{
    /// #     rpc_client::RpcClient,
    /// #     client_error::ClientError,
    /// # };
    /// # let rpc_client = RpcClient::new_mock("succeeds".to_string());
    /// let slot = rpc_client.get_slot()?;
    /// # Ok::<(), ClientError>(())
    /// ```
    pub fn get_slot(&self) -> ClientResult<Slot> {
        self.invoke((self.rpc_client.as_ref()).get_slot())
    }

    /// Returns the slot that has reached the given [commitment level][cl].
    ///
    /// [cl]: https://docs.solana.com/developing/clients/jsonrpc-api#configuring-state-commitment
    ///
    /// # RPC Reference
    ///
    /// This method corresponds directly to the [`getSlot`] RPC method.
    ///
    /// [`getSlot`]: https://docs.solana.com/developing/clients/jsonrpc-api#getslot
    ///
    /// # Examples
    ///
    /// ```
    /// # use solana_client::{
    /// #     rpc_client::RpcClient,
    /// #     client_error::ClientError,
    /// # };
    /// # use solana_sdk::commitment_config::CommitmentConfig;
    /// # let rpc_client = RpcClient::new_mock("succeeds".to_string());
    /// let commitment_config = CommitmentConfig::processed();
    /// let slot = rpc_client.get_slot_with_commitment(commitment_config)?;
    /// # Ok::<(), ClientError>(())
    /// ```
    pub fn get_slot_with_commitment(
        &self,
        commitment_config: CommitmentConfig,
    ) -> ClientResult<Slot> {
        self.invoke((self.rpc_client.as_ref()).get_slot_with_commitment(commitment_config))
    }

    /// Returns the block height that has reached the configured [commitment level][cl].
    ///
    /// [cl]: https://docs.solana.com/developing/clients/jsonrpc-api#configuring-state-commitment
    ///
    /// # RPC Reference
    ///
    /// This method is corresponds directly to the [`getBlockHeight`] RPC method.
    ///
    /// [`getBlockHeight`]: https://docs.solana.com/developing/clients/jsonrpc-api#getblockheight
    ///
    /// # Examples
    ///
    /// ```
    /// # use solana_client::{
    /// #     rpc_client::RpcClient,
    /// #     client_error::ClientError,
    /// # };
    /// # let rpc_client = RpcClient::new_mock("succeeds".to_string());
    /// let block_height = rpc_client.get_block_height()?;
    /// # Ok::<(), ClientError>(())
    /// ```
    pub fn get_block_height(&self) -> ClientResult<u64> {
        self.invoke((self.rpc_client.as_ref()).get_block_height())
    }

    /// Returns the block height that has reached the given [commitment level][cl].
    ///
    /// [cl]: https://docs.solana.com/developing/clients/jsonrpc-api#configuring-state-commitment
    ///
    /// # RPC Reference
    ///
    /// This method is corresponds directly to the [`getBlockHeight`] RPC method.
    ///
    /// [`getBlockHeight`]: https://docs.solana.com/developing/clients/jsonrpc-api#getblockheight
    ///
    /// # Examples
    ///
    /// ```
    /// # use solana_client::{
    /// #     rpc_client::RpcClient,
    /// #     client_error::ClientError,
    /// # };
    /// # use solana_sdk::commitment_config::CommitmentConfig;
    /// # let rpc_client = RpcClient::new_mock("succeeds".to_string());
    /// let commitment_config = CommitmentConfig::processed();
    /// let block_height = rpc_client.get_block_height_with_commitment(
    ///     commitment_config,
    /// )?;
    /// # Ok::<(), ClientError>(())
    /// ```
    pub fn get_block_height_with_commitment(
        &self,
        commitment_config: CommitmentConfig,
    ) -> ClientResult<u64> {
        self.invoke((self.rpc_client.as_ref()).get_block_height_with_commitment(commitment_config))
    }

    /// Returns the slot leaders for a given slot range.
    ///
    /// # RPC Reference
    ///
    /// This method corresponds directly to the [`getSlotLeaders`] RPC method.
    ///
    /// [`getSlotLeaders`]: https://docs.solana.com/developing/clients/jsonrpc-api#getslotleaders
    ///
    /// # Examples
    ///
    /// ```
    /// # use solana_client::{
    /// #     rpc_client::RpcClient,
    /// #     client_error::ClientError,
    /// # };
    /// # use solana_sdk::slot_history::Slot;
    /// # let rpc_client = RpcClient::new_mock("succeeds".to_string());
    /// let start_slot = 1;
    /// let limit = 3;
    /// let leaders = rpc_client.get_slot_leaders(start_slot, limit)?;
    /// # Ok::<(), ClientError>(())
    /// ```
    pub fn get_slot_leaders(&self, start_slot: Slot, limit: u64) -> ClientResult<Vec<Pubkey>> {
        self.invoke((self.rpc_client.as_ref()).get_slot_leaders(start_slot, limit))
    }

    /// Get block production for the current epoch.
    ///
    /// # RPC Reference
    ///
    /// This method corresponds directly to the [`getBlockProduction`] RPC method.
    ///
    /// [`getBlockProduction`]: https://docs.solana.com/developing/clients/jsonrpc-api#getblockproduction
    ///
    /// # Examples
    ///
    /// ```
    /// # use solana_client::{
    /// #     rpc_client::RpcClient,
    /// #     client_error::ClientError,
    /// # };
    /// # let rpc_client = RpcClient::new_mock("succeeds".to_string());
    /// let production = rpc_client.get_block_production()?;
    /// # Ok::<(), ClientError>(())
    /// ```
    pub fn get_block_production(&self) -> RpcResult<RpcBlockProduction> {
        self.invoke((self.rpc_client.as_ref()).get_block_production())
    }

    /// Get block production for the current or previous epoch.
    ///
    /// # RPC Reference
    ///
    /// This method corresponds directly to the [`getBlockProduction`] RPC method.
    ///
    /// [`getBlockProduction`]: https://docs.solana.com/developing/clients/jsonrpc-api#getblockproduction
    ///
    /// # Examples
    ///
    /// ```
    /// # use solana_client::{
    /// #     rpc_client::RpcClient,
    /// #     client_error::ClientError,
    /// #     rpc_config::RpcBlockProductionConfig,
    /// #     rpc_config::RpcBlockProductionConfigRange,
    /// # };
    /// # use solana_sdk::{
    /// #     signature::Signer,
    /// #     signer::keypair::Keypair,
    /// #     commitment_config::CommitmentConfig,
    /// # };
    /// # let rpc_client = RpcClient::new_mock("succeeds".to_string());
    /// # let start_slot = 1;
    /// # let limit = 3;
    /// let leader = rpc_client.get_slot_leaders(start_slot, limit)?;
    /// let leader = leader[0];
    /// let range = RpcBlockProductionConfigRange {
    ///     first_slot: start_slot,
    ///     last_slot: Some(start_slot + limit),
    /// };
    /// let config = RpcBlockProductionConfig {
    ///     identity: Some(leader.to_string()),
    ///     range: Some(range),
    ///     commitment: Some(CommitmentConfig::processed()),
    /// };
    /// let production = rpc_client.get_block_production_with_config(
    ///     config
    /// )?;
    /// # Ok::<(), ClientError>(())
    /// ```
    pub fn get_block_production_with_config(
        &self,
        config: RpcBlockProductionConfig,
    ) -> RpcResult<RpcBlockProduction> {
        self.invoke((self.rpc_client.as_ref()).get_block_production_with_config(config))
    }

    /// Returns epoch activation information for a stake account.
    ///
    /// This method uses the configured [commitment level].
    ///
    /// [cl]: https://docs.solana.com/developing/clients/jsonrpc-api#configuring-state-commitment
    ///
    /// # RPC Reference
    ///
    /// This method corresponds directly to the [`getStakeActivation`] RPC method.
    ///
    /// [`getStakeActivation`]: https://docs.solana.com/developing/clients/jsonrpc-api#getstakeactivation
    ///
    /// # Examples
    ///
    /// ```
    /// # use solana_client::{
    /// #     rpc_client::RpcClient,
    /// #     client_error::ClientError,
    /// #     rpc_response::StakeActivationState,
    /// # };
    /// # use solana_sdk::{
    /// #     signer::keypair::Keypair,
    /// #     signature::Signer,
    /// #     pubkey::Pubkey,
    /// #     stake,
    /// #     stake::state::{Authorized, Lockup},
    /// #     transaction::Transaction
    /// # };
    /// # use std::str::FromStr;
    /// # let alice = Keypair::new();
    /// # let rpc_client = RpcClient::new_mock("succeeds".to_string());
    /// // Find some vote account to delegate to
    /// let vote_accounts = rpc_client.get_vote_accounts()?;
    /// let vote_account = vote_accounts.current.get(0).unwrap_or_else(|| &vote_accounts.delinquent[0]);
    /// let vote_account_pubkey = &vote_account.vote_pubkey;
    /// let vote_account_pubkey = Pubkey::from_str(vote_account_pubkey).expect("pubkey");
    ///
    /// // Create a stake account
    /// let stake_account = Keypair::new();
    /// let stake_account_pubkey = stake_account.pubkey();
    ///
    /// // Build the instructions to create new stake account,
    /// // funded by alice, and delegate to a validator's vote account.
    /// let instrs = stake::instruction::create_account_and_delegate_stake(
    ///     &alice.pubkey(),
    ///     &stake_account_pubkey,
    ///     &vote_account_pubkey,
    ///     &Authorized::auto(&stake_account_pubkey),
    ///     &Lockup::default(),
    ///     1_000_000,
    /// );
    ///
    /// let latest_blockhash = rpc_client.get_latest_blockhash()?;
    /// let tx = Transaction::new_signed_with_payer(
    ///     &instrs,
    ///     Some(&alice.pubkey()),
    ///     &[&alice, &stake_account],
    ///     latest_blockhash,
    /// );
    ///
    /// rpc_client.send_and_confirm_transaction(&tx)?;
    ///
    /// let epoch_info = rpc_client.get_epoch_info()?;
    /// let activation = rpc_client.get_stake_activation(
    ///     stake_account_pubkey,
    ///     Some(epoch_info.epoch),
    /// )?;
    ///
    /// assert_eq!(activation.state, StakeActivationState::Activating);
    /// # Ok::<(), ClientError>(())
    /// ```
    pub fn get_stake_activation(
        &self,
        stake_account: Pubkey,
        epoch: Option<Epoch>,
    ) -> ClientResult<RpcStakeActivation> {
        self.invoke((self.rpc_client.as_ref()).get_stake_activation(stake_account, epoch))
    }

    /// Returns information about the current supply.
    ///
    /// This method uses the configured [commitment level][cl].
    ///
    /// [cl]: https://docs.solana.com/developing/clients/jsonrpc-api#configuring-state-commitment
    ///
    /// # RPC Reference
    ///
    /// This method corresponds directly to the [`getSupply`] RPC method.
    ///
    /// [`getSupply`]: https://docs.solana.com/developing/clients/jsonrpc-api#getsupply
    ///
    /// # Examples
    ///
    /// ```
    /// # use solana_client::{
    /// #     rpc_client::RpcClient,
    /// #     client_error::ClientError,
    /// # };
    /// # let rpc_client = RpcClient::new_mock("succeeds".to_string());
    /// let supply = rpc_client.supply()?;
    /// # Ok::<(), ClientError>(())
    /// ```
    pub fn supply(&self) -> RpcResult<RpcSupply> {
        self.invoke((self.rpc_client.as_ref()).supply())
    }

    /// Returns information about the current supply.
    ///
    /// # RPC Reference
    ///
    /// This method corresponds directly to the [`getSupply`] RPC method.
    ///
    /// [`getSupply`]: https://docs.solana.com/developing/clients/jsonrpc-api#getsupply
    ///
    /// # Examples
    ///
    /// ```
    /// # use solana_client::{
    /// #     rpc_client::RpcClient,
    /// #     client_error::ClientError,
    /// # };
    /// # use solana_sdk::commitment_config::CommitmentConfig;
    /// # let rpc_client = RpcClient::new_mock("succeeds".to_string());
    /// let commitment_config = CommitmentConfig::processed();
    /// let supply = rpc_client.supply_with_commitment(
    ///     commitment_config,
    /// )?;
    /// # Ok::<(), ClientError>(())
    /// ```
    pub fn supply_with_commitment(
        &self,
        commitment_config: CommitmentConfig,
    ) -> RpcResult<RpcSupply> {
        self.invoke((self.rpc_client.as_ref()).supply_with_commitment(commitment_config))
    }

    /// Returns the 20 largest accounts, by lamport balance.
    ///
    /// # RPC Reference
    ///
    /// This method corresponds directly to the [`getLargestAccounts`] RPC
    /// method.
    ///
    /// [`getLargestAccounts`]: https://docs.solana.com/developing/clients/jsonrpc-api#getlargestaccounts
    ///
    /// # Examples
    ///
    /// ```
    /// # use solana_client::{
    /// #     rpc_client::RpcClient,
    /// #     client_error::ClientError,
    /// #     rpc_config::RpcLargestAccountsConfig,
    /// #     rpc_config::RpcLargestAccountsFilter,
    /// # };
    /// # use solana_sdk::commitment_config::CommitmentConfig;
    /// # let rpc_client = RpcClient::new_mock("succeeds".to_string());
    /// let commitment_config = CommitmentConfig::processed();
    /// let config = RpcLargestAccountsConfig {
    ///     commitment: Some(commitment_config),
    ///     filter: Some(RpcLargestAccountsFilter::Circulating),
    /// };
    /// let accounts = rpc_client.get_largest_accounts_with_config(
    ///     config,
    /// )?;
    /// # Ok::<(), ClientError>(())
    /// ```
    pub fn get_largest_accounts_with_config(
        &self,
        config: RpcLargestAccountsConfig,
    ) -> RpcResult<Vec<RpcAccountBalance>> {
        self.invoke((self.rpc_client.as_ref()).get_largest_accounts_with_config(config))
    }

    /// Returns the account info and associated stake for all the voting accounts
    /// that have reached the configured [commitment level][cl].
    ///
    /// [cl]: https://docs.solana.com/developing/clients/jsonrpc-api#configuring-state-commitment
    ///
    /// # RPC Reference
    ///
    /// This method corresponds directly to the [`getVoteAccounts`]
    /// RPC method.
    ///
    /// [`getVoteAccounts`]: https://docs.solana.com/developing/clients/jsonrpc-api#getvoteaccounts
    ///
    /// # Examples
    ///
    /// ```
    /// # use solana_client::{
    /// #     rpc_client::RpcClient,
    /// #     client_error::ClientError,
    /// # };
    /// # let rpc_client = RpcClient::new_mock("succeeds".to_string());
    /// let accounts = rpc_client.get_vote_accounts()?;
    /// # Ok::<(), ClientError>(())
    /// ```
    pub fn get_vote_accounts(&self) -> ClientResult<RpcVoteAccountStatus> {
        self.invoke((self.rpc_client.as_ref()).get_vote_accounts())
    }

    /// Returns the account info and associated stake for all the voting accounts
    /// that have reached the given [commitment level][cl].
    ///
    /// [cl]: https://docs.solana.com/developing/clients/jsonrpc-api#configuring-state-commitment
    ///
    /// # RPC Reference
    ///
    /// This method corresponds directly to the [`getVoteAccounts`] RPC method.
    ///
    /// [`getVoteAccounts`]: https://docs.solana.com/developing/clients/jsonrpc-api#getvoteaccounts
    ///
    /// # Examples
    ///
    /// ```
    /// # use solana_sdk::commitment_config::CommitmentConfig;
    /// # use solana_client::{
    /// #     rpc_client::RpcClient,
    /// #     client_error::ClientError,
    /// # };
    /// # let rpc_client = RpcClient::new_mock("succeeds".to_string());
    /// let commitment_config = CommitmentConfig::processed();
    /// let accounts = rpc_client.get_vote_accounts_with_commitment(
    ///     commitment_config,
    /// )?;
    /// # Ok::<(), ClientError>(())
    /// ```
    pub fn get_vote_accounts_with_commitment(
        &self,
        commitment_config: CommitmentConfig,
    ) -> ClientResult<RpcVoteAccountStatus> {
        self.invoke((self.rpc_client.as_ref()).get_vote_accounts_with_commitment(commitment_config))
    }

    /// Returns the account info and associated stake for all the voting accounts
    /// that have reached the given [commitment level][cl].
    ///
    /// [cl]: https://docs.solana.com/developing/clients/jsonrpc-api#configuring-state-commitment
    ///
    /// # RPC Reference
    ///
    /// This method corresponds directly to the [`getVoteAccounts`] RPC method.
    ///
    /// [`getVoteAccounts`]: https://docs.solana.com/developing/clients/jsonrpc-api#getvoteaccounts
    ///
    /// # Examples
    ///
    /// ```
    /// # use solana_client::{
    /// #     rpc_client::RpcClient,
    /// #     client_error::ClientError,
    /// #     rpc_config::RpcGetVoteAccountsConfig,
    /// # };
    /// # use solana_sdk::{
    /// #     signer::keypair::Keypair,
    /// #     signature::Signer,
    /// #     commitment_config::CommitmentConfig,
    /// # };
    /// # let rpc_client = RpcClient::new_mock("succeeds".to_string());
    /// # let vote_keypair = Keypair::new();
    /// let vote_pubkey = vote_keypair.pubkey();
    /// let commitment = CommitmentConfig::processed();
    /// let config = RpcGetVoteAccountsConfig {
    ///     vote_pubkey: Some(vote_pubkey.to_string()),
    ///     commitment: Some(commitment),
    ///     keep_unstaked_delinquents: Some(true),
    ///     delinquent_slot_distance: Some(10),
    /// };
    /// let accounts = rpc_client.get_vote_accounts_with_config(
    ///     config,
    /// )?;
    /// # Ok::<(), ClientError>(())
    /// ```
    pub fn get_vote_accounts_with_config(
        &self,
        config: RpcGetVoteAccountsConfig,
    ) -> ClientResult<RpcVoteAccountStatus> {
        self.invoke((self.rpc_client.as_ref()).get_vote_accounts_with_config(config))
    }

    pub fn wait_for_max_stake(
        &self,
        commitment: CommitmentConfig,
        max_stake_percent: f32,
    ) -> ClientResult<()> {
        self.invoke((self.rpc_client.as_ref()).wait_for_max_stake(commitment, max_stake_percent))
    }

    /// Returns information about all the nodes participating in the cluster.
    ///
    /// # RPC Reference
    ///
    /// This method corresponds directly to the [`getClusterNodes`]
    /// RPC method.
    ///
    /// [`getClusterNodes`]: https://docs.solana.com/developing/clients/jsonrpc-api#getclusternodes
    ///
    /// # Examples
    ///
    /// ```
    /// # use solana_client::{
    /// #     rpc_client::RpcClient,
    /// #     client_error::ClientError,
    /// # };
    /// # let rpc_client = RpcClient::new_mock("succeeds".to_string());
    /// let cluster_nodes = rpc_client.get_cluster_nodes()?;
    /// # Ok::<(), ClientError>(())
    /// ```
    pub fn get_cluster_nodes(&self) -> ClientResult<Vec<RpcContactInfo>> {
        self.invoke((self.rpc_client.as_ref()).get_cluster_nodes())
    }

    /// Returns identity and transaction information about a confirmed block in the ledger.
    ///
    /// The encodings are returned in [`UiTransactionEncoding::Json`][uite]
    /// format. To return transactions in other encodings, use
    /// [`get_block_with_encoding`].
    ///
    /// [`get_block_with_encoding`]: RpcClient::get_block_with_encoding
    /// [uite]: UiTransactionEncoding::Json
    ///
    /// # RPC Reference
    ///
    /// This method corresponds directly to the [`getBlock`] RPC
    /// method.
    ///
    /// [`getBlock`]: https://docs.solana.com/developing/clients/jsonrpc-api#getblock
    ///
    /// # Examples
    ///
    /// ```
    /// # use solana_client::{
    /// #     rpc_client::RpcClient,
    /// #     client_error::ClientError,
    /// # };
    /// # let rpc_client = RpcClient::new_mock("succeeds".to_string());
    /// # let slot = rpc_client.get_slot()?;
    /// let block = rpc_client.get_block(slot)?;
    /// # Ok::<(), ClientError>(())
    /// ```
    pub fn get_block(&self, slot: Slot) -> ClientResult<EncodedConfirmedBlock> {
        self.invoke((self.rpc_client.as_ref()).get_block(slot))
    }

    /// Returns identity and transaction information about a confirmed block in the ledger.
    ///
    /// # RPC Reference
    ///
    /// This method corresponds directly to the [`getBlock`] RPC method.
    ///
    /// [`getBlock`]: https://docs.solana.com/developing/clients/jsonrpc-api#getblock
    ///
    /// # Examples
    ///
    /// ```
    /// # use solana_transaction_status::UiTransactionEncoding;
    /// # use solana_client::{
    /// #     rpc_client::RpcClient,
    /// #     client_error::ClientError,
    /// # };
    /// # let rpc_client = RpcClient::new_mock("succeeds".to_string());
    /// # let slot = rpc_client.get_slot()?;
    /// let encoding = UiTransactionEncoding::Base58;
    /// let block = rpc_client.get_block_with_encoding(
    ///     slot,
    ///     encoding,
    /// )?;
    /// # Ok::<(), ClientError>(())
    /// ```
    pub fn get_block_with_encoding(
        &self,
        slot: Slot,
        encoding: UiTransactionEncoding,
    ) -> ClientResult<EncodedConfirmedBlock> {
        self.invoke((self.rpc_client.as_ref()).get_block_with_encoding(slot, encoding))
    }

    /// Returns identity and transaction information about a confirmed block in the ledger.
    ///
    /// # RPC Reference
    ///
    /// This method corresponds directly to the [`getBlock`] RPC method.
    ///
    /// [`getBlock`]: https://docs.solana.com/developing/clients/jsonrpc-api#getblock
    ///
    /// # Examples
    ///
    /// ```
    /// # use solana_transaction_status::{
    /// #     TransactionDetails,
    /// #     UiTransactionEncoding,
    /// # };
    /// # use solana_client::{
    /// #     rpc_client::RpcClient,
    /// #     rpc_config::RpcBlockConfig,
    /// #     client_error::ClientError,
    /// # };
    /// # let rpc_client = RpcClient::new_mock("succeeds".to_string());
    /// # let slot = rpc_client.get_slot()?;
    /// let config = RpcBlockConfig {
    ///     encoding: Some(UiTransactionEncoding::Base58),
    ///     transaction_details: Some(TransactionDetails::None),
    ///     rewards: Some(true),
    ///     commitment: None,
    ///     max_supported_transaction_version: Some(0),
    /// };
    /// let block = rpc_client.get_block_with_config(
    ///     slot,
    ///     config,
    /// )?;
    /// # Ok::<(), ClientError>(())
    /// ```
    pub fn get_block_with_config(
        &self,
        slot: Slot,
        config: RpcBlockConfig,
    ) -> ClientResult<UiConfirmedBlock> {
        self.invoke((self.rpc_client.as_ref()).get_block_with_config(slot, config))
    }

    #[deprecated(since = "1.7.0", note = "Please use RpcClient::get_block() instead")]
    #[allow(deprecated)]
    pub fn get_confirmed_block(&self, slot: Slot) -> ClientResult<EncodedConfirmedBlock> {
        self.invoke((self.rpc_client.as_ref()).get_confirmed_block(slot))
    }

    #[deprecated(
        since = "1.7.0",
        note = "Please use RpcClient::get_block_with_encoding() instead"
    )]
    #[allow(deprecated)]
    pub fn get_confirmed_block_with_encoding(
        &self,
        slot: Slot,
        encoding: UiTransactionEncoding,
    ) -> ClientResult<EncodedConfirmedBlock> {
        self.invoke((self.rpc_client.as_ref()).get_confirmed_block_with_encoding(slot, encoding))
    }

    #[deprecated(
        since = "1.7.0",
        note = "Please use RpcClient::get_block_with_config() instead"
    )]
    #[allow(deprecated)]
    pub fn get_confirmed_block_with_config(
        &self,
        slot: Slot,
        config: RpcConfirmedBlockConfig,
    ) -> ClientResult<UiConfirmedBlock> {
        self.invoke((self.rpc_client.as_ref()).get_confirmed_block_with_config(slot, config))
    }

    /// Returns a list of finalized blocks between two slots.
    ///
    /// The range is inclusive, with results including the block for both
    /// `start_slot` and `end_slot`.
    ///
    /// If `end_slot` is not provided, then the end slot is for the latest
    /// finalized block.
    ///
    /// This method may not return blocks for the full range of slots if some
    /// slots do not have corresponding blocks. To simply get a specific number
    /// of sequential blocks, use the [`get_blocks_with_limit`] method.
    ///
    /// This method uses the [`Finalized`] [commitment level][cl].
    ///
    /// [`Finalized`]: solana_sdk::commitment_config::CommitmentLevel::Finalized
    /// [`get_blocks_with_limit`]: RpcClient::get_blocks_with_limit.
    /// [cl]: https://docs.solana.com/developing/clients/jsonrpc-api#configuring-state-commitment
    ///
    /// # Errors
    ///
    /// This method returns an error if the range is greater than 500,000 slots.
    ///
    /// # RPC Reference
    ///
    /// This method corresponds directly to the [`getBlocks`] RPC method, unless
    /// the remote node version is less than 1.7, in which case it maps to the
    /// [`getConfirmedBlocks`] RPC method.
    ///
    /// [`getBlocks`]: https://docs.solana.com/developing/clients/jsonrpc-api#getblocks
    /// [`getConfirmedBlocks`]: https://docs.solana.com/developing/clients/jsonrpc-api#getConfirmedblocks
    ///
    /// # Examples
    ///
    /// ```
    /// # use solana_client::{
    /// #     rpc_client::RpcClient,
    /// #     client_error::ClientError,
    /// # };
    /// # let rpc_client = RpcClient::new_mock("succeeds".to_string());
    /// // Get up to the first 10 blocks
    /// let start_slot = 0;
    /// let end_slot = 9;
    /// let blocks = rpc_client.get_blocks(start_slot, Some(end_slot))?;
    /// # Ok::<(), ClientError>(())
    /// ```
    pub fn get_blocks(&self, start_slot: Slot, end_slot: Option<Slot>) -> ClientResult<Vec<Slot>> {
        self.invoke((self.rpc_client.as_ref()).get_blocks(start_slot, end_slot))
    }

    /// Returns a list of confirmed blocks between two slots.
    ///
    /// The range is inclusive, with results including the block for both
    /// `start_slot` and `end_slot`.
    ///
    /// If `end_slot` is not provided, then the end slot is for the latest
    /// block with the given [commitment level][cl].
    ///
    /// [cl]: https://docs.solana.com/developing/clients/jsonrpc-api#configuring-state-commitment
    ///
    /// This method may not return blocks for the full range of slots if some
    /// slots do not have corresponding blocks. To simply get a specific number
    /// of sequential blocks, use the [`get_blocks_with_limit_and_commitment`]
    /// method.
    ///
    /// [`get_blocks_with_limit_and_commitment`]: RpcClient::get_blocks_with_limit_and_commitment.
    ///
    /// # Errors
    ///
    /// This method returns an error if the range is greater than 500,000 slots.
    ///
    /// This method returns an error if the given commitment level is below
    /// [`Confirmed`].
    ///
    /// [`Confirmed`]: solana_sdk::commitment_config::CommitmentLevel::Confirmed
    ///
    /// # RPC Reference
    ///
    /// This method corresponds directly to the [`getBlocks`] RPC method, unless
    /// the remote node version is less than 1.7, in which case it maps to the
    /// [`getConfirmedBlocks`] RPC method.
    ///
    /// [`getBlocks`]: https://docs.solana.com/developing/clients/jsonrpc-api#getblocks
    /// [`getConfirmedBlocks`]: https://docs.solana.com/developing/clients/jsonrpc-api#getConfirmedblocks
    ///
    /// # Examples
    ///
    /// ```
    /// # use solana_sdk::commitment_config::CommitmentConfig;
    /// # use solana_client::{
    /// #     rpc_client::RpcClient,
    /// #     client_error::ClientError,
    /// # };
    /// # let rpc_client = RpcClient::new_mock("succeeds".to_string());
    /// // Get up to the first 10 blocks
    /// let start_slot = 0;
    /// let end_slot = 9;
    /// // Method does not support commitment below `confirmed`
    /// let commitment_config = CommitmentConfig::confirmed();
    /// let blocks = rpc_client.get_blocks_with_commitment(
    ///     start_slot,
    ///     Some(end_slot),
    ///     commitment_config,
    /// )?;
    /// # Ok::<(), ClientError>(())
    /// ```
    pub fn get_blocks_with_commitment(
        &self,
        start_slot: Slot,
        end_slot: Option<Slot>,
        commitment_config: CommitmentConfig,
    ) -> ClientResult<Vec<Slot>> {
        self.invoke((self.rpc_client.as_ref()).get_blocks_with_commitment(
            start_slot,
            end_slot,
            commitment_config,
        ))
    }

    /// Returns a list of finalized blocks starting at the given slot.
    ///
    /// This method uses the [`Finalized`] [commitment level][cl].
    ///
    /// [`Finalized`]: CommitmentLevel::Finalized.
    /// [cl]: https://docs.solana.com/developing/clients/jsonrpc-api#configuring-state-commitment
    ///
    /// # Errors
    ///
    /// This method returns an error if the limit is greater than 500,000 slots.
    ///
    /// # RPC Reference
    ///
    /// This method corresponds directly to the [`getBlocksWithLimit`] RPC
    /// method, unless the remote node version is less than 1.7, in which case
    /// it maps to the [`getConfirmedBlocksWithLimit`] RPC method.
    ///
    /// [`getBlocksWithLimit`]: https://docs.solana.com/developing/clients/jsonrpc-api#getblockswithlimit
    /// [`getConfirmedBlocksWithLimit`]: https://docs.solana.com/developing/clients/jsonrpc-api#getconfirmedblockswithlimit
    ///
    /// # Examples
    ///
    /// ```
    /// # use solana_client::{
    /// #     rpc_client::RpcClient,
    /// #     client_error::ClientError,
    /// # };
    /// # let rpc_client = RpcClient::new_mock("succeeds".to_string());
    /// // Get the first 10 blocks
    /// let start_slot = 0;
    /// let limit = 10;
    /// let blocks = rpc_client.get_blocks_with_limit(start_slot, limit)?;
    /// # Ok::<(), ClientError>(())
    /// ```
    pub fn get_blocks_with_limit(&self, start_slot: Slot, limit: usize) -> ClientResult<Vec<Slot>> {
        self.invoke((self.rpc_client.as_ref()).get_blocks_with_limit(start_slot, limit))
    }

    /// Returns a list of confirmed blocks starting at the given slot.
    ///
    /// # Errors
    ///
    /// This method returns an error if the limit is greater than 500,000 slots.
    ///
    /// This method returns an error if the given [commitment level][cl] is below
    /// [`Confirmed`].
    ///
    /// [cl]: https://docs.solana.com/developing/clients/jsonrpc-api#configuring-state-commitment
    /// [`Confirmed`]: solana_sdk::commitment_config::CommitmentLevel::Confirmed
    ///
    /// # RPC Reference
    ///
    /// This method corresponds directly to the [`getBlocksWithLimit`] RPC
    /// method, unless the remote node version is less than 1.7, in which case
    /// it maps to the `getConfirmedBlocksWithLimit` RPC method.
    ///
    /// [`getBlocksWithLimit`]: https://docs.solana.com/developing/clients/jsonrpc-api#getblockswithlimit
    /// [`getConfirmedBlocksWithLimit`]: https://docs.solana.com/developing/clients/jsonrpc-api#getconfirmedblockswithlimit
    ///
    /// # Examples
    ///
    /// ```
    /// # use solana_sdk::commitment_config::CommitmentConfig;
    /// # use solana_client::{
    /// #     rpc_client::RpcClient,
    /// #     client_error::ClientError,
    /// # };
    /// # let rpc_client = RpcClient::new_mock("succeeds".to_string());
    /// // Get the first 10 blocks
    /// let start_slot = 0;
    /// let limit = 10;
    /// let commitment_config = CommitmentConfig::confirmed();
    /// let blocks = rpc_client.get_blocks_with_limit_and_commitment(
    ///     start_slot,
    ///     limit,
    ///     commitment_config,
    /// )?;
    /// # Ok::<(), ClientError>(())
    /// ```
    pub fn get_blocks_with_limit_and_commitment(
        &self,
        start_slot: Slot,
        limit: usize,
        commitment_config: CommitmentConfig,
    ) -> ClientResult<Vec<Slot>> {
        self.invoke(
            (self.rpc_client.as_ref()).get_blocks_with_limit_and_commitment(
                start_slot,
                limit,
                commitment_config,
            ),
        )
    }

    #[deprecated(since = "1.7.0", note = "Please use RpcClient::get_blocks() instead")]
    #[allow(deprecated)]
    pub fn get_confirmed_blocks(
        &self,
        start_slot: Slot,
        end_slot: Option<Slot>,
    ) -> ClientResult<Vec<Slot>> {
        self.invoke((self.rpc_client.as_ref()).get_confirmed_blocks(start_slot, end_slot))
    }

    #[deprecated(
        since = "1.7.0",
        note = "Please use RpcClient::get_blocks_with_commitment() instead"
    )]
    #[allow(deprecated)]
    pub fn get_confirmed_blocks_with_commitment(
        &self,
        start_slot: Slot,
        end_slot: Option<Slot>,
        commitment_config: CommitmentConfig,
    ) -> ClientResult<Vec<Slot>> {
        self.invoke(
            (self.rpc_client.as_ref()).get_confirmed_blocks_with_commitment(
                start_slot,
                end_slot,
                commitment_config,
            ),
        )
    }

    #[deprecated(
        since = "1.7.0",
        note = "Please use RpcClient::get_blocks_with_limit() instead"
    )]
    #[allow(deprecated)]
    pub fn get_confirmed_blocks_with_limit(
        &self,
        start_slot: Slot,
        limit: usize,
    ) -> ClientResult<Vec<Slot>> {
        self.invoke((self.rpc_client.as_ref()).get_confirmed_blocks_with_limit(start_slot, limit))
    }

    #[deprecated(
        since = "1.7.0",
        note = "Please use RpcClient::get_blocks_with_limit_and_commitment() instead"
    )]
    #[allow(deprecated)]
    pub fn get_confirmed_blocks_with_limit_and_commitment(
        &self,
        start_slot: Slot,
        limit: usize,
        commitment_config: CommitmentConfig,
    ) -> ClientResult<Vec<Slot>> {
        self.invoke(
            (self.rpc_client.as_ref()).get_confirmed_blocks_with_limit_and_commitment(
                start_slot,
                limit,
                commitment_config,
            ),
        )
    }

    /// Get confirmed signatures for transactions involving an address.
    ///
    /// Returns up to 1000 signatures, ordered from newest to oldest.
    ///
    /// This method uses the [`Finalized`] [commitment level][cl].
    ///
    /// [`Finalized`]: CommitmentLevel::Finalized.
    /// [cl]: https://docs.solana.com/developing/clients/jsonrpc-api#configuring-state-commitment
    ///
    /// # RPC Reference
    ///
    /// This method corresponds directly to the [`getSignaturesForAddress`] RPC
    /// method, unless the remote node version is less than 1.7, in which case
    /// it maps to the [`getSignaturesForAddress2`] RPC method.
    ///
    /// [`getSignaturesForAddress`]: https://docs.solana.com/developing/clients/jsonrpc-api#getsignaturesforaddress
    /// [`getSignaturesForAddress2`]: https://docs.solana.com/developing/clients/jsonrpc-api#getsignaturesforaddress2
    ///
    /// # Examples
    ///
    /// ```
    /// # use solana_client::{
    /// #     client_error::ClientError,
    /// #     rpc_client::RpcClient,
    /// # };
    /// # use solana_sdk::{
    /// #     signature::Signer,
    /// #     signer::keypair::Keypair,
    /// #     system_transaction,
    /// # };
    /// # let rpc_client = RpcClient::new_mock("succeeds".to_string());
    /// # let alice = Keypair::new();
    /// let signatures = rpc_client.get_signatures_for_address(
    ///     &alice.pubkey(),
    /// )?;
    /// # Ok::<(), ClientError>(())
    /// ```
    pub fn get_signatures_for_address(
        &self,
        address: &Pubkey,
    ) -> ClientResult<Vec<RpcConfirmedTransactionStatusWithSignature>> {
        self.invoke((self.rpc_client.as_ref()).get_signatures_for_address(address))
    }

    /// Get confirmed signatures for transactions involving an address.
    ///
    /// # Errors
    ///
    /// This method returns an error if the given [commitment level][cl] is below
    /// [`Confirmed`].
    ///
    /// [cl]: https://docs.solana.com/developing/clients/jsonrpc-api#configuring-state-commitment
    /// [`Confirmed`]: solana_sdk::commitment_config::CommitmentLevel::Confirmed
    ///
    /// # RPC Reference
    ///
    /// This method corresponds directly to the [`getSignaturesForAddress`] RPC
    /// method, unless the remote node version is less than 1.7, in which case
    /// it maps to the [`getSignaturesForAddress2`] RPC method.
    ///
    /// [`getSignaturesForAddress`]: https://docs.solana.com/developing/clients/jsonrpc-api#getsignaturesforaddress
    /// [`getSignaturesForAddress2`]: https://docs.solana.com/developing/clients/jsonrpc-api#getsignaturesforaddress2
    ///
    /// # Examples
    ///
    /// ```
    /// # use solana_client::{
    /// #     client_error::ClientError,
    /// #     rpc_client::RpcClient,
    /// #     rpc_client::GetConfirmedSignaturesForAddress2Config,
    /// # };
    /// # use solana_sdk::{
    /// #     signature::Signer,
    /// #     signer::keypair::Keypair,
    /// #     system_transaction,
    /// #     commitment_config::CommitmentConfig,
    /// # };
    /// # let rpc_client = RpcClient::new_mock("succeeds".to_string());
    /// # let alice = Keypair::new();
    /// # let bob = Keypair::new();
    /// # let lamports = 50;
    /// # let latest_blockhash = rpc_client.get_latest_blockhash()?;
    /// # let tx = system_transaction::transfer(&alice, &bob.pubkey(), lamports, latest_blockhash);
    /// # let signature = rpc_client.send_and_confirm_transaction(&tx)?;
    /// let config = GetConfirmedSignaturesForAddress2Config {
    ///     before: None,
    ///     until: None,
    ///     limit: Some(3),
    ///     commitment: Some(CommitmentConfig::confirmed()),
    /// };
    /// let signatures = rpc_client.get_signatures_for_address_with_config(
    ///     &alice.pubkey(),
    ///     config,
    /// )?;
    /// # Ok::<(), ClientError>(())
    /// ```
    pub fn get_signatures_for_address_with_config(
        &self,
        address: &Pubkey,
        config: GetConfirmedSignaturesForAddress2Config,
    ) -> ClientResult<Vec<RpcConfirmedTransactionStatusWithSignature>> {
        self.invoke(
            (self.rpc_client.as_ref()).get_signatures_for_address_with_config(address, config),
        )
    }

    #[deprecated(
        since = "1.7.0",
        note = "Please use RpcClient::get_signatures_for_address() instead"
    )]
    #[allow(deprecated)]
    pub fn get_confirmed_signatures_for_address2(
        &self,
        address: &Pubkey,
    ) -> ClientResult<Vec<RpcConfirmedTransactionStatusWithSignature>> {
        self.invoke((self.rpc_client.as_ref()).get_confirmed_signatures_for_address2(address))
    }

    #[deprecated(
        since = "1.7.0",
        note = "Please use RpcClient::get_signatures_for_address_with_config() instead"
    )]
    #[allow(deprecated)]
    pub fn get_confirmed_signatures_for_address2_with_config(
        &self,
        address: &Pubkey,
        config: GetConfirmedSignaturesForAddress2Config,
    ) -> ClientResult<Vec<RpcConfirmedTransactionStatusWithSignature>> {
        self.invoke(
            (self.rpc_client.as_ref())
                .get_confirmed_signatures_for_address2_with_config(address, config),
        )
    }

    /// Returns transaction details for a confirmed transaction.
    ///
    /// This method uses the [`Finalized`] [commitment level][cl].
    ///
    /// [`Finalized`]: solana_sdk::commitment_config::CommitmentLevel::Finalized
    /// [cl]: https://docs.solana.com/developing/clients/jsonrpc-api#configuring-state-commitment
    ///
    /// # RPC Reference
    ///
    /// This method corresponds directly to the [`getTransaction`] RPC method,
    /// unless the remote node version is less than 1.7, in which case it maps
    /// to the [`getConfirmedTransaction`] RPC method.
    ///
    /// [`getTransaction`]: https://docs.solana.com/developing/clients/jsonrpc-api#gettransaction
    /// [`getConfirmedTransaction`]: https://docs.solana.com/developing/clients/jsonrpc-api#getconfirmedtransaction
    ///
    /// # Examples
    ///
    /// ```
    /// # use solana_client::{
    /// #     client_error::ClientError,
    /// #     rpc_client::RpcClient,
    /// # };
    /// # use solana_sdk::{
    /// #     signature::Signer,
    /// #     signature::Signature,
    /// #     signer::keypair::Keypair,
    /// #     system_transaction,
    /// # };
    /// # use solana_transaction_status::UiTransactionEncoding;
    /// # let rpc_client = RpcClient::new_mock("succeeds".to_string());
    /// # let alice = Keypair::new();
    /// # let bob = Keypair::new();
    /// # let lamports = 50;
    /// # let latest_blockhash = rpc_client.get_latest_blockhash()?;
    /// # let tx = system_transaction::transfer(&alice, &bob.pubkey(), lamports, latest_blockhash);
    /// let signature = rpc_client.send_and_confirm_transaction(&tx)?;
    /// let transaction = rpc_client.get_transaction(
    ///     &signature,
    ///     UiTransactionEncoding::Json,
    /// )?;
    /// # Ok::<(), ClientError>(())
    /// ```
    pub fn get_transaction(
        &self,
        signature: &Signature,
        encoding: UiTransactionEncoding,
    ) -> ClientResult<EncodedConfirmedTransactionWithStatusMeta> {
        self.invoke((self.rpc_client.as_ref()).get_transaction(signature, encoding))
    }

    /// Returns transaction details for a confirmed transaction.
    ///
    /// # Errors
    ///
    /// This method returns an error if the given [commitment level][cl] is below
    /// [`Confirmed`].
    ///
    /// [cl]: https://docs.solana.com/developing/clients/jsonrpc-api#configuring-state-commitment
    /// [`Confirmed`]: solana_sdk::commitment_config::CommitmentLevel::Confirmed
    ///
    /// # RPC Reference
    ///
    /// This method corresponds directly to the [`getTransaction`] RPC method,
    /// unless the remote node version is less than 1.7, in which case it maps
    /// to the [`getConfirmedTransaction`] RPC method.
    ///
    /// [`getTransaction`]: https://docs.solana.com/developing/clients/jsonrpc-api#gettransaction
    /// [`getConfirmedTransaction`]: https://docs.solana.com/developing/clients/jsonrpc-api#getconfirmedtransaction
    ///
    /// # Examples
    ///
    /// ```
    /// # use solana_client::{
    /// #     client_error::ClientError,
    /// #     rpc_client::RpcClient,
    /// #     rpc_config::RpcTransactionConfig,
    /// # };
    /// # use solana_sdk::{
    /// #     signature::Signer,
    /// #     signature::Signature,
    /// #     signer::keypair::Keypair,
    /// #     system_transaction,
    /// #     commitment_config::CommitmentConfig,
    /// # };
    /// # use solana_transaction_status::UiTransactionEncoding;
    /// # let rpc_client = RpcClient::new_mock("succeeds".to_string());
    /// # let alice = Keypair::new();
    /// # let bob = Keypair::new();
    /// # let lamports = 50;
    /// # let latest_blockhash = rpc_client.get_latest_blockhash()?;
    /// # let tx = system_transaction::transfer(&alice, &bob.pubkey(), lamports, latest_blockhash);
    /// let signature = rpc_client.send_and_confirm_transaction(&tx)?;
    /// let config = RpcTransactionConfig {
    ///     encoding: Some(UiTransactionEncoding::Json),
    ///     commitment: Some(CommitmentConfig::confirmed()),
    ///     max_supported_transaction_version: Some(0),
    /// };
    /// let transaction = rpc_client.get_transaction_with_config(
    ///     &signature,
    ///     config,
    /// )?;
    /// # Ok::<(), ClientError>(())
    /// ```
    pub fn get_transaction_with_config(
        &self,
        signature: &Signature,
        config: RpcTransactionConfig,
    ) -> ClientResult<EncodedConfirmedTransactionWithStatusMeta> {
        self.invoke((self.rpc_client.as_ref()).get_transaction_with_config(signature, config))
    }

    #[deprecated(
        since = "1.7.0",
        note = "Please use RpcClient::get_transaction() instead"
    )]
    #[allow(deprecated)]
    pub fn get_confirmed_transaction(
        &self,
        signature: &Signature,
        encoding: UiTransactionEncoding,
    ) -> ClientResult<EncodedConfirmedTransactionWithStatusMeta> {
        self.invoke((self.rpc_client.as_ref()).get_confirmed_transaction(signature, encoding))
    }

    #[deprecated(
        since = "1.7.0",
        note = "Please use RpcClient::get_transaction_with_config() instead"
    )]
    #[allow(deprecated)]
    pub fn get_confirmed_transaction_with_config(
        &self,
        signature: &Signature,
        config: RpcConfirmedTransactionConfig,
    ) -> ClientResult<EncodedConfirmedTransactionWithStatusMeta> {
        self.invoke(
            (self.rpc_client.as_ref()).get_confirmed_transaction_with_config(signature, config),
        )
    }

    /// Returns the estimated production time of a block.
    ///
    /// # RPC Reference
    ///
    /// This method corresponds directly to the [`getBlockTime`] RPC method.
    ///
    /// [`getBlockTime`]: https://docs.solana.com/developing/clients/jsonrpc-api#getblocktime
    ///
    /// # Examples
    ///
    /// ```
    /// # use solana_client::{
    /// #     client_error::ClientError,
    /// #     rpc_client::RpcClient,
    /// # };
    /// # let rpc_client = RpcClient::new_mock("succeeds".to_string());
    /// // Get the time of the most recent finalized block
    /// let slot = rpc_client.get_slot()?;
    /// let block_time = rpc_client.get_block_time(slot)?;
    /// # Ok::<(), ClientError>(())
    /// ```
    pub fn get_block_time(&self, slot: Slot) -> ClientResult<UnixTimestamp> {
        self.invoke((self.rpc_client.as_ref()).get_block_time(slot))
    }

    /// Returns information about the current epoch.
    ///
    /// This method uses the configured default [commitment level][cl].
    ///
    /// [cl]: https://docs.solana.com/developing/clients/jsonrpc-api#configuring-state-commitment
    ///
    /// # RPC Reference
    ///
    /// This method corresponds directly to the [`getEpochInfo`] RPC method.
    ///
    /// [`getEpochInfo`]: https://docs.solana.com/developing/clients/jsonrpc-api#getepochinfo
    ///
    /// # Examples
    ///
    /// ```
    /// # use solana_client::{
    /// #     client_error::ClientError,
    /// #     rpc_client::RpcClient,
    /// # };
    /// # let rpc_client = RpcClient::new_mock("succeeds".to_string());
    /// let epoch_info = rpc_client.get_epoch_info()?;
    /// # Ok::<(), ClientError>(())
    /// ```
    pub fn get_epoch_info(&self) -> ClientResult<EpochInfo> {
        self.invoke((self.rpc_client.as_ref()).get_epoch_info())
    }

    /// Returns information about the current epoch.
    ///
    /// # RPC Reference
    ///
    /// This method corresponds directly to the [`getEpochInfo`] RPC method.
    ///
    /// [`getEpochInfo`]: https://docs.solana.com/developing/clients/jsonrpc-api#getepochinfo
    ///
    /// # Examples
    ///
    /// ```
    /// # use solana_client::{
    /// #     client_error::ClientError,
    /// #     rpc_client::RpcClient,
    /// # };
    /// # use solana_sdk::commitment_config::CommitmentConfig;
    /// # let rpc_client = RpcClient::new_mock("succeeds".to_string());
    /// let commitment_config = CommitmentConfig::confirmed();
    /// let epoch_info = rpc_client.get_epoch_info_with_commitment(
    ///     commitment_config,
    /// )?;
    /// # Ok::<(), ClientError>(())
    /// ```
    pub fn get_epoch_info_with_commitment(
        &self,
        commitment_config: CommitmentConfig,
    ) -> ClientResult<EpochInfo> {
        self.invoke((self.rpc_client.as_ref()).get_epoch_info_with_commitment(commitment_config))
    }

    /// Returns the leader schedule for an epoch.
    ///
    /// This method uses the configured default [commitment level][cl].
    ///
    /// [cl]: https://docs.solana.com/developing/clients/jsonrpc-api#configuring-state-commitment
    ///
    /// # RPC Reference
    ///
    /// This method corresponds directly to the [`getLeaderSchedule`] RPC method.
    ///
    /// [`getLeaderSchedule`]: https://docs.solana.com/developing/clients/jsonrpc-api#getleaderschedule
    ///
    /// # Examples
    ///
    /// ```
    /// # use solana_client::{
    /// #     client_error::ClientError,
    /// #     rpc_client::RpcClient,
    /// # };
    /// # use solana_sdk::commitment_config::CommitmentConfig;
    /// # let rpc_client = RpcClient::new_mock("succeeds".to_string());
    /// # let slot = rpc_client.get_slot()?;
    /// let leader_schedule = rpc_client.get_leader_schedule(
    ///     Some(slot),
    /// )?;
    /// # Ok::<(), ClientError>(())
    /// ```
    pub fn get_leader_schedule(
        &self,
        slot: Option<Slot>,
    ) -> ClientResult<Option<RpcLeaderSchedule>> {
        self.invoke((self.rpc_client.as_ref()).get_leader_schedule(slot))
    }

    /// Returns the leader schedule for an epoch.
    ///
    /// # RPC Reference
    ///
    /// This method corresponds directly to the [`getLeaderSchedule`] RPC method.
    ///
    /// [`getLeaderSchedule`]: https://docs.solana.com/developing/clients/jsonrpc-api#getleaderschedule
    ///
    /// # Examples
    ///
    /// ```
    /// # use solana_client::{
    /// #     client_error::ClientError,
    /// #     rpc_client::RpcClient,
    /// # };
    /// # use solana_sdk::commitment_config::CommitmentConfig;
    /// # let rpc_client = RpcClient::new_mock("succeeds".to_string());
    /// # let slot = rpc_client.get_slot()?;
    /// let commitment_config = CommitmentConfig::processed();
    /// let leader_schedule = rpc_client.get_leader_schedule_with_commitment(
    ///     Some(slot),
    ///     commitment_config,
    /// )?;
    /// # Ok::<(), ClientError>(())
    /// ```
    pub fn get_leader_schedule_with_commitment(
        &self,
        slot: Option<Slot>,
        commitment_config: CommitmentConfig,
    ) -> ClientResult<Option<RpcLeaderSchedule>> {
        self.invoke(
            (self.rpc_client.as_ref()).get_leader_schedule_with_commitment(slot, commitment_config),
        )
    }

    /// Returns the leader schedule for an epoch.
    ///
    /// # RPC Reference
    ///
    /// This method corresponds directly to the [`getLeaderSchedule`] RPC method.
    ///
    /// [`getLeaderSchedule`]: https://docs.solana.com/developing/clients/jsonrpc-api#getleaderschedule
    ///
    /// # Examples
    ///
    /// ```
    /// # use solana_client::{
    /// #     client_error::ClientError,
    /// #     rpc_client::RpcClient,
    /// # };
    /// # use solana_client::rpc_config::RpcLeaderScheduleConfig;
    /// # use solana_sdk::commitment_config::CommitmentConfig;
    /// # let rpc_client = RpcClient::new_mock("succeeds".to_string());
    /// # let slot = rpc_client.get_slot()?;
    /// # let validator_pubkey_str = "7AYmEYBBetok8h5L3Eo3vi3bDWnjNnaFbSXfSNYV5ewB".to_string();
    /// let config = RpcLeaderScheduleConfig {
    ///     identity: Some(validator_pubkey_str),
    ///     commitment: Some(CommitmentConfig::processed()),
    /// };
    /// let leader_schedule = rpc_client.get_leader_schedule_with_config(
    ///     Some(slot),
    ///     config,
    /// )?;
    /// # Ok::<(), ClientError>(())
    /// ```
    pub fn get_leader_schedule_with_config(
        &self,
        slot: Option<Slot>,
        config: RpcLeaderScheduleConfig,
    ) -> ClientResult<Option<RpcLeaderSchedule>> {
        self.invoke((self.rpc_client.as_ref()).get_leader_schedule_with_config(slot, config))
    }

    /// Returns epoch schedule information from this cluster's genesis config.
    ///
    /// # RPC Reference
    ///
    /// This method corresponds directly to the [`getEpochSchedule`] RPC method.
    ///
    /// [`getEpochSchedule`]: https://docs.solana.com/developing/clients/jsonrpc-api#getepochschedule
    ///
    /// # Examples
    ///
    /// ```
    /// # use solana_client::{
    /// #     client_error::ClientError,
    /// #     rpc_client::RpcClient,
    /// # };
    /// # let rpc_client = RpcClient::new_mock("succeeds".to_string());
    /// let epoch_schedule = rpc_client.get_epoch_schedule()?;
    /// # Ok::<(), ClientError>(())
    /// ```
    pub fn get_epoch_schedule(&self) -> ClientResult<EpochSchedule> {
        self.invoke((self.rpc_client.as_ref()).get_epoch_schedule())
    }

    /// Returns a list of recent performance samples, in reverse slot order.
    ///
    /// Performance samples are taken every 60 seconds and include the number of
    /// transactions and slots that occur in a given time window.
    ///
    /// # RPC Reference
    ///
    /// This method corresponds directly to the [`getRecentPerformanceSamples`] RPC method.
    ///
    /// [`getRecentPerformanceSamples`]: https://docs.solana.com/developing/clients/jsonrpc-api#getrecentperformancesamples
    ///
    /// # Examples
    ///
    /// ```
    /// # use solana_client::{
    /// #     client_error::ClientError,
    /// #     rpc_client::RpcClient,
    /// # };
    /// # let rpc_client = RpcClient::new_mock("succeeds".to_string());
    /// let limit = 10;
    /// let performance_samples = rpc_client.get_recent_performance_samples(
    ///     Some(limit),
    /// )?;
    /// # Ok::<(), ClientError>(())
    /// ```
    pub fn get_recent_performance_samples(
        &self,
        limit: Option<usize>,
    ) -> ClientResult<Vec<RpcPerfSample>> {
        self.invoke((self.rpc_client.as_ref()).get_recent_performance_samples(limit))
    }

    /// Returns the identity pubkey for the current node.
    ///
    /// # RPC Reference
    ///
    /// This method corresponds directly to the [`getIdentity`] RPC method.
    ///
    /// [`getIdentity`]: https://docs.solana.com/developing/clients/jsonrpc-api#getidentity
    ///
    /// # Examples
    ///
    /// ```
    /// # use solana_client::{
    /// #     client_error::ClientError,
    /// #     rpc_client::RpcClient,
    /// # };
    /// # let rpc_client = RpcClient::new_mock("succeeds".to_string());
    /// let identity = rpc_client.get_identity()?;
    /// # Ok::<(), ClientError>(())
    /// ```
    pub fn get_identity(&self) -> ClientResult<Pubkey> {
        self.invoke((self.rpc_client.as_ref()).get_identity())
    }

    /// Returns the current inflation governor.
    ///
    /// This method uses the [`Finalized`] [commitment level][cl].
    ///
    /// [`Finalized`]: solana_sdk::commitment_config::CommitmentLevel::Finalized
    /// [cl]: https://docs.solana.com/developing/clients/jsonrpc-api#configuring-state-commitment
    ///
    /// # RPC Reference
    ///
    /// This method corresponds directly to the [`getInflationGovernor`] RPC
    /// method.
    ///
    /// [`getInflationGovernor`]: https://docs.solana.com/developing/clients/jsonrpc-api#getinflationgovernor
    ///
    /// # Examples
    ///
    /// ```
    /// # use solana_client::{
    /// #     client_error::ClientError,
    /// #     rpc_client::RpcClient,
    /// # };
    /// # let rpc_client = RpcClient::new_mock("succeeds".to_string());
    /// let inflation_governor = rpc_client.get_inflation_governor()?;
    /// # Ok::<(), ClientError>(())
    /// ```
    pub fn get_inflation_governor(&self) -> ClientResult<RpcInflationGovernor> {
        self.invoke((self.rpc_client.as_ref()).get_inflation_governor())
    }

    /// Returns the specific inflation values for the current epoch.
    ///
    /// # RPC Reference
    ///
    /// This method corresponds directly to the [`getInflationRate`] RPC method.
    ///
    /// [`getInflationRate`]: https://docs.solana.com/developing/clients/jsonrpc-api#getinflationrate
    ///
    /// # Examples
    ///
    /// ```
    /// # use solana_client::{
    /// #     client_error::ClientError,
    /// #     rpc_client::RpcClient,
    /// # };
    /// # let rpc_client = RpcClient::new_mock("succeeds".to_string());
    /// let inflation_rate = rpc_client.get_inflation_rate()?;
    /// # Ok::<(), ClientError>(())
    /// ```
    pub fn get_inflation_rate(&self) -> ClientResult<RpcInflationRate> {
        self.invoke((self.rpc_client.as_ref()).get_inflation_rate())
    }

    /// Returns the inflation reward for a list of addresses for an epoch.
    ///
    /// This method uses the configured [commitment level][cl].
    ///
    /// [cl]: https://docs.solana.com/developing/clients/jsonrpc-api#configuring-state-commitment
    ///
    /// # RPC Reference
    ///
    /// This method corresponds directly to the [`getInflationReward`] RPC method.
    ///
    /// [`getInflationReward`]: https://docs.solana.com/developing/clients/jsonrpc-api#getinflationreward
    ///
    /// # Examples
    ///
    /// ```
    /// # use solana_client::{
    /// #     client_error::ClientError,
    /// #     rpc_client::RpcClient,
    /// # };
    /// # use solana_sdk::signature::{Keypair, Signer};
    /// # let rpc_client = RpcClient::new_mock("succeeds".to_string());
    /// # let epoch_info = rpc_client.get_epoch_info()?;
    /// # let epoch = epoch_info.epoch;
    /// # let alice = Keypair::new();
    /// # let bob = Keypair::new();
    /// let addresses = vec![alice.pubkey(), bob.pubkey()];
    /// let inflation_reward = rpc_client.get_inflation_reward(
    ///     &addresses,
    ///     Some(epoch),
    /// )?;
    /// # Ok::<(), ClientError>(())
    /// ```
    pub fn get_inflation_reward(
        &self,
        addresses: &[Pubkey],
        epoch: Option<Epoch>,
    ) -> ClientResult<Vec<Option<RpcInflationReward>>> {
        self.invoke((self.rpc_client.as_ref()).get_inflation_reward(addresses, epoch))
    }

    /// Returns the current solana version running on the node.
    ///
    /// # RPC Reference
    ///
    /// This method corresponds directly to the [`getVersion`] RPC method.
    ///
    /// [`getVersion`]: https://docs.solana.com/developing/clients/jsonrpc-api#getversion
    ///
    /// # Examples
    ///
    /// ```
    /// # use solana_client::{
    /// #     client_error::ClientError,
    /// #     rpc_client::RpcClient,
    /// # };
    /// # use solana_sdk::signature::{Keypair, Signer};
    /// # let rpc_client = RpcClient::new_mock("succeeds".to_string());
    /// let expected_version = semver::Version::new(1, 7, 0);
    /// let version = rpc_client.get_version()?;
    /// let version = semver::Version::parse(&version.solana_core)?;
    /// assert!(version >= expected_version);
    /// # Ok::<(), Box<dyn std::error::Error>>(())
    /// ```
    pub fn get_version(&self) -> ClientResult<RpcVersionInfo> {
        self.invoke((self.rpc_client.as_ref()).get_version())
    }

    /// Returns the lowest slot that the node has information about in its ledger.
    ///
    /// This value may increase over time if the node is configured to purge
    /// older ledger data.
    ///
    /// # RPC Reference
    ///
    /// This method corresponds directly to the [`minimumLedgerSlot`] RPC
    /// method.
    ///
    /// [`minimumLedgerSlot`]: https://docs.solana.com/developing/clients/jsonrpc-api#minimumledgerslot
    ///
    /// # Examples
    ///
    /// ```
    /// # use solana_client::{
    /// #     client_error::ClientError,
    /// #     rpc_client::RpcClient,
    /// # };
    /// # let rpc_client = RpcClient::new_mock("succeeds".to_string());
    /// let slot = rpc_client.minimum_ledger_slot()?;
    /// # Ok::<(), ClientError>(())
    /// ```
    pub fn minimum_ledger_slot(&self) -> ClientResult<Slot> {
        self.invoke((self.rpc_client.as_ref()).minimum_ledger_slot())
    }

    /// Returns all information associated with the account of the provided pubkey.
    ///
    /// This method uses the configured [commitment level][cl].
    ///
    /// [cl]: https://docs.solana.com/developing/clients/jsonrpc-api#configuring-state-commitment
    ///
    /// To get multiple accounts at once, use the [`get_multiple_accounts`] method.
    ///
    /// [`get_multiple_accounts`]: RpcClient::get_multiple_accounts
    ///
    /// # Errors
    ///
    /// If the account does not exist, this method returns
    /// [`RpcError::ForUser`]. This is unlike [`get_account_with_commitment`],
    /// which returns `Ok(None)` if the account does not exist.
    ///
    /// [`RpcError::ForUser`]: crate::rpc_request::RpcError::ForUser
    /// [`get_account_with_commitment`]: RpcClient::get_account_with_commitment
    ///
    /// # RPC Reference
    ///
    /// This method is built on the [`getAccountInfo`] RPC method.
    ///
    /// [`getAccountInfo`]: https://docs.solana.com/developing/clients/jsonrpc-api#getaccountinfo
    ///
    /// # Examples
    ///
    /// ```
    /// # use solana_client::{
    /// #     rpc_client::{self, RpcClient},
    /// #     client_error::ClientError,
    /// # };
    /// # use solana_sdk::{
    /// #     signature::Signer,
    /// #     signer::keypair::Keypair,
    /// #     pubkey::Pubkey,
    /// # };
    /// # use std::str::FromStr;
    /// # let mocks = rpc_client::create_rpc_client_mocks();
    /// # let rpc_client = RpcClient::new_mock_with_mocks("succeeds".to_string(), mocks);
    /// let alice_pubkey = Pubkey::from_str("BgvYtJEfmZYdVKiptmMjxGzv8iQoo4MWjsP3QsTkhhxa").unwrap();
    /// let account = rpc_client.get_account(&alice_pubkey)?;
    /// # Ok::<(), ClientError>(())
    /// ```
    pub fn get_account(&self, pubkey: &Pubkey) -> ClientResult<Account> {
        self.invoke((self.rpc_client.as_ref()).get_account(pubkey))
    }

    /// Returns all information associated with the account of the provided pubkey.
    ///
    /// If the account does not exist, this method returns `Ok(None)`.
    ///
    /// To get multiple accounts at once, use the [`get_multiple_accounts_with_commitment`] method.
    ///
    /// [`get_multiple_accounts_with_commitment`]: RpcClient::get_multiple_accounts_with_commitment
    ///
    /// # RPC Reference
    ///
    /// This method is built on the [`getAccountInfo`] RPC method.
    ///
    /// [`getAccountInfo`]: https://docs.solana.com/developing/clients/jsonrpc-api#getaccountinfo
    ///
    /// # Examples
    ///
    /// ```
    /// # use solana_client::{
    /// #     rpc_client::{self, RpcClient},
    /// #     client_error::ClientError,
    /// # };
    /// # use solana_sdk::{
    /// #     signature::Signer,
    /// #     signer::keypair::Keypair,
    /// #     pubkey::Pubkey,
    /// #     commitment_config::CommitmentConfig,
    /// # };
    /// # use std::str::FromStr;
    /// # let mocks = rpc_client::create_rpc_client_mocks();
    /// # let rpc_client = RpcClient::new_mock_with_mocks("succeeds".to_string(), mocks);
    /// let alice_pubkey = Pubkey::from_str("BgvYtJEfmZYdVKiptmMjxGzv8iQoo4MWjsP3QsTkhhxa").unwrap();
    /// let commitment_config = CommitmentConfig::processed();
    /// let account = rpc_client.get_account_with_commitment(
    ///     &alice_pubkey,
    ///     commitment_config,
    /// )?;
    /// assert!(account.value.is_some());
    /// # Ok::<(), ClientError>(())
    /// ```
    pub fn get_account_with_commitment(
        &self,
        pubkey: &Pubkey,
        commitment_config: CommitmentConfig,
    ) -> RpcResult<Option<Account>> {
        self.invoke(
            (self.rpc_client.as_ref()).get_account_with_commitment(pubkey, commitment_config),
        )
    }

    /// Returns all information associated with the account of the provided pubkey.
    ///
    /// If the account does not exist, this method returns `Ok(None)`.
    ///
    /// To get multiple accounts at once, use the [`get_multiple_accounts_with_config`] method.
    ///
    /// [`get_multiple_accounts_with_config`]: RpcClient::get_multiple_accounts_with_config
    ///
    /// # RPC Reference
    ///
    /// This method is built on the [`getAccountInfo`] RPC method.
    ///
    /// [`getAccountInfo`]: https://docs.solana.com/developing/clients/jsonrpc-api#getaccountinfo
    ///
    /// # Examples
    ///
    /// ```
    /// # use solana_client::{
    /// #     rpc_client::{self, RpcClient},
    /// #     rpc_config::RpcAccountInfoConfig,
    /// #     client_error::ClientError,
    /// # };
    /// # use solana_sdk::{
    /// #     signature::Signer,
    /// #     signer::keypair::Keypair,
    /// #     pubkey::Pubkey,
    /// #     commitment_config::CommitmentConfig,
    /// # };
    /// # use solana_account_decoder::UiAccountEncoding;
    /// # use std::str::FromStr;
    /// # let mocks = rpc_client::create_rpc_client_mocks();
    /// # let rpc_client = RpcClient::new_mock_with_mocks("succeeds".to_string(), mocks);
    /// let alice_pubkey = Pubkey::from_str("BgvYtJEfmZYdVKiptmMjxGzv8iQoo4MWjsP3QsTkhhxa").unwrap();
    /// let commitment_config = CommitmentConfig::processed();
    /// let config = RpcAccountInfoConfig {
    ///     encoding: Some(UiAccountEncoding::Base64),
    ///     commitment: Some(commitment_config),
    ///     .. RpcAccountInfoConfig::default()
    /// };
    /// let account = rpc_client.get_account_with_config(
    ///     &alice_pubkey,
    ///     config,
    /// )?;
    /// assert!(account.value.is_some());
    /// # Ok::<(), ClientError>(())
    /// ```
    pub fn get_account_with_config(
        &self,
        pubkey: &Pubkey,
        config: RpcAccountInfoConfig,
    ) -> RpcResult<Option<Account>> {
        self.invoke((self.rpc_client.as_ref()).get_account_with_config(pubkey, config))
    }

    /// Get the max slot seen from retransmit stage.
    ///
    /// # RPC Reference
    ///
    /// This method corresponds directly to the [`getMaxRetransmitSlot`] RPC
    /// method.
    ///
    /// [`getMaxRetransmitSlot`]: https://docs.solana.com/developing/clients/jsonrpc-api#getmaxretransmitslot
    ///
    /// # Examples
    ///
    /// ```
    /// # use solana_client::{
    /// #     rpc_client::RpcClient,
    /// #     client_error::ClientError,
    /// # };
    /// # let rpc_client = RpcClient::new_mock("succeeds".to_string());
    /// let slot = rpc_client.get_max_retransmit_slot()?;
    /// # Ok::<(), ClientError>(())
    pub fn get_max_retransmit_slot(&self) -> ClientResult<Slot> {
        self.invoke((self.rpc_client.as_ref()).get_max_retransmit_slot())
    }

    /// Get the max slot seen from after [shred](https://docs.solana.com/terminology#shred) insert.
    ///
    /// # RPC Reference
    ///
    /// This method corresponds directly to the
    /// [`getMaxShredInsertSlot`] RPC method.
    ///
    /// [`getMaxShredInsertSlot`]: https://docs.solana.com/developing/clients/jsonrpc-api#getmaxshredinsertslot
    ///
    /// # Examples
    ///
    /// ```
    /// # use solana_client::{
    /// #     rpc_client::RpcClient,
    /// #     client_error::ClientError,
    /// # };
    /// # let rpc_client = RpcClient::new_mock("succeeds".to_string());
    /// let slot = rpc_client.get_max_shred_insert_slot()?;
    /// # Ok::<(), ClientError>(())
    pub fn get_max_shred_insert_slot(&self) -> ClientResult<Slot> {
        self.invoke((self.rpc_client.as_ref()).get_max_shred_insert_slot())
    }

    /// Returns the account information for a list of pubkeys.
    ///
    /// This method uses the configured [commitment level][cl].
    ///
    /// [cl]: https://docs.solana.com/developing/clients/jsonrpc-api#configuring-state-commitment
    ///
    /// # RPC Reference
    ///
    /// This method is built on the [`getMultipleAccounts`] RPC method.
    ///
    /// [`getMultipleAccounts`]: https://docs.solana.com/developing/clients/jsonrpc-api#getmultipleaccounts
    ///
    /// # Examples
    ///
    /// ```
    /// # use solana_client::{
    /// #     rpc_client::RpcClient,
    /// #     client_error::ClientError,
    /// # };
    /// # use solana_sdk::{
    /// #     signature::Signer,
    /// #     signer::keypair::Keypair,
    /// # };
    /// # let rpc_client = RpcClient::new_mock("succeeds".to_string());
    /// # let alice = Keypair::new();
    /// # let bob = Keypair::new();
    /// let pubkeys = vec![alice.pubkey(), bob.pubkey()];
    /// let accounts = rpc_client.get_multiple_accounts(&pubkeys)?;
    /// # Ok::<(), ClientError>(())
    /// ```
    pub fn get_multiple_accounts(&self, pubkeys: &[Pubkey]) -> ClientResult<Vec<Option<Account>>> {
        self.invoke((self.rpc_client.as_ref()).get_multiple_accounts(pubkeys))
    }

    /// Returns the account information for a list of pubkeys.
    ///
    /// # RPC Reference
    ///
    /// This method is built on the [`getMultipleAccounts`] RPC method.
    ///
    /// [`getMultipleAccounts`]: https://docs.solana.com/developing/clients/jsonrpc-api#getmultipleaccounts
    ///
    /// # Examples
    ///
    /// ```
    /// # use solana_client::{
    /// #     rpc_client::RpcClient,
    /// #     client_error::ClientError,
    /// # };
    /// # use solana_sdk::{
    /// #     signature::Signer,
    /// #     signer::keypair::Keypair,
    /// #     commitment_config::CommitmentConfig,
    /// # };
    /// # let rpc_client = RpcClient::new_mock("succeeds".to_string());
    /// # let alice = Keypair::new();
    /// # let bob = Keypair::new();
    /// let pubkeys = vec![alice.pubkey(), bob.pubkey()];
    /// let commitment_config = CommitmentConfig::processed();
    /// let accounts = rpc_client.get_multiple_accounts_with_commitment(
    ///     &pubkeys,
    ///     commitment_config,
    /// )?;
    /// # Ok::<(), ClientError>(())
    /// ```
    pub fn get_multiple_accounts_with_commitment(
        &self,
        pubkeys: &[Pubkey],
        commitment_config: CommitmentConfig,
    ) -> RpcResult<Vec<Option<Account>>> {
        self.invoke(
            (self.rpc_client.as_ref())
                .get_multiple_accounts_with_commitment(pubkeys, commitment_config),
        )
    }

    /// Returns the account information for a list of pubkeys.
    ///
    /// # RPC Reference
    ///
    /// This method is built on the [`getMultipleAccounts`] RPC method.
    ///
    /// [`getMultipleAccounts`]: https://docs.solana.com/developing/clients/jsonrpc-api#getmultipleaccounts
    ///
    /// # Examples
    ///
    /// ```
    /// # use solana_client::{
    /// #     rpc_client::RpcClient,
    /// #     rpc_config::RpcAccountInfoConfig,
    /// #     client_error::ClientError,
    /// # };
    /// # use solana_sdk::{
    /// #     signature::Signer,
    /// #     signer::keypair::Keypair,
    /// #     commitment_config::CommitmentConfig,
    /// # };
    /// # use solana_account_decoder::UiAccountEncoding;
    /// # let rpc_client = RpcClient::new_mock("succeeds".to_string());
    /// # let alice = Keypair::new();
    /// # let bob = Keypair::new();
    /// let pubkeys = vec![alice.pubkey(), bob.pubkey()];
    /// let commitment_config = CommitmentConfig::processed();
    /// let config = RpcAccountInfoConfig {
    ///     encoding: Some(UiAccountEncoding::Base64),
    ///     commitment: Some(commitment_config),
    ///     .. RpcAccountInfoConfig::default()
    /// };
    /// let accounts = rpc_client.get_multiple_accounts_with_config(
    ///     &pubkeys,
    ///     config,
    /// )?;
    /// # Ok::<(), ClientError>(())
    /// ```
    pub fn get_multiple_accounts_with_config(
        &self,
        pubkeys: &[Pubkey],
        config: RpcAccountInfoConfig,
    ) -> RpcResult<Vec<Option<Account>>> {
        self.invoke((self.rpc_client.as_ref()).get_multiple_accounts_with_config(pubkeys, config))
    }

    /// Gets the raw data associated with an account.
    ///
    /// This is equivalent to calling [`get_account`] and then accessing the
    /// [`data`] field of the returned [`Account`].
    ///
    /// [`get_account`]: RpcClient::get_account
    /// [`data`]: Account::data
    ///
    /// # RPC Reference
    ///
    /// This method is built on the [`getAccountInfo`] RPC method.
    ///
    /// [`getAccountInfo`]: https://docs.solana.com/developing/clients/jsonrpc-api#getaccountinfo
    ///
    /// # Examples
    ///
    /// ```
    /// # use solana_client::{
    /// #     rpc_client::{self, RpcClient},
    /// #     client_error::ClientError,
    /// # };
    /// # use solana_sdk::{
    /// #     signature::Signer,
    /// #     signer::keypair::Keypair,
    /// #     pubkey::Pubkey,
    /// # };
    /// # use std::str::FromStr;
    /// # let mocks = rpc_client::create_rpc_client_mocks();
    /// # let rpc_client = RpcClient::new_mock_with_mocks("succeeds".to_string(), mocks);
    /// let alice_pubkey = Pubkey::from_str("BgvYtJEfmZYdVKiptmMjxGzv8iQoo4MWjsP3QsTkhhxa").unwrap();
    /// let account_data = rpc_client.get_account_data(&alice_pubkey)?;
    /// # Ok::<(), ClientError>(())
    /// ```
    pub fn get_account_data(&self, pubkey: &Pubkey) -> ClientResult<Vec<u8>> {
        self.invoke((self.rpc_client.as_ref()).get_account_data(pubkey))
    }

    /// Returns minimum balance required to make an account with specified data length rent exempt.
    ///
    /// # RPC Reference
    ///
    /// This method corresponds directly to the
    /// [`getMinimumBalanceForRentExemption`] RPC method.
    ///
    /// [`getMinimumBalanceForRentExemption`]: https://docs.solana.com/developing/clients/jsonrpc-api#getminimumbalanceforrentexemption
    ///
    /// # Examples
    ///
    /// ```
    /// # use solana_client::{
    /// #     rpc_client::RpcClient,
    /// #     client_error::ClientError,
    /// # };
    /// # let rpc_client = RpcClient::new_mock("succeeds".to_string());
    /// let data_len = 300;
    /// let balance = rpc_client.get_minimum_balance_for_rent_exemption(data_len)?;
    /// # Ok::<(), ClientError>(())
    /// ```
    pub fn get_minimum_balance_for_rent_exemption(&self, data_len: usize) -> ClientResult<u64> {
        self.invoke((self.rpc_client.as_ref()).get_minimum_balance_for_rent_exemption(data_len))
    }

    /// Request the balance of the provided account pubkey.
    ///
    /// This method uses the configured [commitment level][cl].
    ///
    /// [cl]: https://docs.solana.com/developing/clients/jsonrpc-api#configuring-state-commitment
    ///
    /// # RPC Reference
    ///
    /// This method corresponds directly to the [`getBalance`] RPC method.
    ///
    /// [`getBalance`]: https://docs.solana.com/developing/clients/jsonrpc-api#getbalance
    ///
    /// # Examples
    ///
    /// ```
    /// # use solana_client::{
    /// #     rpc_client::RpcClient,
    /// #     client_error::ClientError,
    /// # };
    /// # use solana_sdk::{
    /// #     signature::Signer,
    /// #     signer::keypair::Keypair,
    /// # };
    /// # let rpc_client = RpcClient::new_mock("succeeds".to_string());
    /// # let alice = Keypair::new();
    /// let balance = rpc_client.get_balance(&alice.pubkey())?;
    /// # Ok::<(), ClientError>(())
    /// ```
    pub fn get_balance(&self, pubkey: &Pubkey) -> ClientResult<u64> {
        self.invoke((self.rpc_client.as_ref()).get_balance(pubkey))
    }

    /// Request the balance of the provided account pubkey.
    ///
    /// # RPC Reference
    ///
    /// This method corresponds directly to the [`getBalance`] RPC method.
    ///
    /// [`getBalance`]: https://docs.solana.com/developing/clients/jsonrpc-api#getbalance
    ///
    /// # Examples
    ///
    /// ```
    /// # use solana_client::{
    /// #     rpc_client::RpcClient,
    /// #     client_error::ClientError,
    /// # };
    /// # use solana_sdk::{
    /// #     signature::Signer,
    /// #     signer::keypair::Keypair,
    /// #     commitment_config::CommitmentConfig,
    /// # };
    /// # let rpc_client = RpcClient::new_mock("succeeds".to_string());
    /// # let alice = Keypair::new();
    /// let commitment_config = CommitmentConfig::processed();
    /// let balance = rpc_client.get_balance_with_commitment(
    ///     &alice.pubkey(),
    ///     commitment_config,
    /// )?;
    /// # Ok::<(), ClientError>(())
    /// ```
    pub fn get_balance_with_commitment(
        &self,
        pubkey: &Pubkey,
        commitment_config: CommitmentConfig,
    ) -> RpcResult<u64> {
        self.invoke(
            (self.rpc_client.as_ref()).get_balance_with_commitment(pubkey, commitment_config),
        )
    }

    /// Returns all accounts owned by the provided program pubkey.
    ///
    /// This method uses the configured [commitment level][cl].
    ///
    /// [cl]: https://docs.solana.com/developing/clients/jsonrpc-api#configuring-state-commitment
    ///
    /// # RPC Reference
    ///
    /// This method corresponds directly to the [`getProgramAccounts`] RPC
    /// method.
    ///
    /// [`getProgramAccounts`]: https://docs.solana.com/developing/clients/jsonrpc-api#getprogramaccounts
    ///
    /// # Examples
    ///
    /// ```
    /// # use solana_client::{
    /// #     rpc_client::RpcClient,
    /// #     client_error::ClientError,
    /// # };
    /// # use solana_sdk::{
    /// #     signature::Signer,
    /// #     signer::keypair::Keypair,
    /// # };
    /// # let rpc_client = RpcClient::new_mock("succeeds".to_string());
    /// # let alice = Keypair::new();
    /// let accounts = rpc_client.get_program_accounts(&alice.pubkey())?;
    /// # Ok::<(), ClientError>(())
    /// ```
    pub fn get_program_accounts(&self, pubkey: &Pubkey) -> ClientResult<Vec<(Pubkey, Account)>> {
        self.invoke((self.rpc_client.as_ref()).get_program_accounts(pubkey))
    }

    /// Returns all accounts owned by the provided program pubkey.
    ///
    /// # RPC Reference
    ///
    /// This method is built on the [`getProgramAccounts`] RPC method.
    ///
    /// [`getProgramAccounts`]: https://docs.solana.com/developing/clients/jsonrpc-api#getprogramaccounts
    ///
    /// # Examples
    ///
    /// ```
    /// # use solana_client::{
    /// #     rpc_client::RpcClient,
    /// #     client_error::ClientError,
    /// #     rpc_config::{RpcAccountInfoConfig, RpcProgramAccountsConfig},
    /// #     rpc_filter::{MemcmpEncodedBytes, RpcFilterType, Memcmp},
    /// # };
    /// # use solana_sdk::{
    /// #     signature::Signer,
    /// #     signer::keypair::Keypair,
    /// #     commitment_config::CommitmentConfig,
    /// # };
    /// # use solana_account_decoder::{UiDataSliceConfig, UiAccountEncoding};
    /// # let rpc_client = RpcClient::new_mock("succeeds".to_string());
    /// # let alice = Keypair::new();
    /// # let base64_bytes = "\
    /// #     AAAAAAAAAAAAAAAAAAAAAAAAAAAAAAAAAAAAAAAAAAAAAAAAAAAAAAAAAAAAAAAAA\
    /// #     AAAAAAAAAAAAAAAAAAAAAAAAAAAAAAAAAAAAAAAAAAAAAAAAAAAAAAAAAAAAAAAAA\
    /// #     AAAAAAAAAAAAAAAAAAAAAAAAAAAAAAAAAAAAAAAAA=";
    /// let memcmp = RpcFilterType::Memcmp(Memcmp {
    ///     offset: 0,
    ///     bytes: MemcmpEncodedBytes::Base64(base64_bytes.to_string()),
    ///     encoding: None,
    /// });
    /// let config = RpcProgramAccountsConfig {
    ///     filters: Some(vec![
    ///         RpcFilterType::DataSize(128),
    ///         memcmp,
    ///     ]),
    ///     account_config: RpcAccountInfoConfig {
    ///         encoding: Some(UiAccountEncoding::Base64),
    ///         data_slice: Some(UiDataSliceConfig {
    ///             offset: 0,
    ///             length: 5,
    ///         }),
    ///         commitment: Some(CommitmentConfig::processed()),
    ///         min_context_slot: Some(1234),
    ///     },
    ///     with_context: Some(false),
    /// };
    /// let accounts = rpc_client.get_program_accounts_with_config(
    ///     &alice.pubkey(),
    ///     config,
    /// )?;
    /// # Ok::<(), ClientError>(())
    /// ```
    pub fn get_program_accounts_with_config(
        &self,
        pubkey: &Pubkey,
        config: RpcProgramAccountsConfig,
    ) -> ClientResult<Vec<(Pubkey, Account)>> {
        self.invoke((self.rpc_client.as_ref()).get_program_accounts_with_config(pubkey, config))
    }

    /// Returns the stake minimum delegation, in lamports.
    ///
    /// # RPC Reference
    ///
    /// This method corresponds directly to the [`getStakeMinimumDelegation`] RPC method.
    ///
    /// [`getStakeMinimumDelegation`]: https://docs.solana.com/developing/clients/jsonrpc-api#getstakeminimumdelegation
    ///
    /// # Examples
    ///
    /// ```
    /// # use solana_client::{
    /// #     rpc_client::RpcClient,
    /// #     client_error::ClientError,
    /// # };
    /// # let rpc_client = RpcClient::new_mock("succeeds".to_string());
    /// let stake_minimum_delegation = rpc_client.get_stake_minimum_delegation()?;
    /// # Ok::<(), ClientError>(())
    /// ```
    pub fn get_stake_minimum_delegation(&self) -> ClientResult<u64> {
        self.invoke((self.rpc_client.as_ref()).get_stake_minimum_delegation())
    }

    /// Returns the stake minimum delegation, in lamports, based on the commitment level.
    ///
    /// # RPC Reference
    ///
    /// This method corresponds directly to the [`getStakeMinimumDelegation`] RPC method.
    ///
    /// [`getStakeMinimumDelegation`]: https://docs.solana.com/developing/clients/jsonrpc-api#getstakeminimumdelegation
    ///
    /// # Examples
    ///
    /// ```
    /// # use solana_client::{
    /// #     rpc_client::RpcClient,
    /// #     client_error::ClientError,
    /// # };
    /// # use solana_sdk::commitment_config::CommitmentConfig;
    /// # let rpc_client = RpcClient::new_mock("succeeds".to_string());
    /// let stake_minimum_delegation =
    /// rpc_client.get_stake_minimum_delegation_with_commitment(CommitmentConfig::confirmed())?;
    /// # Ok::<(), ClientError>(())
    /// ```
    pub fn get_stake_minimum_delegation_with_commitment(
        &self,
        commitment_config: CommitmentConfig,
    ) -> ClientResult<u64> {
        self.invoke(
            self.rpc_client
                .get_stake_minimum_delegation_with_commitment(commitment_config),
        )
    }

    /// Request the transaction count.
    pub fn get_transaction_count(&self) -> ClientResult<u64> {
        self.invoke((self.rpc_client.as_ref()).get_transaction_count())
    }

    pub fn get_transaction_count_with_commitment(
        &self,
        commitment_config: CommitmentConfig,
    ) -> ClientResult<u64> {
        self.invoke(
            (self.rpc_client.as_ref()).get_transaction_count_with_commitment(commitment_config),
        )
    }

    #[deprecated(
        since = "1.9.0",
        note = "Please use `get_latest_blockhash` and `get_fee_for_message` instead"
    )]
    #[allow(deprecated)]
    pub fn get_fees(&self) -> ClientResult<Fees> {
        self.invoke((self.rpc_client.as_ref()).get_fees())
    }

    #[deprecated(
        since = "1.9.0",
        note = "Please use `get_latest_blockhash_with_commitment` and `get_fee_for_message` instead"
    )]
    #[allow(deprecated)]
    pub fn get_fees_with_commitment(&self, commitment_config: CommitmentConfig) -> RpcResult<Fees> {
        self.invoke((self.rpc_client.as_ref()).get_fees_with_commitment(commitment_config))
    }

    #[deprecated(since = "1.9.0", note = "Please use `get_latest_blockhash` instead")]
    #[allow(deprecated)]
    pub fn get_recent_blockhash(&self) -> ClientResult<(Hash, FeeCalculator)> {
        self.invoke((self.rpc_client.as_ref()).get_recent_blockhash())
    }

    #[deprecated(
        since = "1.9.0",
        note = "Please use `get_latest_blockhash_with_commitment` instead"
    )]
    #[allow(deprecated)]
    pub fn get_recent_blockhash_with_commitment(
        &self,
        commitment_config: CommitmentConfig,
    ) -> RpcResult<(Hash, FeeCalculator, Slot)> {
        self.invoke(
            (self.rpc_client.as_ref()).get_recent_blockhash_with_commitment(commitment_config),
        )
    }

    #[deprecated(since = "1.9.0", note = "Please `get_fee_for_message` instead")]
    #[allow(deprecated)]
    pub fn get_fee_calculator_for_blockhash(
        &self,
        blockhash: &Hash,
    ) -> ClientResult<Option<FeeCalculator>> {
        self.invoke((self.rpc_client.as_ref()).get_fee_calculator_for_blockhash(blockhash))
    }

    #[deprecated(
        since = "1.9.0",
        note = "Please `get_latest_blockhash_with_commitment` and `get_fee_for_message` instead"
    )]
    #[allow(deprecated)]
    pub fn get_fee_calculator_for_blockhash_with_commitment(
        &self,
        blockhash: &Hash,
        commitment_config: CommitmentConfig,
    ) -> RpcResult<Option<FeeCalculator>> {
        self.invoke(
            (self.rpc_client.as_ref())
                .get_fee_calculator_for_blockhash_with_commitment(blockhash, commitment_config),
        )
    }

    #[deprecated(
        since = "1.9.0",
        note = "Please do not use, will no longer be available in the future"
    )]
    #[allow(deprecated)]
    pub fn get_fee_rate_governor(&self) -> RpcResult<FeeRateGovernor> {
        self.invoke((self.rpc_client.as_ref()).get_fee_rate_governor())
    }

    #[deprecated(
        since = "1.9.0",
        note = "Please do not use, will no longer be available in the future"
    )]
    #[allow(deprecated)]
    pub fn get_new_blockhash(&self, blockhash: &Hash) -> ClientResult<(Hash, FeeCalculator)> {
        self.invoke((self.rpc_client.as_ref()).get_new_blockhash(blockhash))
    }

    pub fn get_first_available_block(&self) -> ClientResult<Slot> {
        self.invoke((self.rpc_client.as_ref()).get_first_available_block())
    }

    pub fn get_genesis_hash(&self) -> ClientResult<Hash> {
        self.invoke((self.rpc_client.as_ref()).get_genesis_hash())
    }

    pub fn get_health(&self) -> ClientResult<()> {
        self.invoke((self.rpc_client.as_ref()).get_health())
    }

    pub fn get_token_account(&self, pubkey: &Pubkey) -> ClientResult<Option<UiTokenAccount>> {
        self.invoke((self.rpc_client.as_ref()).get_token_account(pubkey))
    }

    pub fn get_token_account_with_commitment(
        &self,
        pubkey: &Pubkey,
        commitment_config: CommitmentConfig,
    ) -> RpcResult<Option<UiTokenAccount>> {
        self.invoke(
            (self.rpc_client.as_ref()).get_token_account_with_commitment(pubkey, commitment_config),
        )
    }

    pub fn get_token_account_balance(&self, pubkey: &Pubkey) -> ClientResult<UiTokenAmount> {
        self.invoke((self.rpc_client.as_ref()).get_token_account_balance(pubkey))
    }

    pub fn get_token_account_balance_with_commitment(
        &self,
        pubkey: &Pubkey,
        commitment_config: CommitmentConfig,
    ) -> RpcResult<UiTokenAmount> {
        self.invoke(
            (self.rpc_client.as_ref())
                .get_token_account_balance_with_commitment(pubkey, commitment_config),
        )
    }

    pub fn get_token_accounts_by_delegate(
        &self,
        delegate: &Pubkey,
        token_account_filter: TokenAccountsFilter,
    ) -> ClientResult<Vec<RpcKeyedAccount>> {
        self.invoke(
            (self.rpc_client.as_ref())
                .get_token_accounts_by_delegate(delegate, token_account_filter),
        )
    }

    pub fn get_token_accounts_by_delegate_with_commitment(
        &self,
        delegate: &Pubkey,
        token_account_filter: TokenAccountsFilter,
        commitment_config: CommitmentConfig,
    ) -> RpcResult<Vec<RpcKeyedAccount>> {
        self.invoke(
            (self.rpc_client.as_ref()).get_token_accounts_by_delegate_with_commitment(
                delegate,
                token_account_filter,
                commitment_config,
            ),
        )
    }

    pub fn get_token_accounts_by_owner(
        &self,
        owner: &Pubkey,
        token_account_filter: TokenAccountsFilter,
    ) -> ClientResult<Vec<RpcKeyedAccount>> {
        self.invoke(
            (self.rpc_client.as_ref()).get_token_accounts_by_owner(owner, token_account_filter),
        )
    }

    pub fn get_token_accounts_by_owner_with_commitment(
        &self,
        owner: &Pubkey,
        token_account_filter: TokenAccountsFilter,
        commitment_config: CommitmentConfig,
    ) -> RpcResult<Vec<RpcKeyedAccount>> {
        self.invoke(
            (self.rpc_client.as_ref()).get_token_accounts_by_owner_with_commitment(
                owner,
                token_account_filter,
                commitment_config,
            ),
        )
<<<<<<< HEAD
=======
    }

    pub fn get_token_largest_accounts(
        &self,
        mint: &Pubkey,
    ) -> ClientResult<Vec<RpcTokenAccountBalance>> {
        self.invoke((self.rpc_client.as_ref()).get_token_largest_accounts(mint))
    }

    pub fn get_token_largest_accounts_with_commitment(
        &self,
        mint: &Pubkey,
        commitment_config: CommitmentConfig,
    ) -> RpcResult<Vec<RpcTokenAccountBalance>> {
        self.invoke(
            (self.rpc_client.as_ref())
                .get_token_largest_accounts_with_commitment(mint, commitment_config),
        )
>>>>>>> 544a957a
    }

    pub fn get_token_supply(&self, mint: &Pubkey) -> ClientResult<UiTokenAmount> {
        self.invoke((self.rpc_client.as_ref()).get_token_supply(mint))
    }

    pub fn get_token_supply_with_commitment(
        &self,
        mint: &Pubkey,
        commitment_config: CommitmentConfig,
    ) -> RpcResult<UiTokenAmount> {
        self.invoke(
            (self.rpc_client.as_ref()).get_token_supply_with_commitment(mint, commitment_config),
        )
    }

    pub fn request_airdrop(&self, pubkey: &Pubkey, lamports: u64) -> ClientResult<Signature> {
        self.invoke((self.rpc_client.as_ref()).request_airdrop(pubkey, lamports))
    }

    pub fn request_airdrop_with_blockhash(
        &self,
        pubkey: &Pubkey,
        lamports: u64,
        recent_blockhash: &Hash,
    ) -> ClientResult<Signature> {
        self.invoke((self.rpc_client.as_ref()).request_airdrop_with_blockhash(
            pubkey,
            lamports,
            recent_blockhash,
        ))
    }

    pub fn request_airdrop_with_config(
        &self,
        pubkey: &Pubkey,
        lamports: u64,
        config: RpcRequestAirdropConfig,
    ) -> ClientResult<Signature> {
        self.invoke(
            (self.rpc_client.as_ref()).request_airdrop_with_config(pubkey, lamports, config),
        )
    }

    pub fn poll_get_balance_with_commitment(
        &self,
        pubkey: &Pubkey,
        commitment_config: CommitmentConfig,
    ) -> ClientResult<u64> {
        self.invoke(
            (self.rpc_client.as_ref()).poll_get_balance_with_commitment(pubkey, commitment_config),
        )
    }

    pub fn wait_for_balance_with_commitment(
        &self,
        pubkey: &Pubkey,
        expected_balance: Option<u64>,
        commitment_config: CommitmentConfig,
    ) -> Option<u64> {
        self.invoke((self.rpc_client.as_ref()).wait_for_balance_with_commitment(
            pubkey,
            expected_balance,
            commitment_config,
        ))
        .ok()
    }

    /// Poll the server to confirm a transaction.
    pub fn poll_for_signature(&self, signature: &Signature) -> ClientResult<()> {
        self.invoke((self.rpc_client.as_ref()).poll_for_signature(signature))
    }

    /// Poll the server to confirm a transaction.
    pub fn poll_for_signature_with_commitment(
        &self,
        signature: &Signature,
        commitment_config: CommitmentConfig,
    ) -> ClientResult<()> {
        self.invoke(
            (self.rpc_client.as_ref())
                .poll_for_signature_with_commitment(signature, commitment_config),
        )
    }

    /// Poll the server to confirm a transaction.
    pub fn poll_for_signature_confirmation(
        &self,
        signature: &Signature,
        min_confirmed_blocks: usize,
    ) -> ClientResult<usize> {
        self.invoke(
            (self.rpc_client.as_ref())
                .poll_for_signature_confirmation(signature, min_confirmed_blocks),
        )
    }

    pub fn get_num_blocks_since_signature_confirmation(
        &self,
        signature: &Signature,
    ) -> ClientResult<usize> {
        self.invoke(
            (self.rpc_client.as_ref()).get_num_blocks_since_signature_confirmation(signature),
        )
    }

    pub fn get_latest_blockhash(&self) -> ClientResult<Hash> {
        self.invoke((self.rpc_client.as_ref()).get_latest_blockhash())
    }

    #[allow(deprecated)]
    pub fn get_latest_blockhash_with_commitment(
        &self,
        commitment: CommitmentConfig,
    ) -> ClientResult<(Hash, u64)> {
        self.invoke((self.rpc_client.as_ref()).get_latest_blockhash_with_commitment(commitment))
    }

    #[allow(deprecated)]
    pub fn is_blockhash_valid(
        &self,
        blockhash: &Hash,
        commitment: CommitmentConfig,
    ) -> ClientResult<bool> {
        self.invoke((self.rpc_client.as_ref()).is_blockhash_valid(blockhash, commitment))
    }

    #[allow(deprecated)]
    pub fn get_fee_for_message(&self, message: &Message) -> ClientResult<u64> {
        self.invoke((self.rpc_client.as_ref()).get_fee_for_message(message))
    }

    pub fn get_new_latest_blockhash(&self, blockhash: &Hash) -> ClientResult<Hash> {
        self.invoke((self.rpc_client.as_ref()).get_new_latest_blockhash(blockhash))
    }

    pub fn get_transport_stats(&self) -> RpcTransportStats {
        (self.rpc_client.as_ref()).get_transport_stats()
    }

    fn invoke<T, F: std::future::Future<Output = ClientResult<T>>>(&self, f: F) -> ClientResult<T> {
        // `block_on()` panics if called within an asynchronous execution context. Whereas
        // `block_in_place()` only panics if called from a current_thread runtime, which is the
        // lesser evil.
        tokio::task::block_in_place(move || self.runtime.as_ref().expect("runtime").block_on(f))
    }

    pub(crate) fn get_inner_client(&self) -> &Arc<nonblocking::rpc_client::RpcClient> {
        &self.rpc_client
    }

    pub(crate) fn runtime(&self) -> &tokio::runtime::Runtime {
        self.runtime.as_ref().expect("runtime")
    }
}

/// Mocks for documentation examples
#[doc(hidden)]
pub fn create_rpc_client_mocks() -> crate::mock_sender::Mocks {
    let mut mocks = std::collections::HashMap::new();

    let get_account_request = RpcRequest::GetAccountInfo;
    let get_account_response = serde_json::to_value(Response {
        context: RpcResponseContext {
            slot: 1,
            api_version: None,
        },
        value: {
            let pubkey = Pubkey::from_str("BgvYtJEfmZYdVKiptmMjxGzv8iQoo4MWjsP3QsTkhhxa").unwrap();
            let account = Account {
                lamports: 1_000_000,
                data: vec![],
                owner: pubkey,
                executable: false,
                rent_epoch: 0,
            };
            UiAccount::encode(&pubkey, &account, UiAccountEncoding::Base64, None, None)
        },
    })
    .unwrap();

    mocks.insert(get_account_request, get_account_response);

    mocks
}

#[cfg(test)]
mod tests {
    use {
        super::*,
        crate::{client_error::ClientErrorKind, mock_sender::PUBKEY},
        assert_matches::assert_matches,
        crossbeam_channel::unbounded,
        jsonrpc_core::{futures::prelude::*, Error, IoHandler, Params},
        jsonrpc_http_server::{AccessControlAllowOrigin, DomainsValidation, ServerBuilder},
        serde_json::{json, Number},
        solana_sdk::{
            instruction::InstructionError,
            signature::{Keypair, Signer},
            system_transaction,
            transaction::TransactionError,
        },
        std::{io, thread},
    };

    #[test]
    fn test_send() {
        _test_send();
    }

    #[tokio::test(flavor = "current_thread")]
    #[should_panic(expected = "can call blocking only when running on the multi-threaded runtime")]
    async fn test_send_async_current_thread() {
        _test_send();
    }

    #[tokio::test(flavor = "multi_thread")]
    async fn test_send_async_multi_thread() {
        _test_send();
    }

    fn _test_send() {
        let (sender, receiver) = unbounded();
        thread::spawn(move || {
            let rpc_addr = "0.0.0.0:0".parse().unwrap();
            let mut io = IoHandler::default();
            // Successful request
            io.add_method("getBalance", |_params: Params| {
                future::ok(Value::Number(Number::from(50)))
            });
            // Failed request
            io.add_method("getRecentBlockhash", |params: Params| {
                if params != Params::None {
                    future::err(Error::invalid_request())
                } else {
                    future::ok(Value::String(
                        "deadbeefXjn8o3yroDHxUtKsZZgoy4GPkPPXfouKNHhx".to_string(),
                    ))
                }
            });

            let server = ServerBuilder::new(io)
                .threads(1)
                .cors(DomainsValidation::AllowOnly(vec![
                    AccessControlAllowOrigin::Any,
                ]))
                .start_http(&rpc_addr)
                .expect("Unable to start RPC server");
            sender.send(*server.address()).unwrap();
            server.wait();
        });

        let rpc_addr = receiver.recv().unwrap();
        let rpc_client = RpcClient::new_socket(rpc_addr);

        let balance: u64 = rpc_client
            .send(
                RpcRequest::GetBalance,
                json!(["deadbeefXjn8o3yroDHxUtKsZZgoy4GPkPPXfouKNHhx"]),
            )
            .unwrap();
        assert_eq!(balance, 50);

        #[allow(deprecated)]
        let blockhash: String = rpc_client
            .send(RpcRequest::GetRecentBlockhash, Value::Null)
            .unwrap();
        assert_eq!(blockhash, "deadbeefXjn8o3yroDHxUtKsZZgoy4GPkPPXfouKNHhx");

        // Send erroneous parameter
        #[allow(deprecated)]
        let blockhash: ClientResult<String> =
            rpc_client.send(RpcRequest::GetRecentBlockhash, json!(["parameter"]));
        assert!(blockhash.is_err());
    }

    #[test]
    fn test_send_transaction() {
        let rpc_client = RpcClient::new_mock("succeeds".to_string());

        let key = Keypair::new();
        let to = solana_sdk::pubkey::new_rand();
        let blockhash = Hash::default();
        let tx = system_transaction::transfer(&key, &to, 50, blockhash);

        let signature = rpc_client.send_transaction(&tx);
        assert_eq!(signature.unwrap(), tx.signatures[0]);

        let rpc_client = RpcClient::new_mock("fails".to_string());

        let signature = rpc_client.send_transaction(&tx);
        assert!(signature.is_err());

        // Test bad signature returned from rpc node
        let rpc_client = RpcClient::new_mock("malicious".to_string());
        let signature = rpc_client.send_transaction(&tx);
        assert!(signature.is_err());
    }

    #[test]
    fn test_get_recent_blockhash() {
        let rpc_client = RpcClient::new_mock("succeeds".to_string());

        let expected_blockhash: Hash = PUBKEY.parse().unwrap();

        let blockhash = rpc_client.get_latest_blockhash().expect("blockhash ok");
        assert_eq!(blockhash, expected_blockhash);

        let rpc_client = RpcClient::new_mock("fails".to_string());

        #[allow(deprecated)]
        let result = rpc_client.get_recent_blockhash();
        assert!(result.is_err());
    }

    #[test]
    fn test_custom_request() {
        let rpc_client = RpcClient::new_mock("succeeds".to_string());

        let slot = rpc_client.get_slot().unwrap();
        assert_eq!(slot, 0);

        let custom_slot = rpc_client
            .send::<Slot>(RpcRequest::Custom { method: "getSlot" }, Value::Null)
            .unwrap();

        assert_eq!(slot, custom_slot);
    }

    #[test]
    fn test_get_signature_status() {
        let signature = Signature::default();

        let rpc_client = RpcClient::new_mock("succeeds".to_string());
        let status = rpc_client.get_signature_status(&signature).unwrap();
        assert_eq!(status, Some(Ok(())));

        let rpc_client = RpcClient::new_mock("sig_not_found".to_string());
        let status = rpc_client.get_signature_status(&signature).unwrap();
        assert_eq!(status, None);

        let rpc_client = RpcClient::new_mock("account_in_use".to_string());
        let status = rpc_client.get_signature_status(&signature).unwrap();
        assert_eq!(status, Some(Err(TransactionError::AccountInUse)));
    }

    #[test]
    fn test_send_and_confirm_transaction() {
        let rpc_client = RpcClient::new_mock("succeeds".to_string());

        let key = Keypair::new();
        let to = solana_sdk::pubkey::new_rand();
        let blockhash = Hash::default();
        let tx = system_transaction::transfer(&key, &to, 50, blockhash);
        let result = rpc_client.send_and_confirm_transaction(&tx);
        result.unwrap();

        let rpc_client = RpcClient::new_mock("account_in_use".to_string());
        let result = rpc_client.send_and_confirm_transaction(&tx);
        assert!(result.is_err());

        let rpc_client = RpcClient::new_mock("instruction_error".to_string());
        let result = rpc_client.send_and_confirm_transaction(&tx);
        assert_matches!(
            result.unwrap_err().kind(),
            ClientErrorKind::TransactionError(TransactionError::InstructionError(
                0,
                InstructionError::UninitializedAccount
            ))
        );

        let rpc_client = RpcClient::new_mock("sig_not_found".to_string());
        let result = rpc_client.send_and_confirm_transaction(&tx);
        if let ClientErrorKind::Io(err) = result.unwrap_err().kind() {
            assert_eq!(err.kind(), io::ErrorKind::Other);
        }
    }

    #[test]
    fn test_rpc_client_thread() {
        let rpc_client = RpcClient::new_mock("succeeds".to_string());
        thread::spawn(move || rpc_client);
    }

    // Regression test that the get_block_production_with_config
    // method internally creates the json params array correctly.
    #[test]
    fn get_block_production_with_config_no_error() -> ClientResult<()> {
        let rpc_client = RpcClient::new_mock("succeeds".to_string());

        let config = RpcBlockProductionConfig {
            identity: Some(Keypair::new().pubkey().to_string()),
            range: None,
            commitment: None,
        };

        let prod = rpc_client.get_block_production_with_config(config)?.value;

        assert!(!prod.by_identity.is_empty());

        Ok(())
    }

    #[test]
    fn test_get_latest_blockhash() {
        let rpc_client = RpcClient::new_mock("succeeds".to_string());

        let expected_blockhash: Hash = PUBKEY.parse().unwrap();

        let blockhash = rpc_client.get_latest_blockhash().expect("blockhash ok");
        assert_eq!(blockhash, expected_blockhash);

        let rpc_client = RpcClient::new_mock("fails".to_string());

        #[allow(deprecated)]
        let is_err = rpc_client.get_latest_blockhash().is_err();
        assert!(is_err);
    }

    #[test]
    fn test_get_stake_minimum_delegation() {
        let expected_minimum_delegation: u64 = 123_456_789;
        let rpc_client = RpcClient::new_mock("succeeds".to_string());

        // Test: without commitment
        {
            let actual_minimum_delegation = rpc_client.get_stake_minimum_delegation().unwrap();
            assert_eq!(expected_minimum_delegation, actual_minimum_delegation);
        }

        // Test: with commitment
        {
            let actual_minimum_delegation = rpc_client
                .get_stake_minimum_delegation_with_commitment(CommitmentConfig::confirmed())
                .unwrap();
            assert_eq!(expected_minimum_delegation, actual_minimum_delegation);
        }
    }
}<|MERGE_RESOLUTION|>--- conflicted
+++ resolved
@@ -1105,7 +1105,6 @@
     ) -> RpcResult<RpcSimulateTransactionResult> {
         self.invoke(
             (self.rpc_client.as_ref()).simulate_transaction_with_config(transaction, config),
-<<<<<<< HEAD
         )
     }
 
@@ -1121,15 +1120,12 @@
         bundles_and_configs: Vec<(VersionedBundle, RpcSimulateBundleConfig)>,
     ) -> BatchRpcResult<RpcSimulateBundleResult> {
         self.invoke(
-            self.rpc_client
-                .batch_simulate_bundle_with_config(bundles_and_configs),
-=======
->>>>>>> 544a957a
+            (self.rpc_client.as_ref()).batch_simulate_bundle_with_config(bundles_and_configs),
         )
     }
 
     pub fn simulate_bundle(&self, bundle: &VersionedBundle) -> RpcResult<RpcSimulateBundleResult> {
-        self.invoke(self.rpc_client.simulate_bundle(bundle))
+        self.invoke((self.rpc_client.as_ref()).simulate_bundle(bundle))
     }
 
     pub fn simulate_bundle_with_config(
@@ -1137,7 +1133,7 @@
         bundle: &VersionedBundle,
         config: RpcSimulateBundleConfig,
     ) -> RpcResult<RpcSimulateBundleResult> {
-        self.invoke(self.rpc_client.simulate_bundle_with_config(bundle, config))
+        self.invoke((self.rpc_client.as_ref()).simulate_bundle_with_config(bundle, config))
     }
 
     /// Returns the highest slot information that the node has snapshots for.
@@ -3932,8 +3928,6 @@
                 commitment_config,
             ),
         )
-<<<<<<< HEAD
-=======
     }
 
     pub fn get_token_largest_accounts(
@@ -3952,7 +3946,6 @@
             (self.rpc_client.as_ref())
                 .get_token_largest_accounts_with_commitment(mint, commitment_config),
         )
->>>>>>> 544a957a
     }
 
     pub fn get_token_supply(&self, mint: &Pubkey) -> ClientResult<UiTokenAmount> {
