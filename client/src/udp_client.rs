//! Simple TPU client that communicates with the given UDP port with UDP and provides
//! an interface for sending transactions

use {
    crate::{connection_cache::ConnectionCacheStats, tpu_connection::TpuConnection},
    core::iter::repeat,
    solana_sdk::transport::Result as TransportResult,
    solana_streamer::sendmmsg::batch_send,
    std::{
        net::{SocketAddr, UdpSocket},
        sync::Arc,
    },
};

pub struct UdpTpuConnection {
    socket: Arc<UdpSocket>,
    addr: SocketAddr,
}

impl UdpTpuConnection {
<<<<<<< HEAD
    pub fn new_from_addr(tpu_addr: SocketAddr) -> Self {
        let socket =
            solana_net_utils::bind_with_any_port(IpAddr::V4(Ipv4Addr::new(0, 0, 0, 0))).unwrap();
=======
    pub fn new_from_addr(local_socket: Arc<UdpSocket>, tpu_addr: SocketAddr) -> Self {
>>>>>>> 37f4621c
        Self {
            socket: local_socket,
            addr: tpu_addr,
        }
    }

    pub fn new(
        local_socket: Arc<UdpSocket>,
        tpu_addr: SocketAddr,
        _connection_stats: Arc<ConnectionCacheStats>,
    ) -> Self {
        Self::new_from_addr(local_socket, tpu_addr)
    }
}

impl TpuConnection for UdpTpuConnection {
    fn tpu_addr(&self) -> &SocketAddr {
        &self.addr
    }

    fn send_wire_transaction_async(&self, wire_transaction: Vec<u8>) -> TransportResult<()> {
        self.socket.send_to(wire_transaction.as_ref(), self.addr)?;
        Ok(())
    }

    fn send_wire_transaction_batch<T>(&self, buffers: &[T]) -> TransportResult<()>
    where
        T: AsRef<[u8]> + Send + Sync,
    {
        let pkts: Vec<_> = buffers.iter().zip(repeat(self.tpu_addr())).collect();
        batch_send(&self.socket, &pkts)?;
        Ok(())
    }

    fn send_wire_transaction_batch_async(&self, buffers: Vec<Vec<u8>>) -> TransportResult<()> {
        let pkts: Vec<_> = buffers.into_iter().zip(repeat(self.tpu_addr())).collect();
        batch_send(&self.socket, &pkts)?;
        Ok(())
    }
}<|MERGE_RESOLUTION|>--- conflicted
+++ resolved
@@ -18,13 +18,7 @@
 }
 
 impl UdpTpuConnection {
-<<<<<<< HEAD
-    pub fn new_from_addr(tpu_addr: SocketAddr) -> Self {
-        let socket =
-            solana_net_utils::bind_with_any_port(IpAddr::V4(Ipv4Addr::new(0, 0, 0, 0))).unwrap();
-=======
     pub fn new_from_addr(local_socket: Arc<UdpSocket>, tpu_addr: SocketAddr) -> Self {
->>>>>>> 37f4621c
         Self {
             socket: local_socket,
             addr: tpu_addr,
