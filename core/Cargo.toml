--- conflicted
+++ resolved
@@ -42,33 +42,7 @@
 rayon = "1.5.3"
 serde = "1.0.138"
 serde_derive = "1.0.103"
-<<<<<<< HEAD
 jito-protos = {path = "../jito-protos", version = "=1.11.0" }
-solana-address-lookup-table-program = { path = "../programs/address-lookup-table", version = "=1.11.0" }
-solana-bloom = { path = "../bloom", version = "=1.11.0" }
-solana-client = { path = "../client", version = "=1.11.0" }
-solana-entry = { path = "../entry", version = "=1.11.0" }
-solana-frozen-abi = { path = "../frozen-abi", version = "=1.11.0" }
-solana-frozen-abi-macro = { path = "../frozen-abi/macro", version = "=1.11.0" }
-solana-geyser-plugin-manager = { path = "../geyser-plugin-manager", version = "=1.11.0" }
-solana-gossip = { path = "../gossip", version = "=1.11.0" }
-solana-ledger = { path = "../ledger", version = "=1.11.0" }
-solana-measure = { path = "../measure", version = "=1.11.0" }
-solana-metrics = { path = "../metrics", version = "=1.11.0" }
-solana-net-utils = { path = "../net-utils", version = "=1.11.0" }
-solana-perf = { path = "../perf", version = "=1.11.0" }
-solana-poh = { path = "../poh", version = "=1.11.0" }
-solana-program-runtime = { path = "../program-runtime", version = "=1.11.0" }
-solana-rayon-threadlimit = { path = "../rayon-threadlimit", version = "=1.11.0" }
-solana-rpc = { path = "../rpc", version = "=1.11.0" }
-solana-runtime = { path = "../runtime", version = "=1.11.0" }
-solana-sdk = { path = "../sdk", version = "=1.11.0" }
-solana-send-transaction-service = { path = "../send-transaction-service", version = "=1.11.0" }
-solana-streamer = { path = "../streamer", version = "=1.11.0" }
-solana-transaction-status = { path = "../transaction-status", version = "=1.11.0" }
-solana-version = { path = "../version", version = "=1.11.0" }
-solana-vote-program = { path = "../programs/vote", version = "=1.11.0" }
-=======
 solana-address-lookup-table-program = { path = "../programs/address-lookup-table", version = "=1.11.2" }
 solana-bloom = { path = "../bloom", version = "=1.11.2" }
 solana-client = { path = "../client", version = "=1.11.2" }
@@ -93,7 +67,6 @@
 solana-transaction-status = { path = "../transaction-status", version = "=1.11.2" }
 solana-version = { path = "../version", version = "=1.11.2" }
 solana-vote-program = { path = "../programs/vote", version = "=1.11.2" }
->>>>>>> 37f4621c
 sys-info = "0.9.1"
 tempfile = "3.3.0"
 thiserror = "1.0"
