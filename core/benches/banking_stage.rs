#![allow(clippy::integer_arithmetic)]
#![feature(test)]

extern crate test;

use {
    crossbeam_channel::{unbounded, Receiver},
    log::*,
    rand::{thread_rng, Rng},
    rayon::prelude::*,
    solana_client::connection_cache::ConnectionCache,
    solana_core::{
        banking_stage::{BankingStage, BankingStageStats},
        bundle_account_locker::BundleAccountLocker,
        leader_slot_banking_stage_metrics::LeaderSlotMetricsTracker,
        qos_service::QosService,
        unprocessed_packet_batches::*,
    },
    solana_entry::entry::{next_hash, Entry},
    solana_gossip::cluster_info::{ClusterInfo, Node},
    solana_ledger::{
        blockstore::Blockstore,
        blockstore_processor::process_entries_for_tests,
        genesis_utils::{create_genesis_config, GenesisConfigInfo},
        get_tmp_ledger_path,
    },
    solana_perf::{packet::to_packet_batches, test_tx::test_tx},
    solana_poh::poh_recorder::{create_test_recorder, WorkingBankEntry},
    solana_runtime::{bank::Bank, bank_forks::BankForks, cost_model::CostModel},
    solana_sdk::{
        genesis_config::GenesisConfig,
        hash::Hash,
        message::Message,
        pubkey::{self, Pubkey},
        signature::{Keypair, Signature, Signer},
        system_instruction, system_transaction,
        timing::{duration_as_us, timestamp},
        transaction::{Transaction, VersionedTransaction},
    },
    solana_streamer::socket::SocketAddrSpace,
    std::{
        collections::HashSet,
        sync::{atomic::Ordering, Arc, Mutex, RwLock},
        time::{Duration, Instant},
    },
    test::Bencher,
};

fn check_txs(receiver: &Arc<Receiver<WorkingBankEntry>>, ref_tx_count: usize) {
    let mut total = 0;
    let now = Instant::now();
    loop {
        if let Ok(WorkingBankEntry {
            bank: _,
            entries_ticks,
        }) = receiver.recv_timeout(Duration::new(1, 0))
        {
            total += entries_ticks
                .iter()
                .map(|e| e.0.transactions.len())
                .sum::<usize>();
        }
        if total >= ref_tx_count {
            break;
        }
        if now.elapsed().as_secs() > 60 {
            break;
        }
    }
    assert_eq!(total, ref_tx_count);
}

#[bench]
fn bench_consume_buffered(bencher: &mut Bencher) {
    const NUM_BUNDLES_PRE_LOCK: u64 = 4;
    let GenesisConfigInfo { genesis_config, .. } = create_genesis_config(100_000);
    let bank = Arc::new(Bank::new_for_benches(&genesis_config));
    let ledger_path = get_tmp_ledger_path!();
    let my_pubkey = pubkey::new_rand();
    {
        let blockstore = Arc::new(
            Blockstore::open(&ledger_path).expect("Expected to be able to open database ledger"),
        );
        let (exit, poh_recorder, poh_service, _signal_receiver) =
            create_test_recorder(&bank, &blockstore, None, None);

        let recorder = poh_recorder.read().unwrap().recorder();

        let tx = test_tx();
        let transactions = vec![tx; 4194304];
        let batches = transactions_to_deserialized_packets(&transactions).unwrap();
        let batches_len = batches.len();
        let mut transaction_buffer =
            UnprocessedPacketBatches::from_iter(batches.into_iter(), 2 * batches_len);
        let (s, _r) = unbounded();

        let bundle_account_locker = Arc::new(Mutex::new(BundleAccountLocker::new(
            NUM_BUNDLES_PRE_LOCK,
            &Pubkey::new_unique(),
        )));

        // This tests the performance of buffering packets.
        // If the packet buffers are copied, performance will be poor.
        bencher.iter(move || {
            BankingStage::consume_buffered_packets(
                &my_pubkey,
                std::u128::MAX,
                &poh_recorder,
                &mut transaction_buffer,
                None,
                &s,
                None::<Box<dyn Fn()>>,
                &BankingStageStats::default(),
                &recorder,
                &QosService::new(Arc::new(RwLock::new(CostModel::default())), 1),
                &mut LeaderSlotMetricsTracker::new(0),
                10,
<<<<<<< HEAD
                &HashSet::default(),
                &bundle_account_locker,
=======
                None,
>>>>>>> 263911e7
            );
        });

        exit.store(true, Ordering::Relaxed);
        poh_service.join().unwrap();
    }
    let _unused = Blockstore::destroy(&ledger_path);
}

fn make_accounts_txs(txes: usize, mint_keypair: &Keypair, hash: Hash) -> Vec<Transaction> {
    let to_pubkey = pubkey::new_rand();
    let dummy = system_transaction::transfer(mint_keypair, &to_pubkey, 1, hash);
    (0..txes)
        .into_par_iter()
        .map(|_| {
            let mut new = dummy.clone();
            let sig: Vec<_> = (0..64).map(|_| thread_rng().gen::<u8>()).collect();
            new.message.account_keys[0] = pubkey::new_rand();
            new.message.account_keys[1] = pubkey::new_rand();
            new.signatures = vec![Signature::new(&sig[0..64])];
            new
        })
        .collect()
}

#[allow(clippy::same_item_push)]
fn make_programs_txs(txes: usize, hash: Hash) -> Vec<Transaction> {
    let progs = 4;
    (0..txes)
        .map(|_| {
            let mut instructions = vec![];
            let from_key = Keypair::new();
            for _ in 1..progs {
                let to_key = pubkey::new_rand();
                instructions.push(system_instruction::transfer(&from_key.pubkey(), &to_key, 1));
            }
            let message = Message::new(&instructions, Some(&from_key.pubkey()));
            Transaction::new(&[&from_key], message, hash)
        })
        .collect()
}

enum TransactionType {
    Accounts,
    Programs,
}

fn bench_banking(bencher: &mut Bencher, tx_type: TransactionType) {
    solana_logger::setup();
    let num_threads = BankingStage::num_threads() as usize;
    //   a multiple of packet chunk duplicates to avoid races
    const CHUNKS: usize = 8;
    const PACKETS_PER_BATCH: usize = 192;
    const NUM_BUNDLES_PRE_LOCK: u64 = 4;
    let txes = PACKETS_PER_BATCH * num_threads * CHUNKS;
    let mint_total = 1_000_000_000_000;
    let GenesisConfigInfo {
        mut genesis_config,
        mint_keypair,
        ..
    } = create_genesis_config(mint_total);

    // Set a high ticks_per_slot so we don't run out of ticks
    // during the benchmark
    genesis_config.ticks_per_slot = 10_000;

    let (verified_sender, verified_receiver) = unbounded();
    let (tpu_vote_sender, tpu_vote_receiver) = unbounded();
    let (vote_sender, vote_receiver) = unbounded();
    let mut bank = Bank::new_for_benches(&genesis_config);
    // Allow arbitrary transaction processing time for the purposes of this bench
    bank.ns_per_slot = u128::MAX;
    let bank_forks = Arc::new(RwLock::new(BankForks::new(bank)));
    let bank = bank_forks.read().unwrap().get(0).unwrap();

    // set cost tracker limits to MAX so it will not filter out TXs
    bank.write_cost_tracker()
        .unwrap()
        .set_limits(std::u64::MAX, std::u64::MAX, std::u64::MAX);

    debug!("threads: {} txs: {}", num_threads, txes);

    let transactions = match tx_type {
        TransactionType::Accounts => make_accounts_txs(txes, &mint_keypair, genesis_config.hash()),
        TransactionType::Programs => make_programs_txs(txes, genesis_config.hash()),
    };

    // fund all the accounts
    transactions.iter().for_each(|tx| {
        let fund = system_transaction::transfer(
            &mint_keypair,
            &tx.message.account_keys[0],
            mint_total / txes as u64,
            genesis_config.hash(),
        );
        let x = bank.process_transaction(&fund);
        x.unwrap();
    });
    //sanity check, make sure all the transactions can execute sequentially
    transactions.iter().for_each(|tx| {
        let res = bank.process_transaction(tx);
        assert!(res.is_ok(), "sanity test transactions");
    });
    bank.clear_signatures();
    //sanity check, make sure all the transactions can execute in parallel
    let res = bank.process_transactions(transactions.iter());
    for r in res {
        assert!(r.is_ok(), "sanity parallel execution");
    }
    bank.clear_signatures();
    let verified: Vec<_> = to_packet_batches(&transactions, PACKETS_PER_BATCH);
    let ledger_path = get_tmp_ledger_path!();
    {
        let blockstore = Arc::new(
            Blockstore::open(&ledger_path).expect("Expected to be able to open database ledger"),
        );
        let (exit, poh_recorder, poh_service, signal_receiver) =
            create_test_recorder(&bank, &blockstore, None, None);
        let cluster_info = ClusterInfo::new(
            Node::new_localhost().info,
            Arc::new(Keypair::new()),
            SocketAddrSpace::Unspecified,
        );
        let cluster_info = Arc::new(cluster_info);
        let (s, _r) = unbounded();
        let bundle_account_locker = Arc::new(Mutex::new(BundleAccountLocker::new(
            NUM_BUNDLES_PRE_LOCK,
            &Pubkey::new_unique(),
        )));
        let _banking_stage = BankingStage::new(
            &cluster_info,
            &poh_recorder,
            verified_receiver,
            tpu_vote_receiver,
            vote_receiver,
            None,
            s,
            Arc::new(RwLock::new(CostModel::default())),
            None,
            Arc::new(ConnectionCache::default()),
<<<<<<< HEAD
            HashSet::new(),
            bundle_account_locker,
=======
>>>>>>> 263911e7
            bank_forks,
        );
        poh_recorder.write().unwrap().set_bank(&bank, false);

        let chunk_len = verified.len() / CHUNKS;
        let mut start = 0;

        // This is so that the signal_receiver does not go out of scope after the closure.
        // If it is dropped before poh_service, then poh_service will error when
        // calling send() on the channel.
        let signal_receiver = Arc::new(signal_receiver);
        let signal_receiver2 = signal_receiver;
        bencher.iter(move || {
            let now = Instant::now();
            let mut sent = 0;

            for v in verified[start..start + chunk_len].chunks(chunk_len / num_threads) {
                debug!(
                    "sending... {}..{} {} v.len: {}",
                    start,
                    start + chunk_len,
                    timestamp(),
                    v.len(),
                );
                for xv in v {
                    sent += xv.len();
                }
                verified_sender.send((v.to_vec(), None)).unwrap();
            }
            check_txs(&signal_receiver2, txes / CHUNKS);

            // This signature clear may not actually clear the signatures
            // in this chunk, but since we rotate between CHUNKS then
            // we should clear them by the time we come around again to re-use that chunk.
            bank.clear_signatures();
            trace!(
                "time: {} checked: {} sent: {}",
                duration_as_us(&now.elapsed()),
                txes / CHUNKS,
                sent,
            );
            start += chunk_len;
            start %= verified.len();
        });
        drop(tpu_vote_sender);
        drop(vote_sender);
        exit.store(true, Ordering::Relaxed);
        poh_service.join().unwrap();
    }
    let _unused = Blockstore::destroy(&ledger_path);
}

#[bench]
fn bench_banking_stage_multi_accounts(bencher: &mut Bencher) {
    bench_banking(bencher, TransactionType::Accounts);
}

#[bench]
fn bench_banking_stage_multi_programs(bencher: &mut Bencher) {
    bench_banking(bencher, TransactionType::Programs);
}

fn simulate_process_entries(
    randomize_txs: bool,
    mint_keypair: &Keypair,
    mut tx_vector: Vec<VersionedTransaction>,
    genesis_config: &GenesisConfig,
    keypairs: &[Keypair],
    initial_lamports: u64,
    num_accounts: usize,
) {
    let bank = Arc::new(Bank::new_for_benches(genesis_config));

    for i in 0..(num_accounts / 2) {
        bank.transfer(initial_lamports, mint_keypair, &keypairs[i * 2].pubkey())
            .unwrap();
    }

    for i in (0..num_accounts).step_by(2) {
        tx_vector.push(
            system_transaction::transfer(
                &keypairs[i],
                &keypairs[i + 1].pubkey(),
                initial_lamports,
                bank.last_blockhash(),
            )
            .into(),
        );
    }

    // Transfer lamports to each other
    let entry = Entry {
        num_hashes: 1,
        hash: next_hash(&bank.last_blockhash(), 1, &tx_vector),
        transactions: tx_vector,
    };
    process_entries_for_tests(&bank, vec![entry], randomize_txs, None, None).unwrap();
}

#[allow(clippy::same_item_push)]
fn bench_process_entries(randomize_txs: bool, bencher: &mut Bencher) {
    // entropy multiplier should be big enough to provide sufficient entropy
    // but small enough to not take too much time while executing the test.
    let entropy_multiplier: usize = 25;
    let initial_lamports = 100;

    // number of accounts need to be in multiple of 4 for correct
    // execution of the test.
    let num_accounts = entropy_multiplier * 4;
    let GenesisConfigInfo {
        genesis_config,
        mint_keypair,
        ..
    } = create_genesis_config((num_accounts + 1) as u64 * initial_lamports);

    let mut keypairs: Vec<Keypair> = vec![];
    let tx_vector: Vec<VersionedTransaction> = Vec::with_capacity(num_accounts / 2);

    for _ in 0..num_accounts {
        let keypair = Keypair::new();
        keypairs.push(keypair);
    }

    bencher.iter(|| {
        simulate_process_entries(
            randomize_txs,
            &mint_keypair,
            tx_vector.clone(),
            &genesis_config,
            &keypairs,
            initial_lamports,
            num_accounts,
        );
    });
}

#[bench]
fn bench_process_entries_without_order_shuffeling(bencher: &mut Bencher) {
    bench_process_entries(false, bencher);
}

#[bench]
fn bench_process_entries_with_order_shuffeling(bencher: &mut Bencher) {
    bench_process_entries(true, bencher);
}<|MERGE_RESOLUTION|>--- conflicted
+++ resolved
@@ -115,12 +115,9 @@
                 &QosService::new(Arc::new(RwLock::new(CostModel::default())), 1),
                 &mut LeaderSlotMetricsTracker::new(0),
                 10,
-<<<<<<< HEAD
+                None,
                 &HashSet::default(),
                 &bundle_account_locker,
-=======
-                None,
->>>>>>> 263911e7
             );
         });
 
@@ -261,12 +258,9 @@
             Arc::new(RwLock::new(CostModel::default())),
             None,
             Arc::new(ConnectionCache::default()),
-<<<<<<< HEAD
+            bank_forks,
             HashSet::new(),
             bundle_account_locker,
-=======
->>>>>>> 263911e7
-            bank_forks,
         );
         poh_recorder.write().unwrap().set_bank(&bank, false);
 
