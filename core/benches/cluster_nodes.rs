#![feature(test)]

extern crate test;

use {
    rand::{seq::SliceRandom, Rng},
    solana_core::{
        cluster_nodes::{make_test_cluster, new_cluster_nodes, ClusterNodes},
        retransmit_stage::RetransmitStage,
    },
    solana_gossip::contact_info::ContactInfo,
    solana_ledger::{
        genesis_utils::{create_genesis_config, GenesisConfigInfo},
        shred::{Shred, ShredFlags},
    },
    solana_runtime::bank::Bank,
    solana_sdk::{clock::Slot, pubkey::Pubkey},
    test::Bencher,
};

const NUM_SIMULATED_SHREDS: usize = 4;

fn make_cluster_nodes<R: Rng>(
    rng: &mut R,
    unstaked_ratio: Option<(u32, u32)>,
) -> (Vec<ContactInfo>, ClusterNodes<RetransmitStage>) {
    let (nodes, stakes, cluster_info) = make_test_cluster(rng, 5_000, unstaked_ratio);
    let cluster_nodes = new_cluster_nodes::<RetransmitStage>(&cluster_info, &stakes);
    (nodes, cluster_nodes)
}

fn get_retransmit_peers_deterministic(
    cluster_nodes: &ClusterNodes<RetransmitStage>,
    slot: Slot,
    slot_leader: &Pubkey,
    root_bank: &Bank,
    num_simulated_shreds: usize,
) {
    let parent_offset = if slot == 0 { 0 } else { 1 };
    for i in 0..num_simulated_shreds {
        let index = i as u32;
        let shred = Shred::new_from_data(
            slot,
            index,
            parent_offset,
            &[],
            ShredFlags::empty(),
            0,
            0,
            0,
        );
        let (_root_distance, _neighbors, _children) = cluster_nodes.get_retransmit_peers(
<<<<<<< HEAD
            *slot_leader,
            &shred,
=======
            slot_leader,
            &shred.id(),
>>>>>>> 37f4621c
            root_bank,
            solana_gossip::cluster_info::DATA_PLANE_FANOUT,
        );
    }
}

fn get_retransmit_peers_deterministic_wrapper(b: &mut Bencher, unstaked_ratio: Option<(u32, u32)>) {
    let mut rng = rand::thread_rng();
    let GenesisConfigInfo { genesis_config, .. } = create_genesis_config(10_000);
    let bank = Bank::new_for_benches(&genesis_config);
    let (nodes, cluster_nodes) = make_cluster_nodes(&mut rng, unstaked_ratio);
    let slot_leader = nodes[1..].choose(&mut rng).unwrap().id;
    let slot = rand::random::<u64>();
    b.iter(|| {
        get_retransmit_peers_deterministic(
            &cluster_nodes,
            slot,
            &slot_leader,
            &bank,
            NUM_SIMULATED_SHREDS,
        )
    });
}

#[bench]
fn bench_get_retransmit_peers_deterministic_unstaked_ratio_1_2(b: &mut Bencher) {
    get_retransmit_peers_deterministic_wrapper(b, Some((1, 2)));
}

#[bench]
fn bench_get_retransmit_peers_deterministic_unstaked_ratio_1_32(b: &mut Bencher) {
    get_retransmit_peers_deterministic_wrapper(b, Some((1, 32)));
}<|MERGE_RESOLUTION|>--- conflicted
+++ resolved
@@ -50,13 +50,8 @@
             0,
         );
         let (_root_distance, _neighbors, _children) = cluster_nodes.get_retransmit_peers(
-<<<<<<< HEAD
-            *slot_leader,
-            &shred,
-=======
             slot_leader,
             &shred.id(),
->>>>>>> 37f4621c
             root_bank,
             solana_gossip::cluster_info::DATA_PLANE_FANOUT,
         );
