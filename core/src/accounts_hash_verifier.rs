// Service to verify accounts hashes with other known validator nodes.
//
// Each interval, publish the snapshot hash which is the full accounts state
// hash on gossip. Monitor gossip for messages from validators in the `--known-validator`s
// set and halt the node if a mismatch is detected.

use {
    solana_gossip::cluster_info::{ClusterInfo, MAX_SNAPSHOT_HASHES},
    solana_measure::measure::Measure,
    solana_runtime::{
        accounts_hash::{CalcAccountsHashConfig, HashStats},
        snapshot_config::SnapshotConfig,
        snapshot_package::{
            retain_max_n_elements, AccountsPackage, PendingAccountsPackage, PendingSnapshotPackage,
            SnapshotPackage, SnapshotType,
        },
        sorted_storages::SortedStorages,
    },
    solana_sdk::{
        clock::{Slot, SLOT_MS},
        hash::Hash,
        pubkey::Pubkey,
    },
    std::{
        collections::{HashMap, HashSet},
        sync::{
            atomic::{AtomicBool, Ordering},
            Arc,
        },
        thread::{self, Builder, JoinHandle},
        time::Duration,
    },
};

pub struct AccountsHashVerifier {
    t_accounts_hash_verifier: JoinHandle<()>,
}

impl AccountsHashVerifier {
    pub fn new(
        pending_accounts_package: PendingAccountsPackage,
        pending_snapshot_package: Option<PendingSnapshotPackage>,
        exit: &Arc<AtomicBool>,
        cluster_info: &Arc<ClusterInfo>,
        known_validators: Option<HashSet<Pubkey>>,
        halt_on_known_validators_accounts_hash_mismatch: bool,
        fault_injection_rate_slots: u64,
        snapshot_config: Option<SnapshotConfig>,
    ) -> Self {
        let exit = exit.clone();
        let cluster_info = cluster_info.clone();
        let t_accounts_hash_verifier = Builder::new()
            .name("solana-hash-accounts".to_string())
            .spawn(move || {
                let mut hashes = vec![];
                loop {
                    if exit.load(Ordering::Relaxed) {
                        break;
                    }

                    let accounts_package = pending_accounts_package.lock().unwrap().take();
                    if accounts_package.is_none() {
                        std::thread::sleep(Duration::from_millis(SLOT_MS));
                        continue;
                    }
                    let accounts_package = accounts_package.unwrap();

                    Self::process_accounts_package(
                        accounts_package,
                        &cluster_info,
                        known_validators.as_ref(),
                        halt_on_known_validators_accounts_hash_mismatch,
                        pending_snapshot_package.as_ref(),
                        &mut hashes,
                        &exit,
                        fault_injection_rate_slots,
                        snapshot_config.as_ref(),
                    );
                }
            })
            .unwrap();
        Self {
            t_accounts_hash_verifier,
        }
    }

    #[allow(clippy::too_many_arguments)]
    fn process_accounts_package(
        accounts_package: AccountsPackage,
        cluster_info: &ClusterInfo,
        known_validators: Option<&HashSet<Pubkey>>,
        halt_on_known_validator_accounts_hash_mismatch: bool,
        pending_snapshot_package: Option<&PendingSnapshotPackage>,
        hashes: &mut Vec<(Slot, Hash)>,
        exit: &Arc<AtomicBool>,
        fault_injection_rate_slots: u64,
        snapshot_config: Option<&SnapshotConfig>,
    ) {
        let accounts_hash = Self::calculate_and_verify_accounts_hash(&accounts_package);

        Self::push_accounts_hashes_to_cluster(
            &accounts_package,
            cluster_info,
            known_validators,
            halt_on_known_validator_accounts_hash_mismatch,
            hashes,
            exit,
            fault_injection_rate_slots,
            accounts_hash,
        );

        Self::submit_for_packaging(
            accounts_package,
            pending_snapshot_package,
            snapshot_config,
            accounts_hash,
        );
    }

    /// returns calculated accounts hash
    fn calculate_and_verify_accounts_hash(accounts_package: &AccountsPackage) -> Hash {
        let mut measure_hash = Measure::start("hash");
        let mut sort_time = Measure::start("sort_storages");
        let sorted_storages = SortedStorages::new(&accounts_package.snapshot_storages);
        sort_time.stop();

        let mut timings = HashStats {
            storage_sort_us: sort_time.as_us(),
            ..HashStats::default()
        };
        timings.calc_storage_size_quartiles(&accounts_package.snapshot_storages);

        let (accounts_hash, lamports) = accounts_package
            .accounts
            .accounts_db
            .calculate_accounts_hash_without_index(
                &CalcAccountsHashConfig {
                    use_bg_thread_pool: true,
                    check_hash: false,
                    ancestors: None,
                    use_write_cache: false,
                    epoch_schedule: &accounts_package.epoch_schedule,
                    rent_collector: &accounts_package.rent_collector,
                    store_detailed_debug_info_on_failure: false,
                },
                &sorted_storages,
                timings,
            )
            .unwrap();

<<<<<<< HEAD
        assert_eq!(accounts_package.expected_capitalization, lamports);
        if let Some(expected_hash) = accounts_package.accounts_hash_for_testing {
            // before we assert, run the hash calc again. This helps track down whether it could have been a failure in a race condition possibly with shrink.
            // We could add diagnostics to the hash calc here to produce a per bin cap or something to help narrow down how many pubkeys are different.
            if expected_hash != accounts_hash {
                let _ = accounts_package
                    .accounts
                    .accounts_db
                    .calculate_accounts_hash_without_index(
                        &CalcAccountsHashConfig {
                            use_bg_thread_pool: false,
                            check_hash: false,
                            ancestors: None,
                            use_write_cache: false,
                            epoch_schedule: &accounts_package.epoch_schedule,
                            rent_collector: &accounts_package.rent_collector,
                        },
                        &sorted_storages,
                        HashStats::default(),
                    );
            }
=======
        if accounts_package.expected_capitalization != lamports {
            // before we assert, run the hash calc again. This helps track down whether it could have been a failure in a race condition possibly with shrink.
            // We could add diagnostics to the hash calc here to produce a per bin cap or something to help narrow down how many pubkeys are different.
            let _ = accounts_package
                .accounts
                .accounts_db
                .calculate_accounts_hash_without_index(
                    &CalcAccountsHashConfig {
                        use_bg_thread_pool: false,
                        check_hash: false,
                        ancestors: None,
                        use_write_cache: false,
                        epoch_schedule: &accounts_package.epoch_schedule,
                        rent_collector: &accounts_package.rent_collector,
                        // now that we've failed, store off the failing contents that produced a bad capitalization
                        store_detailed_debug_info_on_failure: true,
                    },
                    &sorted_storages,
                    HashStats::default(),
                );
        }

        assert_eq!(accounts_package.expected_capitalization, lamports);
        if let Some(expected_hash) = accounts_package.accounts_hash_for_testing {
>>>>>>> 263911e7
            assert_eq!(expected_hash, accounts_hash);
        };

        accounts_package
            .accounts
            .accounts_db
            .notify_accounts_hash_calculated_complete(
                sorted_storages.max_slot_inclusive(),
                &accounts_package.epoch_schedule,
            );

        measure_hash.stop();
        solana_runtime::serde_snapshot::reserialize_bank_with_new_accounts_hash(
            accounts_package.snapshot_links.path(),
            accounts_package.slot,
            &accounts_hash,
        );
        datapoint_info!(
            "accounts_hash_verifier",
            ("calculate_hash", measure_hash.as_us(), i64),
        );
        accounts_hash
    }

    fn generate_fault_hash(original_hash: &Hash) -> Hash {
        use {
            rand::{thread_rng, Rng},
            solana_sdk::hash::extend_and_hash,
        };

        let rand = thread_rng().gen_range(0, 10);
        extend_and_hash(original_hash, &[rand])
    }

    fn push_accounts_hashes_to_cluster(
        accounts_package: &AccountsPackage,
        cluster_info: &ClusterInfo,
        known_validators: Option<&HashSet<Pubkey>>,
        halt_on_known_validator_accounts_hash_mismatch: bool,
        hashes: &mut Vec<(Slot, Hash)>,
        exit: &Arc<AtomicBool>,
        fault_injection_rate_slots: u64,
        accounts_hash: Hash,
    ) {
        if fault_injection_rate_slots != 0
            && accounts_package.slot % fault_injection_rate_slots == 0
        {
            // For testing, publish an invalid hash to gossip.
            let fault_hash = Self::generate_fault_hash(&accounts_hash);
            warn!("inserting fault at slot: {}", accounts_package.slot);
            hashes.push((accounts_package.slot, fault_hash));
        } else {
            hashes.push((accounts_package.slot, accounts_hash));
        }

        retain_max_n_elements(hashes, MAX_SNAPSHOT_HASHES);

        if halt_on_known_validator_accounts_hash_mismatch {
            let mut slot_to_hash = HashMap::new();
            for (slot, hash) in hashes.iter() {
                slot_to_hash.insert(*slot, *hash);
            }
            if Self::should_halt(cluster_info, known_validators, &mut slot_to_hash) {
                exit.store(true, Ordering::Relaxed);
            }
        }

        cluster_info.push_accounts_hashes(hashes.clone());
    }

    fn submit_for_packaging(
        accounts_package: AccountsPackage,
        pending_snapshot_package: Option<&PendingSnapshotPackage>,
        snapshot_config: Option<&SnapshotConfig>,
        accounts_hash: Hash,
    ) {
        if accounts_package.snapshot_type.is_none()
            || pending_snapshot_package.is_none()
            || snapshot_config.is_none()
        {
            return;
        };

        let snapshot_package = SnapshotPackage::new(accounts_package, accounts_hash);
        let pending_snapshot_package = pending_snapshot_package.unwrap();

        // If the snapshot package is an Incremental Snapshot, do not submit it if there's already
        // a pending Full Snapshot.
        let can_submit = match snapshot_package.snapshot_type {
            SnapshotType::FullSnapshot => true,
            SnapshotType::IncrementalSnapshot(_) => pending_snapshot_package
                .lock()
                .unwrap()
                .as_ref()
                .map_or(true, |snapshot_package| {
                    snapshot_package.snapshot_type.is_incremental_snapshot()
                }),
        };

        if can_submit {
            *pending_snapshot_package.lock().unwrap() = Some(snapshot_package);
        }
    }

    fn should_halt(
        cluster_info: &ClusterInfo,
        known_validators: Option<&HashSet<Pubkey>>,
        slot_to_hash: &mut HashMap<Slot, Hash>,
    ) -> bool {
        let mut verified_count = 0;
        let mut highest_slot = 0;
        if let Some(known_validators) = known_validators {
            for known_validator in known_validators {
                let is_conflicting = cluster_info.get_accounts_hash_for_node(known_validator, |accounts_hashes|
                {
                    accounts_hashes.iter().any(|(slot, hash)| {
                        if let Some(reference_hash) = slot_to_hash.get(slot) {
                            if *hash != *reference_hash {
                                error!("Known validator {} produced conflicting hashes for slot: {} ({} != {})",
                                    known_validator,
                                    slot,
                                    hash,
                                    reference_hash,
                                );
                                true
                            } else {
                                verified_count += 1;
                                false
                            }
                        } else {
                            highest_slot = std::cmp::max(*slot, highest_slot);
                            slot_to_hash.insert(*slot, *hash);
                            false
                        }
                    })
                }).unwrap_or(false);

                if is_conflicting {
                    return true;
                }
            }
        }
        inc_new_counter_info!("accounts_hash_verifier-hashes_verified", verified_count);
        datapoint_info!(
            "accounts_hash_verifier",
            ("highest_slot_verified", highest_slot, i64),
        );
        false
    }

    pub fn join(self) -> thread::Result<()> {
        self.t_accounts_hash_verifier.join()
    }
}

#[cfg(test)]
mod tests {
    use {
        super::*,
        solana_gossip::{cluster_info::make_accounts_hashes_message, contact_info::ContactInfo},
        solana_runtime::{
            rent_collector::RentCollector,
            snapshot_utils::{ArchiveFormat, SnapshotVersion},
        },
        solana_sdk::{
            genesis_config::ClusterType,
            hash::hash,
            signature::{Keypair, Signer},
            sysvar::epoch_schedule::EpochSchedule,
        },
        solana_streamer::socket::SocketAddrSpace,
        std::str::FromStr,
    };

    fn new_test_cluster_info(contact_info: ContactInfo) -> ClusterInfo {
        ClusterInfo::new(
            contact_info,
            Arc::new(Keypair::new()),
            SocketAddrSpace::Unspecified,
        )
    }

    #[test]
    fn test_should_halt() {
        let keypair = Keypair::new();

        let contact_info = ContactInfo::new_localhost(&keypair.pubkey(), 0);
        let cluster_info = new_test_cluster_info(contact_info);
        let cluster_info = Arc::new(cluster_info);

        let mut known_validators = HashSet::new();
        let mut slot_to_hash = HashMap::new();
        assert!(!AccountsHashVerifier::should_halt(
            &cluster_info,
            Some(&known_validators),
            &mut slot_to_hash,
        ));

        let validator1 = Keypair::new();
        let hash1 = hash(&[1]);
        let hash2 = hash(&[2]);
        {
            let message = make_accounts_hashes_message(&validator1, vec![(0, hash1)]).unwrap();
            cluster_info.push_message(message);
            cluster_info.flush_push_queue();
        }
        slot_to_hash.insert(0, hash2);
        known_validators.insert(validator1.pubkey());
        assert!(AccountsHashVerifier::should_halt(
            &cluster_info,
            Some(&known_validators),
            &mut slot_to_hash,
        ));
    }

    #[test]
    fn test_max_hashes() {
        solana_logger::setup();
        use {std::path::PathBuf, tempfile::TempDir};
        let keypair = Keypair::new();

        let contact_info = ContactInfo::new_localhost(&keypair.pubkey(), 0);
        let cluster_info = new_test_cluster_info(contact_info);
        let cluster_info = Arc::new(cluster_info);

        let known_validators = HashSet::new();
        let exit = Arc::new(AtomicBool::new(false));
        let mut hashes = vec![];
        let full_snapshot_archive_interval_slots = 100;
        let snapshot_config = SnapshotConfig {
            full_snapshot_archive_interval_slots,
            incremental_snapshot_archive_interval_slots: Slot::MAX,
            ..SnapshotConfig::default()
        };
        let accounts = Arc::new(solana_runtime::accounts::Accounts::default_for_tests());
        let expected_hash = Hash::from_str("GKot5hBsd81kMupNCXHaqbhv3huEbxAFMLnpcX2hniwn").unwrap();
        for i in 0..MAX_SNAPSHOT_HASHES + 1 {
            let accounts_package = AccountsPackage {
                slot: full_snapshot_archive_interval_slots + i as u64,
                block_height: full_snapshot_archive_interval_slots + i as u64,
                slot_deltas: vec![],
                snapshot_links: TempDir::new().unwrap(),
                snapshot_storages: vec![],
                archive_format: ArchiveFormat::TarBzip2,
                snapshot_version: SnapshotVersion::default(),
                full_snapshot_archives_dir: PathBuf::default(),
                incremental_snapshot_archives_dir: PathBuf::default(),
                expected_capitalization: 0,
                accounts_hash_for_testing: None,
                cluster_type: ClusterType::MainnetBeta,
                snapshot_type: None,
                accounts: Arc::clone(&accounts),
                epoch_schedule: EpochSchedule::default(),
                rent_collector: RentCollector::default(),
            };

            AccountsHashVerifier::process_accounts_package(
                accounts_package,
                &cluster_info,
                Some(&known_validators),
                false,
                None,
                &mut hashes,
                &exit,
                0,
                Some(&snapshot_config),
            );

            // sleep for 1ms to create a newer timestmap for gossip entry
            // otherwise the timestamp won't be newer.
            std::thread::sleep(Duration::from_millis(1));
        }
        cluster_info.flush_push_queue();
        let cluster_hashes = cluster_info
            .get_accounts_hash_for_node(&keypair.pubkey(), |c| c.clone())
            .unwrap();
        info!("{:?}", cluster_hashes);
        assert_eq!(hashes.len(), MAX_SNAPSHOT_HASHES);
        assert_eq!(cluster_hashes.len(), MAX_SNAPSHOT_HASHES);
        assert_eq!(
            cluster_hashes[0],
            (full_snapshot_archive_interval_slots + 1, expected_hash)
        );
        assert_eq!(
            cluster_hashes[MAX_SNAPSHOT_HASHES - 1],
            (
                full_snapshot_archive_interval_slots + MAX_SNAPSHOT_HASHES as u64,
                expected_hash
            )
        );
    }
}<|MERGE_RESOLUTION|>--- conflicted
+++ resolved
@@ -148,29 +148,6 @@
             )
             .unwrap();
 
-<<<<<<< HEAD
-        assert_eq!(accounts_package.expected_capitalization, lamports);
-        if let Some(expected_hash) = accounts_package.accounts_hash_for_testing {
-            // before we assert, run the hash calc again. This helps track down whether it could have been a failure in a race condition possibly with shrink.
-            // We could add diagnostics to the hash calc here to produce a per bin cap or something to help narrow down how many pubkeys are different.
-            if expected_hash != accounts_hash {
-                let _ = accounts_package
-                    .accounts
-                    .accounts_db
-                    .calculate_accounts_hash_without_index(
-                        &CalcAccountsHashConfig {
-                            use_bg_thread_pool: false,
-                            check_hash: false,
-                            ancestors: None,
-                            use_write_cache: false,
-                            epoch_schedule: &accounts_package.epoch_schedule,
-                            rent_collector: &accounts_package.rent_collector,
-                        },
-                        &sorted_storages,
-                        HashStats::default(),
-                    );
-            }
-=======
         if accounts_package.expected_capitalization != lamports {
             // before we assert, run the hash calc again. This helps track down whether it could have been a failure in a race condition possibly with shrink.
             // We could add diagnostics to the hash calc here to produce a per bin cap or something to help narrow down how many pubkeys are different.
@@ -195,7 +172,6 @@
 
         assert_eq!(accounts_package.expected_capitalization, lamports);
         if let Some(expected_hash) = accounts_package.accounts_hash_for_testing {
->>>>>>> 263911e7
             assert_eq!(expected_hash, accounts_hash);
         };
 
