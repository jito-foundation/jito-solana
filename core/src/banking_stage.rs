//! The `banking_stage` processes Transaction messages. It is intended to be used
//! to construct a software pipeline. The stage uses all available CPU cores and
//! can do its processing in parallel with signature verification on the GPU.
use {
    crate::{
<<<<<<< HEAD
        bundle_account_locker::BundleAccountLocker,
=======
>>>>>>> 263911e7
        forward_packet_batches_by_accounts::ForwardPacketBatchesByAccounts,
        leader_slot_banking_stage_metrics::{LeaderSlotMetricsTracker, ProcessTransactionsSummary},
        leader_slot_banking_stage_timing_metrics::{
            LeaderExecuteAndCommitTimings, RecordTransactionsTimings,
        },
        qos_service::{CommitTransactionDetails, QosService},
        sigverify::SigverifyTracerPacketStats,
        tracer_packet_stats::TracerPacketStats,
        unprocessed_packet_batches::{self, *},
    },
    core::iter::repeat,
    crossbeam_channel::{
        Receiver as CrossbeamReceiver, RecvTimeoutError, Sender as CrossbeamSender,
    },
    histogram::Histogram,
    itertools::Itertools,
    min_max_heap::MinMaxHeap,
    solana_client::{connection_cache::ConnectionCache, tpu_connection::TpuConnection},
    solana_entry::entry::hash_transactions,
    solana_gossip::{cluster_info::ClusterInfo, contact_info::ContactInfo},
    solana_ledger::blockstore_processor::TransactionStatusSender,
    solana_measure::{measure, measure::Measure},
    solana_metrics::inc_new_counter_info,
    solana_perf::{
        data_budget::DataBudget,
        packet::{Packet, PacketBatch, PACKETS_PER_BATCH},
        perf_libs,
    },
    solana_poh::poh_recorder::{BankStart, PohRecorder, PohRecorderError, TransactionRecorder},
    solana_program_runtime::timings::ExecuteTimings,
    solana_runtime::{
        bank::{
            Bank, CommitTransactionCounts, LoadAndExecuteTransactionsOutput,
            TransactionBalancesSet, TransactionCheckResult,
        },
        bank_forks::BankForks,
        bank_utils,
        cost_model::{CostModel, TransactionCost},
        transaction_batch::TransactionBatch,
        transaction_error_metrics::TransactionErrorMetrics,
        vote_sender_types::ReplayVoteSender,
    },
    solana_sdk::{
        clock::{
            Slot, DEFAULT_TICKS_PER_SLOT, MAX_PROCESSING_AGE, MAX_TRANSACTION_FORWARDING_DELAY,
            MAX_TRANSACTION_FORWARDING_DELAY_GPU,
        },
        pubkey::Pubkey,
        saturating_add_assign,
        timing::{duration_as_ms, timestamp, AtomicInterval},
        transaction::{self, SanitizedTransaction, TransactionError, VersionedTransaction},
        transport::TransportError,
    },
    solana_streamer::sendmmsg::batch_send,
    solana_transaction_status::token_balances::{
        collect_token_balances, TransactionTokenBalancesSet,
    },
    std::{
        cmp,
        collections::{HashMap, HashSet},
        env,
        net::{SocketAddr, UdpSocket},
        rc::Rc,
        sync::{
            atomic::{AtomicU64, AtomicUsize, Ordering},
            Arc, RwLock,
        },
        thread::{self, Builder, JoinHandle},
        time::{Duration, Instant},
    },
};

/// Transaction forwarding
pub const FORWARD_TRANSACTIONS_TO_LEADER_AT_SLOT_OFFSET: u64 = 2;
pub const HOLD_TRANSACTIONS_SLOT_OFFSET: u64 = 20;

// Fixed thread size seems to be fastest on GCP setup
pub const NUM_THREADS: u32 = 6;

const TOTAL_BUFFERED_PACKETS: usize = 700_000;

const MAX_NUM_TRANSACTIONS_PER_BATCH: usize = 64;

const NUM_VOTE_PROCESSING_THREADS: u32 = 2;
const MIN_THREADS_BANKING: u32 = 1;
const MIN_TOTAL_THREADS: u32 = NUM_VOTE_PROCESSING_THREADS + MIN_THREADS_BANKING;
const UNPROCESSED_BUFFER_STEP_SIZE: usize = 128;

const SLOT_BOUNDARY_CHECK_PERIOD: Duration = Duration::from_millis(10);

pub type BankingPacketBatch = (Vec<PacketBatch>, Option<SigverifyTracerPacketStats>);
pub type BankingPacketSender = CrossbeamSender<BankingPacketBatch>;
pub type BankingPacketReceiver = CrossbeamReceiver<BankingPacketBatch>;

pub struct ProcessTransactionBatchOutput {
    // The number of transactions filtered out by the cost model
    cost_model_throttled_transactions_count: usize,
    // Amount of time spent running the cost model
    cost_model_us: u64,
    execute_and_commit_transactions_output: ExecuteAndCommitTransactionsOutput,
}

struct RecordTransactionsSummary {
    // Metrics describing how time was spent recording transactions
    record_transactions_timings: RecordTransactionsTimings,
    // Result of trying to record the transactions into the PoH stream
    result: Result<(), PohRecorderError>,
    // Index in the slot of the first transaction recorded
    starting_transaction_index: Option<usize>,
<<<<<<< HEAD
=======
}

#[derive(Clone, Debug, PartialEq, Eq)]
pub enum CommitTransactionDetails {
    Committed { compute_units: u64 },
    NotCommitted,
>>>>>>> 263911e7
}

pub struct ExecuteAndCommitTransactionsOutput {
    // Total number of transactions that were passed as candidates for execution
    transactions_attempted_execution_count: usize,
    // The number of transactions of that were executed. See description of in `ProcessTransactionsSummary`
    // for possible outcomes of execution.
    executed_transactions_count: usize,
    // Total number of the executed transactions that returned success/not
    // an error.
    executed_with_successful_result_count: usize,
    // Transactions that either were not executed, or were executed and failed to be committed due
    // to the block ending.
    retryable_transaction_indexes: Vec<usize>,
    // A result that indicates whether transactions were successfully
    // committed into the Poh stream.
    commit_transactions_result: Result<Vec<CommitTransactionDetails>, PohRecorderError>,
    execute_and_commit_timings: LeaderExecuteAndCommitTimings,
    error_counters: TransactionErrorMetrics,
}

#[derive(Debug, Default)]
pub struct BankingStageStats {
    last_report: AtomicInterval,
    id: u32,
    receive_and_buffer_packets_count: AtomicUsize,
    dropped_packets_count: AtomicUsize,
    pub(crate) dropped_duplicated_packets_count: AtomicUsize,
    newly_buffered_packets_count: AtomicUsize,
    current_buffered_packets_count: AtomicUsize,
    current_buffered_packet_batches_count: AtomicUsize,
    rebuffered_packets_count: AtomicUsize,
    consumed_buffered_packets_count: AtomicUsize,
    forwarded_transaction_count: AtomicUsize,
    forwarded_vote_count: AtomicUsize,
    batch_packet_indexes_len: Histogram,

    // Timing
    consume_buffered_packets_elapsed: AtomicU64,
    receive_and_buffer_packets_elapsed: AtomicU64,
    handle_retryable_packets_elapsed: AtomicU64,
    filter_pending_packets_elapsed: AtomicU64,
    packet_conversion_elapsed: AtomicU64,
    transaction_processing_elapsed: AtomicU64,
}

impl BankingStageStats {
    pub fn new(id: u32) -> Self {
        BankingStageStats {
            id,
            batch_packet_indexes_len: Histogram::configure()
                .max_value(PACKETS_PER_BATCH as u64)
                .build()
                .unwrap(),
            ..BankingStageStats::default()
        }
    }

    fn is_empty(&self) -> bool {
        0 == self
            .receive_and_buffer_packets_count
            .load(Ordering::Relaxed) as u64
            + self.dropped_packets_count.load(Ordering::Relaxed) as u64
            + self
                .dropped_duplicated_packets_count
                .load(Ordering::Relaxed) as u64
            + self.newly_buffered_packets_count.load(Ordering::Relaxed) as u64
            + self.current_buffered_packets_count.load(Ordering::Relaxed) as u64
            + self
                .current_buffered_packet_batches_count
                .load(Ordering::Relaxed) as u64
            + self.rebuffered_packets_count.load(Ordering::Relaxed) as u64
            + self.consumed_buffered_packets_count.load(Ordering::Relaxed) as u64
            + self
                .consume_buffered_packets_elapsed
                .load(Ordering::Relaxed)
            + self
                .receive_and_buffer_packets_elapsed
                .load(Ordering::Relaxed)
            + self
                .handle_retryable_packets_elapsed
                .load(Ordering::Relaxed)
            + self.filter_pending_packets_elapsed.load(Ordering::Relaxed)
            + self.packet_conversion_elapsed.load(Ordering::Relaxed)
            + self.transaction_processing_elapsed.load(Ordering::Relaxed)
            + self.forwarded_transaction_count.load(Ordering::Relaxed) as u64
            + self.forwarded_vote_count.load(Ordering::Relaxed) as u64
            + self.batch_packet_indexes_len.entries()
    }

    fn report(&mut self, report_interval_ms: u64) {
        // skip reporting metrics if stats is empty
        if self.is_empty() {
            return;
        }
        if self.last_report.should_update(report_interval_ms) {
            datapoint_info!(
                "banking_stage-loop-stats",
                ("id", self.id as i64, i64),
                (
                    "receive_and_buffer_packets_count",
                    self.receive_and_buffer_packets_count
                        .swap(0, Ordering::Relaxed) as i64,
                    i64
                ),
                (
                    "dropped_packets_count",
                    self.dropped_packets_count.swap(0, Ordering::Relaxed) as i64,
                    i64
                ),
                (
                    "dropped_duplicated_packets_count",
                    self.dropped_duplicated_packets_count
                        .swap(0, Ordering::Relaxed) as i64,
                    i64
                ),
                (
                    "newly_buffered_packets_count",
                    self.newly_buffered_packets_count.swap(0, Ordering::Relaxed) as i64,
                    i64
                ),
                (
                    "current_buffered_packet_batches_count",
                    self.current_buffered_packet_batches_count
                        .swap(0, Ordering::Relaxed) as i64,
                    i64
                ),
                (
                    "current_buffered_packets_count",
                    self.current_buffered_packets_count
                        .swap(0, Ordering::Relaxed) as i64,
                    i64
                ),
                (
                    "rebuffered_packets_count",
                    self.rebuffered_packets_count.swap(0, Ordering::Relaxed) as i64,
                    i64
                ),
                (
                    "consumed_buffered_packets_count",
                    self.consumed_buffered_packets_count
                        .swap(0, Ordering::Relaxed) as i64,
                    i64
                ),
                (
                    "forwarded_transaction_count",
                    self.forwarded_transaction_count.swap(0, Ordering::Relaxed) as i64,
                    i64
                ),
                (
                    "forwarded_vote_count",
                    self.forwarded_vote_count.swap(0, Ordering::Relaxed) as i64,
                    i64
                ),
                (
                    "consume_buffered_packets_elapsed",
                    self.consume_buffered_packets_elapsed
                        .swap(0, Ordering::Relaxed) as i64,
                    i64
                ),
                (
                    "receive_and_buffer_packets_elapsed",
                    self.receive_and_buffer_packets_elapsed
                        .swap(0, Ordering::Relaxed) as i64,
                    i64
                ),
                (
                    "handle_retryable_packets_elapsed",
                    self.handle_retryable_packets_elapsed
                        .swap(0, Ordering::Relaxed) as i64,
                    i64
                ),
                (
                    "filter_pending_packets_elapsed",
                    self.filter_pending_packets_elapsed
                        .swap(0, Ordering::Relaxed) as i64,
                    i64
                ),
                (
                    "packet_conversion_elapsed",
                    self.packet_conversion_elapsed.swap(0, Ordering::Relaxed) as i64,
                    i64
                ),
                (
                    "transaction_processing_elapsed",
                    self.transaction_processing_elapsed
                        .swap(0, Ordering::Relaxed) as i64,
                    i64
                ),
                (
                    "packet_batch_indices_len_min",
                    self.batch_packet_indexes_len.minimum().unwrap_or(0) as i64,
                    i64
                ),
                (
                    "packet_batch_indices_len_max",
                    self.batch_packet_indexes_len.maximum().unwrap_or(0) as i64,
                    i64
                ),
                (
                    "packet_batch_indices_len_mean",
                    self.batch_packet_indexes_len.mean().unwrap_or(0) as i64,
                    i64
                ),
                (
                    "packet_batch_indices_len_90pct",
                    self.batch_packet_indexes_len.percentile(90.0).unwrap_or(0) as i64,
                    i64
                )
            );
            self.batch_packet_indexes_len.clear();
        }
    }
}

#[derive(Debug, Default)]
pub struct BatchedTransactionDetails {
    pub costs: BatchedTransactionCostDetails,
    pub errors: BatchedTransactionErrorDetails,
}

#[derive(Debug, Default)]
pub struct BatchedTransactionCostDetails {
    pub batched_signature_cost: u64,
    pub batched_write_lock_cost: u64,
    pub batched_data_bytes_cost: u64,
    pub batched_builtins_execute_cost: u64,
    pub batched_bpf_execute_cost: u64,
}

#[derive(Debug, Default)]
pub struct BatchedTransactionErrorDetails {
    pub batched_retried_txs_per_block_limit_count: u64,
    pub batched_retried_txs_per_vote_limit_count: u64,
    pub batched_retried_txs_per_account_limit_count: u64,
    pub batched_retried_txs_per_account_data_block_limit_count: u64,
    pub batched_dropped_txs_per_account_data_total_limit_count: u64,
}

/// Stores the stage's thread handle and output receiver.
pub struct BankingStage {
    bank_thread_hdls: Vec<JoinHandle<()>>,
}

#[derive(Debug, Clone)]
pub enum BufferedPacketsDecision {
    Consume(u128),
    Forward,
    ForwardAndHold,
    Hold,
}

#[derive(Debug, Clone)]
pub enum ForwardOption {
    NotForward,
    ForwardTpuVote,
    ForwardTransaction,
}

#[derive(Debug)]
pub struct FilterForwardingResults {
    total_forwardable_packets: usize,
    total_tracer_packets_in_buffer: usize,
    total_forwardable_tracer_packets: usize,
}

impl BankingStage {
    /// Create the stage using `bank`. Exit when `verified_receiver` is dropped.
    #[allow(clippy::new_ret_no_self)]
    #[allow(clippy::too_many_arguments)]
    pub fn new(
        cluster_info: &Arc<ClusterInfo>,
        poh_recorder: &Arc<RwLock<PohRecorder>>,
        verified_receiver: BankingPacketReceiver,
        tpu_verified_vote_receiver: BankingPacketReceiver,
        verified_vote_receiver: BankingPacketReceiver,
        transaction_status_sender: Option<TransactionStatusSender>,
        gossip_vote_sender: ReplayVoteSender,
        cost_model: Arc<RwLock<CostModel>>,
        log_messages_bytes_limit: Option<usize>,
        connection_cache: Arc<ConnectionCache>,
<<<<<<< HEAD
        tip_accounts: HashSet<Pubkey>,
        bundle_account_locker: Arc<Mutex<BundleAccountLocker>>,
=======
>>>>>>> 263911e7
        bank_forks: Arc<RwLock<BankForks>>,
    ) -> Self {
        Self::new_num_threads(
            cluster_info,
            poh_recorder,
            verified_receiver,
            tpu_verified_vote_receiver,
            verified_vote_receiver,
            Self::num_threads(),
            transaction_status_sender,
            gossip_vote_sender,
            cost_model,
            log_messages_bytes_limit,
            connection_cache,
<<<<<<< HEAD
            tip_accounts,
            bundle_account_locker,
=======
>>>>>>> 263911e7
            bank_forks,
        )
    }

    #[allow(clippy::too_many_arguments)]
    pub fn new_num_threads(
        cluster_info: &Arc<ClusterInfo>,
        poh_recorder: &Arc<RwLock<PohRecorder>>,
        verified_receiver: BankingPacketReceiver,
        tpu_verified_vote_receiver: BankingPacketReceiver,
        verified_vote_receiver: BankingPacketReceiver,
        num_threads: u32,
        transaction_status_sender: Option<TransactionStatusSender>,
        gossip_vote_sender: ReplayVoteSender,
        cost_model: Arc<RwLock<CostModel>>,
        log_messages_bytes_limit: Option<usize>,
        connection_cache: Arc<ConnectionCache>,
<<<<<<< HEAD
        tip_accounts: HashSet<Pubkey>,
        bundle_account_locker: Arc<Mutex<BundleAccountLocker>>,
=======
>>>>>>> 263911e7
        bank_forks: Arc<RwLock<BankForks>>,
    ) -> Self {
        assert!(num_threads >= MIN_TOTAL_THREADS);
        // Single thread to generate entries from many banks.
        // This thread talks to poh_service and broadcasts the entries once they have been recorded.
        // Once an entry has been recorded, its blockhash is registered with the bank.
        let data_budget = Arc::new(DataBudget::default());
        let batch_limit =
            TOTAL_BUFFERED_PACKETS / ((num_threads - NUM_VOTE_PROCESSING_THREADS) as usize);
        // Many banks that process transactions in parallel.
        let bank_thread_hdls: Vec<JoinHandle<()>> = (0..num_threads)
            .map(|i| {
                let (verified_receiver, forward_option) = match i {
                    0 => {
                        // Disable forwarding of vote transactions
                        // from gossip. Note - votes can also arrive from tpu
                        (verified_vote_receiver.clone(), ForwardOption::NotForward)
                    }
                    1 => (
                        tpu_verified_vote_receiver.clone(),
                        ForwardOption::ForwardTpuVote,
                    ),
                    _ => (verified_receiver.clone(), ForwardOption::ForwardTransaction),
                };

                let poh_recorder = poh_recorder.clone();
                let cluster_info = cluster_info.clone();
                let mut recv_start = Instant::now();
                let transaction_status_sender = transaction_status_sender.clone();
                let gossip_vote_sender = gossip_vote_sender.clone();
                let data_budget = data_budget.clone();
                let cost_model = cost_model.clone();
                let connection_cache = connection_cache.clone();
<<<<<<< HEAD
                let tip_accounts = tip_accounts.clone();
                let bundle_account_locker = bundle_account_locker.clone();
=======
>>>>>>> 263911e7
                let bank_forks = bank_forks.clone();
                Builder::new()
                    .name(format!("solana-banking-stage-tx-{}", i))
                    .spawn(move || {
                        Self::process_loop(
                            &verified_receiver,
                            &poh_recorder,
                            &cluster_info,
                            &mut recv_start,
                            forward_option,
                            i,
                            batch_limit,
                            transaction_status_sender,
                            gossip_vote_sender,
                            &data_budget,
                            cost_model,
                            log_messages_bytes_limit,
                            connection_cache,
<<<<<<< HEAD
                            tip_accounts,
                            bundle_account_locker,
=======
>>>>>>> 263911e7
                            &bank_forks,
                        );
                    })
                    .unwrap()
            })
            .collect();
        Self { bank_thread_hdls }
    }

    // filter forwardable Rc<immutable_deserialized_packet>s that:
    // 1. are not forwarded, and
    // 2. in priority order from max to min, and
    // 3. not exceeding account bucket limit
    // returns forwarded packets count
    pub fn filter_valid_packets_for_forwarding(
        buffered_packet_batches: &mut UnprocessedPacketBatches,
        forward_packet_batches_by_accounts: &mut ForwardPacketBatchesByAccounts,
    ) -> FilterForwardingResults {
        let mut total_forwardable_tracer_packets: usize = 0;
        let mut total_tracer_packets_in_buffer: usize = 0;
        let mut total_forwardable_packets: usize = 0;
        let mut dropped_tx_before_forwarding_count: usize = 0;

        let filter_forwardable_packet = |deserialized_packet: &mut DeserializedPacket| -> bool {
            let mut result = true;
            let is_tracer_packet = deserialized_packet
                .immutable_section()
                .original_packet()
                .meta
                .is_tracer_packet();
            if is_tracer_packet {
                saturating_add_assign!(total_tracer_packets_in_buffer, 1);
            }
            if !deserialized_packet.forwarded {
                saturating_add_assign!(total_forwardable_packets, 1);
                if is_tracer_packet {
                    saturating_add_assign!(total_forwardable_tracer_packets, 1);
                }
                result = forward_packet_batches_by_accounts
                    .add_packet(deserialized_packet.immutable_section().clone());
                if !result {
                    saturating_add_assign!(dropped_tx_before_forwarding_count, 1);
                }
            }
            result
        };

        buffered_packet_batches.iter_desc(filter_forwardable_packet);

        inc_new_counter_info!(
            "banking_stage-dropped_tx_before_forwarding",
            dropped_tx_before_forwarding_count
        );

        FilterForwardingResults {
            total_forwardable_packets,
            total_tracer_packets_in_buffer,
            total_forwardable_tracer_packets,
        }
    }

    /// Forwards all valid, unprocessed packets in the buffer, up to a rate limit. Returns
    /// the number of successfully forwarded packets in second part of tuple
    fn forward_buffered_packets<'a>(
        connection_cache: &ConnectionCache,
        forward_option: &ForwardOption,
        cluster_info: &ClusterInfo,
        poh_recorder: &Arc<RwLock<PohRecorder>>,
        socket: &UdpSocket,
        forwardable_packets: impl Iterator<Item = &'a Packet>,
        data_budget: &DataBudget,
        banking_stage_stats: &BankingStageStats,
    ) -> (
        std::result::Result<(), TransportError>,
        usize,
        Option<Pubkey>,
    ) {
        let leader_and_addr = match forward_option {
            ForwardOption::NotForward => return (Ok(()), 0, None),
            ForwardOption::ForwardTransaction => {
                next_leader_tpu_forwards(cluster_info, poh_recorder)
            }

            ForwardOption::ForwardTpuVote => next_leader_tpu_vote(cluster_info, poh_recorder),
        };
        let (leader_pubkey, addr) = match leader_and_addr {
            Some(leader_and_addr) => leader_and_addr,
            None => return (Ok(()), 0, None),
        };

        const INTERVAL_MS: u64 = 100;
        const MAX_BYTES_PER_SECOND: usize = 10_000 * 1200;
        const MAX_BYTES_PER_INTERVAL: usize = MAX_BYTES_PER_SECOND * INTERVAL_MS as usize / 1000;
        const MAX_BYTES_BUDGET: usize = MAX_BYTES_PER_INTERVAL * 5;
        data_budget.update(INTERVAL_MS, |bytes| {
            std::cmp::min(
                bytes.saturating_add(MAX_BYTES_PER_INTERVAL),
                MAX_BYTES_BUDGET,
            )
        });

        let packet_vec: Vec<_> = forwardable_packets
            .filter_map(|p| {
                if !p.meta.forwarded() && data_budget.take(p.meta.size) {
                    Some(p.data(..)?.to_vec())
                } else {
                    None
                }
            })
            .collect();

        let packet_vec_len = packet_vec.len();
        // TODO: see https://github.com/solana-labs/solana/issues/23819
        // fix this so returns the correct number of succeeded packets
        // when there's an error sending the batch. This was left as-is for now
        // in favor of shipping Quic support, which was considered higher-priority
        if !packet_vec.is_empty() {
            inc_new_counter_info!("banking_stage-forwarded_packets", packet_vec_len);

            let mut measure = Measure::start("banking_stage-forward-us");

            let res = if let ForwardOption::ForwardTpuVote = forward_option {
                // The vote must be forwarded using only UDP.
                banking_stage_stats
                    .forwarded_vote_count
                    .fetch_add(packet_vec_len, Ordering::Relaxed);
                let pkts: Vec<_> = packet_vec.into_iter().zip(repeat(addr)).collect();
                batch_send(socket, &pkts).map_err(|err| err.into())
            } else {
                // All other transactions can be forwarded using QUIC, get_connection() will use
                // system wide setting to pick the correct connection object.
                banking_stage_stats
                    .forwarded_transaction_count
                    .fetch_add(packet_vec_len, Ordering::Relaxed);
                let conn = connection_cache.get_connection(&addr);
                conn.send_wire_transaction_batch_async(packet_vec)
            };

            measure.stop();
            inc_new_counter_info!(
                "banking_stage-forward-us",
                measure.as_us() as usize,
                1000,
                1000
            );

            if let Err(err) = res {
                inc_new_counter_info!("banking_stage-forward_packets-failed-batches", 1);
                return (Err(err), 0, Some(leader_pubkey));
            }
        }

        (Ok(()), packet_vec_len, Some(leader_pubkey))
    }

    #[allow(clippy::too_many_arguments)]
    pub fn consume_buffered_packets(
        _my_pubkey: &Pubkey,
        max_tx_ingestion_ns: u128,
        poh_recorder: &Arc<RwLock<PohRecorder>>,
        buffered_packet_batches: &mut UnprocessedPacketBatches,
        transaction_status_sender: Option<TransactionStatusSender>,
        gossip_vote_sender: &ReplayVoteSender,
        test_fn: Option<impl Fn()>,
        banking_stage_stats: &BankingStageStats,
        recorder: &TransactionRecorder,
        qos_service: &QosService,
        slot_metrics_tracker: &mut LeaderSlotMetricsTracker,
        num_packets_to_process_per_iteration: usize,
<<<<<<< HEAD
        tip_accounts: &HashSet<Pubkey>,
        bundle_account_locker: &Arc<Mutex<BundleAccountLocker>>,
=======
        log_messages_bytes_limit: Option<usize>,
>>>>>>> 263911e7
    ) {
        let mut rebuffered_packet_count = 0;
        let mut consumed_buffered_packets_count = 0;
        let buffered_packets_len = buffered_packet_batches.len();
        let mut proc_start = Measure::start("consume_buffered_process");
        let mut reached_end_of_slot = false;
<<<<<<< HEAD

        let mut retryable_packets = MinMaxHeap::with_capacity(buffered_packet_batches.capacity());
        std::mem::swap(
            &mut buffered_packet_batches.packet_priority_queue,
            &mut retryable_packets,
        );

        let mut retryable_packets: MinMaxHeap<Rc<ImmutableDeserializedPacket>> = retryable_packets
=======
        let mut retryable_packets = {
            let capacity = buffered_packet_batches.capacity();
            std::mem::replace(
                &mut buffered_packet_batches.packet_priority_queue,
                MinMaxHeap::with_capacity(capacity),
            )
        };
        let retryable_packets: MinMaxHeap<Rc<ImmutableDeserializedPacket>> = retryable_packets
>>>>>>> 263911e7
            .drain_desc()
            .chunks(num_packets_to_process_per_iteration)
            .into_iter()
            .flat_map(|packets_to_process| {
                let packets_to_process = packets_to_process.into_iter().collect_vec();
                // TODO: Right now we iterate through buffer and try the highest weighted transaction once
                // but we should retry the highest weighted transactions more often.
                let (bank_start, poh_recorder_lock_time) = measure!(
                    poh_recorder.read().unwrap().bank_start(),
                    "poh_recorder.read",
                );
                slot_metrics_tracker.increment_consume_buffered_packets_poh_recorder_lock_us(
                    poh_recorder_lock_time.as_us(),
                );

                let packets_to_process_len = packets_to_process.len();
                if let Some(BankStart {
                                working_bank,
                                bank_creation_time,
                            }) = bank_start
                {
                    let (process_transactions_summary, process_packets_transactions_time) =
                        measure!(
                                Self::process_packets_transactions(
                                    &working_bank,
                                    &bank_creation_time,
                                    recorder,
                                    packets_to_process.iter().map(|p| &**p),
                                    transaction_status_sender.clone(),
                                    gossip_vote_sender,
                                    banking_stage_stats,
                                    qos_service,
                                    slot_metrics_tracker,
<<<<<<< HEAD
                                    tip_accounts,
                                bundle_account_locker
=======
                                    log_messages_bytes_limit
>>>>>>> 263911e7
                                ),
                            "process_packets_transactions",
                        );
                    slot_metrics_tracker.increment_process_packets_transactions_us(
                        process_packets_transactions_time.as_us(),
                    );

                    let ProcessTransactionsSummary {
                        reached_max_poh_height,
                        retryable_transaction_indexes,
                        ..
                    } = process_transactions_summary;

                    if reached_max_poh_height
                        || !Bank::should_bank_still_be_processing_txs(
                        &bank_creation_time,
                        max_tx_ingestion_ns,
                    )
                    {
                        let poh_recorder_lock_time = {
                            let (_poh_recorder_locked, poh_recorder_lock_time) =
                                measure!(poh_recorder.read().unwrap(), "poh_recorder.read");

                            reached_end_of_slot = true;
                            poh_recorder_lock_time
                        };

                        slot_metrics_tracker
                            .increment_consume_buffered_packets_poh_recorder_lock_us(
                                poh_recorder_lock_time.as_us(),
                            );
                    }

                    // The difference between all transactions passed to execution and the ones that
                    // are retryable were the ones that were either:
                    // 1) Committed into the block
                    // 2) Dropped without being committed because they had some fatal error (too old,
                    // duplicate signature, etc.)
                    //
                    // Note: This assumes that every packet deserializes into one transaction!
                    consumed_buffered_packets_count +=
                        packets_to_process_len.saturating_sub(retryable_transaction_indexes.len());

                    // Out of the buffered packets just retried, collect any still unprocessed
                    // transactions in this batch for forwarding
                    rebuffered_packet_count += retryable_transaction_indexes.len();
                    if let Some(test_fn) = &test_fn {
                        test_fn();
                    }

                    slot_metrics_tracker.increment_retryable_packets_count(
                        retryable_transaction_indexes.len() as u64,
                    );

                    let result = retryable_transaction_indexes
                        .iter()
                        .map(|i| packets_to_process[*i].clone())
                        .collect_vec();

                    // Remove the non-retryable packets, packets that were either:
                    // 1) Successfully processed
                    // 2) Failed but not retryable
                    Self::filter_processed_packets(
                        retryable_transaction_indexes
                            .iter()
                            .chain(std::iter::once(&packets_to_process.len())),
                        |start, end| {
                            for processed_packet in &packets_to_process[start..end] {
                                buffered_packet_batches
                                    .message_hash_to_transaction
                                    .remove(processed_packet.message_hash());
                            }
                        },
                    );

                    result
                } else if reached_end_of_slot {
                    packets_to_process
                } else {
                    // mark as end-of-slot to avoid aggressively lock poh for the remaining for
                    // packet batches in buffer
                    let poh_recorder_lock_time = {
                        let (_poh_recorder_locked, poh_recorder_lock_time) =
                            measure!(poh_recorder.read().unwrap(), "poh_recorder.read");

                        reached_end_of_slot = true;
                        poh_recorder_lock_time
                    };
                    slot_metrics_tracker.increment_consume_buffered_packets_poh_recorder_lock_us(
                        poh_recorder_lock_time.as_us(),
                    );

                    packets_to_process
                }
            })
            .collect();

        buffered_packet_batches.packet_priority_queue = retryable_packets;

        if reached_end_of_slot {
            slot_metrics_tracker
                .set_end_of_slot_unprocessed_buffer_len(buffered_packet_batches.len() as u64);

            // We've hit the end of this slot, no need to perform more processing,
            // Packet filtering will be done at `forward_packet_batches_by_accounts.add_packet()`
        }

        proc_start.stop();
        debug!(
            "@{:?} done processing buffered batches: {} time: {:?}ms tx count: {} tx/s: {}",
            timestamp(),
            buffered_packets_len,
            proc_start.as_ms(),
            consumed_buffered_packets_count,
            (consumed_buffered_packets_count as f32) / (proc_start.as_s())
        );

        // Assert unprocessed queue is still consistent
        assert_eq!(
            buffered_packet_batches.packet_priority_queue.len(),
            buffered_packet_batches.message_hash_to_transaction.len()
        );
        banking_stage_stats
            .consume_buffered_packets_elapsed
            .fetch_add(proc_start.as_us(), Ordering::Relaxed);
        banking_stage_stats
            .rebuffered_packets_count
            .fetch_add(rebuffered_packet_count, Ordering::Relaxed);
        banking_stage_stats
            .consumed_buffered_packets_count
            .fetch_add(consumed_buffered_packets_count, Ordering::Relaxed);
    }

    fn consume_or_forward_packets(
        my_pubkey: &Pubkey,
        leader_pubkey: Option<Pubkey>,
        bank_still_processing_txs: Option<&Arc<Bank>>,
        would_be_leader: bool,
        would_be_leader_shortly: bool,
    ) -> BufferedPacketsDecision {
        // If has active bank, then immediately process buffered packets
        // otherwise, based on leader schedule to either forward or hold packets
        if let Some(bank) = bank_still_processing_txs {
            // If the bank is available, this node is the leader
            BufferedPacketsDecision::Consume(bank.ns_per_slot)
        } else if would_be_leader_shortly {
            // If the node will be the leader soon, hold the packets for now
            BufferedPacketsDecision::Hold
        } else if would_be_leader {
            // Node will be leader within ~20 slots, hold the transactions in
            // case it is the only node which produces an accepted slot.
            BufferedPacketsDecision::ForwardAndHold
        } else if let Some(x) = leader_pubkey {
            if x != *my_pubkey {
                // If the current node is not the leader, forward the buffered packets
                BufferedPacketsDecision::Forward
            } else {
                // If the current node is the leader, return the buffered packets as is
                BufferedPacketsDecision::Hold
            }
        } else {
            // We don't know the leader. Hold the packets for now
            BufferedPacketsDecision::Hold
        }
    }

    #[allow(clippy::too_many_arguments)]
    fn process_buffered_packets(
        my_pubkey: &Pubkey,
        socket: &UdpSocket,
        poh_recorder: &Arc<RwLock<PohRecorder>>,
        cluster_info: &ClusterInfo,
        buffered_packet_batches: &mut UnprocessedPacketBatches,
        forward_option: &ForwardOption,
        transaction_status_sender: Option<TransactionStatusSender>,
        gossip_vote_sender: &ReplayVoteSender,
        banking_stage_stats: &BankingStageStats,
        recorder: &TransactionRecorder,
        data_budget: &DataBudget,
        qos_service: &QosService,
        slot_metrics_tracker: &mut LeaderSlotMetricsTracker,
        log_messages_bytes_limit: Option<usize>,
        connection_cache: &ConnectionCache,
        tracer_packet_stats: &mut TracerPacketStats,
<<<<<<< HEAD
        tip_accounts: &HashSet<Pubkey>,
        bundle_account_locker: &Arc<Mutex<BundleAccountLocker>>,
=======
>>>>>>> 263911e7
        bank_forks: &Arc<RwLock<BankForks>>,
    ) {
        let ((metrics_action, decision), make_decision_time) = measure!(
            {
                let bank_start;
                let (
                    leader_at_slot_offset,
                    bank_still_processing_txs,
                    would_be_leader,
                    would_be_leader_shortly,
                ) = {
                    let poh = poh_recorder.read().unwrap();
                    bank_start = poh.bank_start();
                    (
                        poh.leader_after_n_slots(FORWARD_TRANSACTIONS_TO_LEADER_AT_SLOT_OFFSET),
                        PohRecorder::get_working_bank_if_not_expired(&bank_start.as_ref()),
                        poh.would_be_leader(HOLD_TRANSACTIONS_SLOT_OFFSET * DEFAULT_TICKS_PER_SLOT),
                        poh.would_be_leader(
                            (FORWARD_TRANSACTIONS_TO_LEADER_AT_SLOT_OFFSET - 1)
                                * DEFAULT_TICKS_PER_SLOT,
                        ),
                    )
                };

                (
                    slot_metrics_tracker.check_leader_slot_boundary(&bank_start),
                    Self::consume_or_forward_packets(
                        my_pubkey,
                        leader_at_slot_offset,
                        bank_still_processing_txs,
                        would_be_leader,
                        would_be_leader_shortly,
                    ),
                )
            },
            "make_decision",
        );
        slot_metrics_tracker.increment_make_decision_us(make_decision_time.as_us());

        match decision {
            BufferedPacketsDecision::Consume(max_tx_ingestion_ns) => {
                // Take metrics action before consume packets (potentially resetting the
                // slot metrics tracker to the next slot) so that we don't count the
                // packet processing metrics from the next slot towards the metrics
                // of the previous slot
                slot_metrics_tracker.apply_action(metrics_action);
                let (_, consume_buffered_packets_time) = measure!(
                    Self::consume_buffered_packets(
                        my_pubkey,
                        max_tx_ingestion_ns,
                        poh_recorder,
                        buffered_packet_batches,
                        transaction_status_sender,
                        gossip_vote_sender,
                        None::<Box<dyn Fn()>>,
                        banking_stage_stats,
                        recorder,
                        qos_service,
                        slot_metrics_tracker,
                        UNPROCESSED_BUFFER_STEP_SIZE,
<<<<<<< HEAD
                        tip_accounts,
                        bundle_account_locker
=======
                        log_messages_bytes_limit
>>>>>>> 263911e7
                    ),
                    "consume_buffered_packets",
                );
                slot_metrics_tracker
                    .increment_consume_buffered_packets_us(consume_buffered_packets_time.as_us());
            }
            BufferedPacketsDecision::Forward => {
                let (_, forward_time) = measure!(
                    Self::handle_forwarding(
                        forward_option,
                        cluster_info,
                        buffered_packet_batches,
                        poh_recorder,
                        socket,
                        false,
                        data_budget,
                        slot_metrics_tracker,
                        banking_stage_stats,
                        connection_cache,
                        tracer_packet_stats,
                        bank_forks,
                    ),
                    "forward",
                );
                slot_metrics_tracker.increment_forward_us(forward_time.as_us());
                // Take metrics action after forwarding packets to include forwarded
                // metrics into current slot
                slot_metrics_tracker.apply_action(metrics_action);
            }
            BufferedPacketsDecision::ForwardAndHold => {
                let (_, forward_and_hold_time) = measure!(
                    Self::handle_forwarding(
                        forward_option,
                        cluster_info,
                        buffered_packet_batches,
                        poh_recorder,
                        socket,
                        true,
                        data_budget,
                        slot_metrics_tracker,
                        banking_stage_stats,
                        connection_cache,
                        tracer_packet_stats,
                        bank_forks,
                    ),
                    "forward_and_hold",
                );
                slot_metrics_tracker.increment_forward_and_hold_us(forward_and_hold_time.as_us());
                // Take metrics action after forwarding packets
                slot_metrics_tracker.apply_action(metrics_action);
            }
            _ => (),
        }
    }

    #[allow(clippy::too_many_arguments)]
    fn handle_forwarding(
        forward_option: &ForwardOption,
        cluster_info: &ClusterInfo,
        buffered_packet_batches: &mut UnprocessedPacketBatches,
        poh_recorder: &Arc<RwLock<PohRecorder>>,
        socket: &UdpSocket,
        hold: bool,
        data_budget: &DataBudget,
        slot_metrics_tracker: &mut LeaderSlotMetricsTracker,
        banking_stage_stats: &BankingStageStats,
        connection_cache: &ConnectionCache,
        tracer_packet_stats: &mut TracerPacketStats,
        bank_forks: &Arc<RwLock<BankForks>>,
    ) {
        if let ForwardOption::NotForward = forward_option {
            if !hold {
                buffered_packet_batches.clear();
            }
            return;
        }

        // get current root bank from bank_forks, use it to sanitize transaction and
        // load all accounts from address loader;
        let current_bank = bank_forks.read().unwrap().root_bank();
        let mut forward_packet_batches_by_accounts =
            ForwardPacketBatchesByAccounts::new_with_default_batch_limits(current_bank);
        let filter_forwarding_result = Self::filter_valid_packets_for_forwarding(
            buffered_packet_batches,
            &mut forward_packet_batches_by_accounts,
        );
        forward_packet_batches_by_accounts
            .iter_batches()
            .filter(|&batch| !batch.is_empty())
            .for_each(|forward_batch| {
                slot_metrics_tracker.increment_forwardable_batches_count(1);

                let batched_forwardable_packets_count = forward_batch.len();
                let (_forward_result, sucessful_forwarded_packets_count, leader_pubkey) =
                    Self::forward_buffered_packets(
                        connection_cache,
                        forward_option,
                        cluster_info,
                        poh_recorder,
                        socket,
                        forward_batch.get_forwardable_packets(),
                        data_budget,
                        banking_stage_stats,
                    );

                if let Some(leader_pubkey) = leader_pubkey {
                    tracer_packet_stats.increment_total_forwardable_tracer_packets(
                        filter_forwarding_result.total_forwardable_tracer_packets,
                        leader_pubkey,
                    );
                }
                let failed_forwarded_packets_count = batched_forwardable_packets_count
                    .saturating_sub(sucessful_forwarded_packets_count);

                if failed_forwarded_packets_count > 0 {
                    slot_metrics_tracker.increment_failed_forwarded_packets_count(
                        failed_forwarded_packets_count as u64,
                    );
                    slot_metrics_tracker.increment_packet_batch_forward_failure_count(1);
                }

                if sucessful_forwarded_packets_count > 0 {
                    slot_metrics_tracker.increment_successful_forwarded_packets_count(
                        sucessful_forwarded_packets_count as u64,
                    );
                }
            });

        if hold {
            for deserialized_packet in buffered_packet_batches.iter_mut() {
                deserialized_packet.forwarded = true;
            }
        } else {
            slot_metrics_tracker.increment_cleared_from_buffer_after_forward_count(
                filter_forwarding_result.total_forwardable_packets as u64,
            );
            tracer_packet_stats.increment_total_cleared_from_buffer_after_forward(
                filter_forwarding_result.total_tracer_packets_in_buffer,
            );
            buffered_packet_batches.clear();
        }
    }

    #[allow(clippy::too_many_arguments)]
    fn process_loop(
        verified_receiver: &BankingPacketReceiver,
        poh_recorder: &Arc<RwLock<PohRecorder>>,
        cluster_info: &ClusterInfo,
        recv_start: &mut Instant,
        forward_option: ForwardOption,
        id: u32,
        batch_limit: usize,
        transaction_status_sender: Option<TransactionStatusSender>,
        gossip_vote_sender: ReplayVoteSender,
        data_budget: &DataBudget,
        cost_model: Arc<RwLock<CostModel>>,
        log_messages_bytes_limit: Option<usize>,
        connection_cache: Arc<ConnectionCache>,
<<<<<<< HEAD
        tip_accounts: HashSet<Pubkey>,
        bundle_account_locker: Arc<Mutex<BundleAccountLocker>>,
=======
>>>>>>> 263911e7
        bank_forks: &Arc<RwLock<BankForks>>,
    ) {
        let recorder = poh_recorder.read().unwrap().recorder();
        let socket = UdpSocket::bind("0.0.0.0:0").unwrap();
        let mut buffered_packet_batches = UnprocessedPacketBatches::with_capacity(batch_limit);
        let mut banking_stage_stats = BankingStageStats::new(id);
        let mut tracer_packet_stats = TracerPacketStats::new(id);
        let qos_service = QosService::new(cost_model, id);

        let mut slot_metrics_tracker = LeaderSlotMetricsTracker::new(id);
        let mut last_metrics_update = Instant::now();

        loop {
            let my_pubkey = cluster_info.id();
            if !buffered_packet_batches.is_empty()
                || last_metrics_update.elapsed() >= SLOT_BOUNDARY_CHECK_PERIOD
            {
                let (_, process_buffered_packets_time) = measure!(
                    Self::process_buffered_packets(
                        &my_pubkey,
                        &socket,
                        poh_recorder,
                        cluster_info,
                        &mut buffered_packet_batches,
                        &forward_option,
                        transaction_status_sender.clone(),
                        &gossip_vote_sender,
                        &banking_stage_stats,
                        &recorder,
                        data_budget,
                        &qos_service,
                        &mut slot_metrics_tracker,
                        log_messages_bytes_limit,
                        &connection_cache,
                        &mut tracer_packet_stats,
<<<<<<< HEAD
                        &tip_accounts,
                        &bundle_account_locker,
=======
>>>>>>> 263911e7
                        bank_forks,
                    ),
                    "process_buffered_packets",
                );
                slot_metrics_tracker
                    .increment_process_buffered_packets_us(process_buffered_packets_time.as_us());
                last_metrics_update = Instant::now();
            }

            tracer_packet_stats.report(1000);

            let recv_timeout = if !buffered_packet_batches.is_empty() {
                // If there are buffered packets, run the equivalent of try_recv to try reading more
                // packets. This prevents starving BankingStage::consume_buffered_packets due to
                // buffered_packet_batches containing transactions that exceed the cost model for
                // the current bank.
                Duration::from_millis(0)
            } else {
                // Default wait time
                Duration::from_millis(100)
            };

            let (res, receive_and_buffer_packets_time) = measure!(
                Self::receive_and_buffer_packets(
                    verified_receiver,
                    recv_start,
                    recv_timeout,
                    id,
                    &mut buffered_packet_batches,
                    &mut banking_stage_stats,
                    &mut tracer_packet_stats,
                    &mut slot_metrics_tracker,
                ),
                "receive_and_buffer_packets",
            );
            slot_metrics_tracker
                .increment_receive_and_buffer_packets_us(receive_and_buffer_packets_time.as_us());

            match res {
                Ok(()) | Err(RecvTimeoutError::Timeout) => (),
                Err(RecvTimeoutError::Disconnected) => break,
            }
            banking_stage_stats.report(1000);
        }
    }

    pub fn num_threads() -> u32 {
        cmp::max(
            env::var("SOLANA_BANKING_THREADS")
                .map(|x| x.parse().unwrap_or(NUM_THREADS))
                .unwrap_or(NUM_THREADS),
            MIN_TOTAL_THREADS,
        )
    }

    #[allow(clippy::match_wild_err_arm)]
    fn record_transactions(
        bank_slot: Slot,
        transactions: Vec<VersionedTransaction>,
        recorder: &TransactionRecorder,
    ) -> RecordTransactionsSummary {
        let mut record_transactions_timings = RecordTransactionsTimings::default();
        let mut starting_transaction_index = None;

        if !transactions.is_empty() {
            let num_to_record = transactions.len();
            inc_new_counter_info!("banking_stage-record_count", 1);
            inc_new_counter_info!("banking_stage-record_transactions", num_to_record);

            let (hash, hash_time) = measure!(hash_transactions(&transactions), "hash");
            record_transactions_timings.hash_us = hash_time.as_us();

            let (res, poh_record_time) = measure!(
                recorder.record(bank_slot, vec![(hash, transactions)]),
                "hash"
            );
            record_transactions_timings.poh_record_us = poh_record_time.as_us();

            match res {
                Ok(starting_index) => {
                    starting_transaction_index = starting_index;
                }
                Err(PohRecorderError::MaxHeightReached) => {
                    inc_new_counter_info!("banking_stage-max_height_reached", 1);
                    inc_new_counter_info!(
                        "banking_stage-max_height_reached_num_to_commit",
                        num_to_record
                    );
                    return RecordTransactionsSummary {
                        record_transactions_timings,
                        result: Err(PohRecorderError::MaxHeightReached),
                        starting_transaction_index: None,
                    };
                }
                Err(e) => panic!("Poh recorder returned unexpected error: {:?}", e),
            }
        }

        RecordTransactionsSummary {
            record_transactions_timings,
            result: Ok(()),
            starting_transaction_index,
        }
    }

    fn execute_and_commit_transactions_locked(
        bank: &Arc<Bank>,
        poh: &TransactionRecorder,
        batch: &TransactionBatch,
        transaction_status_sender: Option<TransactionStatusSender>,
        gossip_vote_sender: &ReplayVoteSender,
        log_messages_bytes_limit: Option<usize>,
    ) -> ExecuteAndCommitTransactionsOutput {
        let mut execute_and_commit_timings = LeaderExecuteAndCommitTimings::default();
        let mut mint_decimals: HashMap<Pubkey, u8> = HashMap::new();

        let ((pre_balances, pre_token_balances), collect_balances_time) = measure!(
            {
                // Use a shorter maximum age when adding transactions into the pipeline.  This will reduce
                // the likelihood of any single thread getting starved and processing old ids.
                // TODO: Banking stage threads should be prioritized to complete faster then this queue
                // expires.
                let pre_balances = if transaction_status_sender.is_some() {
                    bank.collect_balances(batch)
                } else {
                    vec![]
                };

                let pre_token_balances = if transaction_status_sender.is_some() {
                    collect_token_balances(bank, batch, &mut mint_decimals, None)
                } else {
                    vec![]
                };

                (pre_balances, pre_token_balances)
            },
            "collect_balances",
        );
        execute_and_commit_timings.collect_balances_us = collect_balances_time.as_us();

        let (load_and_execute_transactions_output, load_execute_time) = measure!(
            bank.load_and_execute_transactions(
                batch,
                MAX_PROCESSING_AGE,
                transaction_status_sender.is_some(),
                transaction_status_sender.is_some(),
                transaction_status_sender.is_some(),
                &mut execute_and_commit_timings.execute_timings,
                None, // account_overrides
                log_messages_bytes_limit
            ),
            "load_execute",
        );
        execute_and_commit_timings.load_execute_us = load_execute_time.as_us();

        let LoadAndExecuteTransactionsOutput {
            mut loaded_transactions,
            execution_results,
            mut retryable_transaction_indexes,
            executed_transactions_count,
            executed_with_successful_result_count,
            signature_count,
            error_counters,
            ..
        } = load_and_execute_transactions_output;

        let transactions_attempted_execution_count = execution_results.len();
        let (executed_transactions, execution_results_to_transactions_time): (Vec<_>, Measure) = measure!(
            execution_results
                .iter()
                .zip(batch.sanitized_transactions())
                .filter_map(|(execution_result, tx)| {
                    if execution_result.was_executed() {
                        Some(tx.to_versioned_transaction())
                    } else {
                        None
                    }
                })
                .collect(),
            "execution_results_to_transactions",
        );

        let (last_blockhash, lamports_per_signature) =
            bank.last_blockhash_and_lamports_per_signature();
        let (freeze_lock, freeze_lock_time) = measure!(bank.freeze_lock(), "freeze_lock");
        execute_and_commit_timings.freeze_lock_us = freeze_lock_time.as_us();

        let (record_transactions_summary, record_time) = measure!(
            Self::record_transactions(bank.slot(), executed_transactions, poh),
            "record_transactions",
        );
        execute_and_commit_timings.record_us = record_time.as_us();

        let RecordTransactionsSummary {
            result: record_transactions_result,
            record_transactions_timings,
            starting_transaction_index,
        } = record_transactions_summary;
        execute_and_commit_timings.record_transactions_timings = RecordTransactionsTimings {
            execution_results_to_transactions_us: execution_results_to_transactions_time.as_us(),
            ..record_transactions_timings
        };

        if let Err(recorder_err) = record_transactions_result {
            inc_new_counter_info!(
                "banking_stage-record_transactions_retryable_record_txs",
                executed_transactions_count
            );

            retryable_transaction_indexes.extend(execution_results.iter().enumerate().filter_map(
                |(index, execution_result)| execution_result.was_executed().then(|| index),
            ));

            return ExecuteAndCommitTransactionsOutput {
                transactions_attempted_execution_count,
                executed_transactions_count,
                executed_with_successful_result_count,
                retryable_transaction_indexes,
                commit_transactions_result: Err(recorder_err),
                execute_and_commit_timings,
                error_counters,
            };
        }

        let sanitized_txs = batch.sanitized_transactions();
        let (commit_time_us, commit_transaction_statuses) = if executed_transactions_count != 0 {
            inc_new_counter_info!(
                "banking_stage-record_transactions_num_to_commit",
                executed_transactions_count
            );

            let (tx_results, commit_time) = measure!(
                bank.commit_transactions(
                    sanitized_txs,
                    &mut loaded_transactions,
                    execution_results,
                    last_blockhash,
                    lamports_per_signature,
                    CommitTransactionCounts {
                        committed_transactions_count: executed_transactions_count as u64,
                        committed_with_failure_result_count: executed_transactions_count
                            .saturating_sub(executed_with_successful_result_count)
                            as u64,
                        signature_count,
                    },
                    &mut execute_and_commit_timings.execute_timings,
                ),
                "commit",
            );
            let commit_time_us = commit_time.as_us();
            execute_and_commit_timings.commit_us = commit_time_us;

            let commit_transaction_statuses = tx_results
                .execution_results
                .iter()
                .map(|execution_result| match execution_result.details() {
                    Some(details) => CommitTransactionDetails::Committed {
                        compute_units: details.executed_units,
                    },
                    None => CommitTransactionDetails::NotCommitted,
                })
                .collect();

            let (_, find_and_send_votes_time) = measure!(
                {
                    bank_utils::find_and_send_votes(
                        sanitized_txs,
                        &tx_results,
                        Some(gossip_vote_sender),
                    );
                    if let Some(transaction_status_sender) = transaction_status_sender {
                        let txs = batch.sanitized_transactions().to_vec();
                        let post_balances = bank.collect_balances(batch);
                        let post_token_balances =
<<<<<<< HEAD
                            collect_token_balances(bank, batch, &mut mint_decimals, None);
=======
                            collect_token_balances(bank, batch, &mut mint_decimals);
>>>>>>> 263911e7
                        let mut transaction_index = starting_transaction_index.unwrap_or_default();
                        let batch_transaction_indexes: Vec<_> = tx_results
                            .execution_results
                            .iter()
                            .map(|result| {
                                if result.was_executed() {
                                    let this_transaction_index = transaction_index;
                                    saturating_add_assign!(transaction_index, 1);
                                    this_transaction_index
                                } else {
                                    0
                                }
                            })
                            .collect();
<<<<<<< HEAD

=======
>>>>>>> 263911e7
                        transaction_status_sender.send_transaction_status_batch(
                            bank.clone(),
                            txs,
                            tx_results.execution_results,
                            TransactionBalancesSet::new(pre_balances, post_balances),
                            TransactionTokenBalancesSet::new(
                                pre_token_balances,
                                post_token_balances,
                            ),
                            tx_results.rent_debits,
                            batch_transaction_indexes,
                        );
                    }
                },
                "find_and_send_votes",
            );
            execute_and_commit_timings.find_and_send_votes_us = find_and_send_votes_time.as_us();
            (commit_time_us, commit_transaction_statuses)
        } else {
            (
                0,
                vec![CommitTransactionDetails::NotCommitted; execution_results.len()],
            )
        };

        drop(freeze_lock);

        debug!(
            "bank: {} process_and_record_locked: {}us record: {}us commit: {}us txs_len: {}",
            bank.slot(),
            load_execute_time.as_us(),
            record_time.as_us(),
            commit_time_us,
            sanitized_txs.len(),
        );

        debug!(
            "execute_and_commit_transactions_locked: {:?}",
            execute_and_commit_timings.execute_timings,
        );

        debug_assert_eq!(
            commit_transaction_statuses.len(),
            transactions_attempted_execution_count
        );

        ExecuteAndCommitTransactionsOutput {
            transactions_attempted_execution_count,
            executed_transactions_count,
            executed_with_successful_result_count,
            retryable_transaction_indexes,
            commit_transactions_result: Ok(commit_transaction_statuses),
            execute_and_commit_timings,
            error_counters,
        }
    }

    pub fn process_and_record_transactions(
        bank: &Arc<Bank>,
        txs: &[SanitizedTransaction],
        poh: &TransactionRecorder,
        chunk_offset: usize,
        transaction_status_sender: Option<TransactionStatusSender>,
        gossip_vote_sender: &ReplayVoteSender,
        qos_service: &QosService,
<<<<<<< HEAD
        bundle_account_locker: &Arc<Mutex<BundleAccountLocker>>,
=======
        log_messages_bytes_limit: Option<usize>,
>>>>>>> 263911e7
    ) -> ProcessTransactionBatchOutput {
        let mut cost_model_time = Measure::start("cost_model");

        let transaction_costs = qos_service.compute_transaction_costs(txs.iter());

        let (transactions_qos_results, num_included) =
            qos_service.select_transactions_per_cost(txs.iter(), transaction_costs.iter(), bank);

        let cost_model_throttled_transactions_count = txs.len().saturating_sub(num_included);

        qos_service.accumulate_estimated_transaction_costs(
            &Self::accumulate_batched_transaction_costs(
                transaction_costs.iter(),
                transactions_qos_results.iter(),
            ),
        );
        cost_model_time.stop();

        // Only lock accounts for those transactions are selected for the block;
        // Once accounts are locked, other threads cannot encode transactions that will modify the
        // same account state.
        // BundleStage prevents locking ALL accounts in ALL transactions in a bundle mid-execution
        // to ensure that avoid race conditions
        let mut lock_time = Measure::start("lock_time");
        let bundle_account_locker_l = bundle_account_locker.lock().unwrap();
        let batch = bank.prepare_sanitized_batch_with_results(
            txs,
            transactions_qos_results.iter(),
            &bundle_account_locker_l.read_locks(),
            &bundle_account_locker_l.write_locks(),
        );
        drop(bundle_account_locker_l);
        lock_time.stop();

        // retryable_txs includes AccountInUse, WouldExceedMaxBlockCostLimit
        // WouldExceedMaxAccountCostLimit, WouldExceedMaxVoteCostLimit
        // and WouldExceedMaxAccountDataCostLimit
        let mut execute_and_commit_transactions_output =
            Self::execute_and_commit_transactions_locked(
                bank,
                poh,
                &batch,
                transaction_status_sender,
                gossip_vote_sender,
                log_messages_bytes_limit,
            );

        let mut unlock_time = Measure::start("unlock_time");
        // Once the accounts are new transactions can enter the pipeline to process them
        drop(batch);
        unlock_time.stop();

        let ExecuteAndCommitTransactionsOutput {
            ref mut retryable_transaction_indexes,
            ref execute_and_commit_timings,
            ref commit_transactions_result,
            ..
        } = execute_and_commit_transactions_output;

        QosService::update_or_remove_transaction_costs(
            transaction_costs.iter(),
            transactions_qos_results.iter(),
            commit_transactions_result.as_ref().ok(),
            bank,
        );

        retryable_transaction_indexes
            .iter_mut()
            .for_each(|x| *x += chunk_offset);

        let (cu, us) =
            Self::accumulate_execute_units_and_time(&execute_and_commit_timings.execute_timings);
        qos_service.accumulate_actual_execute_cu(cu);
        qos_service.accumulate_actual_execute_time(us);

        // reports qos service stats for this batch
        qos_service.report_metrics(bank.clone());

        debug!(
            "bank: {} lock: {}us unlock: {}us txs_len: {}",
            bank.slot(),
            lock_time.as_us(),
            unlock_time.as_us(),
            txs.len(),
        );

        ProcessTransactionBatchOutput {
            cost_model_throttled_transactions_count,
            cost_model_us: cost_model_time.as_us(),
            execute_and_commit_transactions_output,
        }
    }

    // rollup transaction cost details, eg signature_cost, write_lock_cost, data_bytes_cost and
    // execution_cost from the batch of transactions selected for block.
    fn accumulate_batched_transaction_costs<'a>(
        transactions_costs: impl Iterator<Item = &'a TransactionCost>,
        transaction_results: impl Iterator<Item = &'a transaction::Result<()>>,
    ) -> BatchedTransactionDetails {
        let mut batched_transaction_details = BatchedTransactionDetails::default();
        transactions_costs
            .zip(transaction_results)
            .for_each(|(cost, result)| match result {
                Ok(_) => {
                    saturating_add_assign!(
                        batched_transaction_details.costs.batched_signature_cost,
                        cost.signature_cost
                    );
                    saturating_add_assign!(
                        batched_transaction_details.costs.batched_write_lock_cost,
                        cost.write_lock_cost
                    );
                    saturating_add_assign!(
                        batched_transaction_details.costs.batched_data_bytes_cost,
                        cost.data_bytes_cost
                    );
                    saturating_add_assign!(
                        batched_transaction_details
                            .costs
                            .batched_builtins_execute_cost,
                        cost.builtins_execution_cost
                    );
                    saturating_add_assign!(
                        batched_transaction_details.costs.batched_bpf_execute_cost,
                        cost.bpf_execution_cost
                    );
                }
                Err(transaction_error) => match transaction_error {
                    TransactionError::WouldExceedMaxBlockCostLimit => {
                        saturating_add_assign!(
                            batched_transaction_details
                                .errors
                                .batched_retried_txs_per_block_limit_count,
                            1
                        );
                    }
                    TransactionError::WouldExceedMaxVoteCostLimit => {
                        saturating_add_assign!(
                            batched_transaction_details
                                .errors
                                .batched_retried_txs_per_vote_limit_count,
                            1
                        );
                    }
                    TransactionError::WouldExceedMaxAccountCostLimit => {
                        saturating_add_assign!(
                            batched_transaction_details
                                .errors
                                .batched_retried_txs_per_account_limit_count,
                            1
                        );
                    }
                    TransactionError::WouldExceedAccountDataBlockLimit => {
                        saturating_add_assign!(
                            batched_transaction_details
                                .errors
                                .batched_retried_txs_per_account_data_block_limit_count,
                            1
                        );
                    }
                    TransactionError::WouldExceedAccountDataTotalLimit => {
                        saturating_add_assign!(
                            batched_transaction_details
                                .errors
                                .batched_dropped_txs_per_account_data_total_limit_count,
                            1
                        );
                    }
                    _ => {}
                },
            });
        batched_transaction_details
    }

    fn accumulate_execute_units_and_time(execute_timings: &ExecuteTimings) -> (u64, u64) {
        let (units, times): (Vec<_>, Vec<_>) = execute_timings
            .details
            .per_program_timings
            .iter()
            .map(|(_program_id, program_timings)| {
                (
                    program_timings.accumulated_units,
                    program_timings.accumulated_us,
                )
            })
            .unzip();
        (units.iter().sum(), times.iter().sum())
    }

    /// Sends transactions to the bank.
    ///
    /// Returns the number of transactions successfully processed by the bank, which may be less
    /// than the total number if max PoH height was reached and the bank halted
    fn process_transactions(
        bank: &Arc<Bank>,
        bank_creation_time: &Instant,
        transactions: &[SanitizedTransaction],
        poh: &TransactionRecorder,
        transaction_status_sender: Option<TransactionStatusSender>,
        gossip_vote_sender: &ReplayVoteSender,
        qos_service: &QosService,
<<<<<<< HEAD
        bundle_account_locker: &Arc<Mutex<BundleAccountLocker>>,
=======
        log_messages_bytes_limit: Option<usize>,
>>>>>>> 263911e7
    ) -> ProcessTransactionsSummary {
        let mut chunk_start = 0;
        let mut all_retryable_tx_indexes = vec![];
        // All the transactions that attempted execution. See description of
        // struct ProcessTransactionsSummary above for possible outcomes.
        let mut total_transactions_attempted_execution_count: usize = 0;
        // All transactions that were executed and committed
        let mut total_committed_transactions_count: usize = 0;
        // All transactions that were executed and committed with a successful result
        let mut total_committed_transactions_with_successful_result_count: usize = 0;
        // All transactions that were executed but then failed record because the
        // slot ended
        let mut total_failed_commit_count: usize = 0;
        let mut total_cost_model_throttled_transactions_count: usize = 0;
        let mut total_cost_model_us: u64 = 0;
        let mut total_execute_and_commit_timings = LeaderExecuteAndCommitTimings::default();
        let mut total_error_counters = TransactionErrorMetrics::default();
        let mut reached_max_poh_height = false;
        while chunk_start != transactions.len() {
            let chunk_end = std::cmp::min(
                transactions.len(),
                chunk_start + MAX_NUM_TRANSACTIONS_PER_BATCH,
            );
            let process_transaction_batch_output = Self::process_and_record_transactions(
                bank,
                &transactions[chunk_start..chunk_end],
                poh,
                chunk_start,
                transaction_status_sender.clone(),
                gossip_vote_sender,
                qos_service,
<<<<<<< HEAD
                bundle_account_locker,
=======
                log_messages_bytes_limit,
>>>>>>> 263911e7
            );

            let ProcessTransactionBatchOutput {
                cost_model_throttled_transactions_count: new_cost_model_throttled_transactions_count,
                cost_model_us: new_cost_model_us,
                execute_and_commit_transactions_output,
            } = process_transaction_batch_output;
            total_cost_model_throttled_transactions_count =
                total_cost_model_throttled_transactions_count
                    .saturating_add(new_cost_model_throttled_transactions_count);
            total_cost_model_us = total_cost_model_us.saturating_add(new_cost_model_us);

            let ExecuteAndCommitTransactionsOutput {
                transactions_attempted_execution_count: new_transactions_attempted_execution_count,
                executed_transactions_count: new_executed_transactions_count,
                executed_with_successful_result_count: new_executed_with_successful_result_count,
                retryable_transaction_indexes: new_retryable_transaction_indexes,
                commit_transactions_result: new_commit_transactions_result,
                execute_and_commit_timings: new_execute_and_commit_timings,
                error_counters: new_error_counters,
                ..
            } = execute_and_commit_transactions_output;

            total_execute_and_commit_timings.accumulate(&new_execute_and_commit_timings);
            total_error_counters.accumulate(&new_error_counters);
            total_transactions_attempted_execution_count =
                total_transactions_attempted_execution_count
                    .saturating_add(new_transactions_attempted_execution_count);

            trace!(
                "process_transactions result: {:?}",
                new_commit_transactions_result
            );

            if new_commit_transactions_result.is_ok() {
                total_committed_transactions_count = total_committed_transactions_count
                    .saturating_add(new_executed_transactions_count);
                total_committed_transactions_with_successful_result_count =
                    total_committed_transactions_with_successful_result_count
                        .saturating_add(new_executed_with_successful_result_count);
            } else {
                total_failed_commit_count =
                    total_failed_commit_count.saturating_add(new_executed_transactions_count);
            }

            // Add the retryable txs (transactions that errored in a way that warrants a retry)
            // to the list of unprocessed txs.
            all_retryable_tx_indexes.extend_from_slice(&new_retryable_transaction_indexes);

            // If `bank_creation_time` is None, it's a test so ignore the option so
            // allow processing
            let should_bank_still_be_processing_txs =
                Bank::should_bank_still_be_processing_txs(bank_creation_time, bank.ns_per_slot);
            match (
                new_commit_transactions_result,
                should_bank_still_be_processing_txs,
            ) {
                (Err(PohRecorderError::MaxHeightReached), _) | (_, false) => {
                    info!(
                        "process transactions: max height reached slot: {} height: {}",
                        bank.slot(),
                        bank.tick_height()
                    );
                    // process_and_record_transactions has returned all retryable errors in
                    // transactions[chunk_start..chunk_end], so we just need to push the remaining
                    // transactions into the unprocessed queue.
                    all_retryable_tx_indexes.extend(chunk_end..transactions.len());
                    reached_max_poh_height = true;
                    break;
                }
                _ => (),
            }
            // Don't exit early on any other type of error, continue processing...
            chunk_start = chunk_end;
        }

        ProcessTransactionsSummary {
            reached_max_poh_height,
            transactions_attempted_execution_count: total_transactions_attempted_execution_count,
            committed_transactions_count: total_committed_transactions_count,
            committed_transactions_with_successful_result_count:
                total_committed_transactions_with_successful_result_count,
            failed_commit_count: total_failed_commit_count,
            retryable_transaction_indexes: all_retryable_tx_indexes,
            cost_model_throttled_transactions_count: total_cost_model_throttled_transactions_count,
            cost_model_us: total_cost_model_us,
            execute_and_commit_timings: total_execute_and_commit_timings,
            error_counters: total_error_counters,
        }
    }

    // This function creates a filter of transaction results with Ok() for every pending
    // transaction. The non-pending transactions are marked with TransactionError
    fn prepare_filter_for_pending_transactions(
        transactions_len: usize,
        pending_tx_indexes: &[usize],
    ) -> Vec<transaction::Result<()>> {
        let mut mask = vec![Err(TransactionError::BlockhashNotFound); transactions_len];
        pending_tx_indexes.iter().for_each(|x| mask[*x] = Ok(()));
        mask
    }

    // This function returns a vector containing index of all valid transactions. A valid
    // transaction has result Ok() as the value
    fn filter_valid_transaction_indexes(
        valid_txs: &[TransactionCheckResult],
        transaction_indexes: &[usize],
    ) -> Vec<usize> {
        valid_txs
            .iter()
            .enumerate()
            .filter_map(|(index, (x, _h))| if x.is_ok() { Some(index) } else { None })
            .map(|x| transaction_indexes[x])
            .collect_vec()
    }

    /// This function filters pending packets that are still valid
    /// # Arguments
    /// * `transactions` - a batch of transactions deserialized from packets
    /// * `transaction_to_packet_indexes` - maps each transaction to a packet index
    /// * `pending_indexes` - identifies which indexes in the `transactions` list are still pending
    fn filter_pending_packets_from_pending_txs(
        bank: &Arc<Bank>,
        transactions: &[SanitizedTransaction],
        transaction_to_packet_indexes: &[usize],
        pending_indexes: &[usize],
    ) -> Vec<usize> {
        let filter =
            Self::prepare_filter_for_pending_transactions(transactions.len(), pending_indexes);

        let mut error_counters = TransactionErrorMetrics::default();
        // The following code also checks if the blockhash for a transaction is too old
        // The check accounts for
        //  1. Transaction forwarding delay
        //  2. The slot at which the next leader will actually process the transaction
        // Drop the transaction if it will expire by the time the next node receives and processes it
        let api = perf_libs::api();
        let max_tx_fwd_delay = if api.is_none() {
            MAX_TRANSACTION_FORWARDING_DELAY
        } else {
            MAX_TRANSACTION_FORWARDING_DELAY_GPU
        };

        let results = bank.check_transactions(
            transactions,
            &filter,
            (MAX_PROCESSING_AGE)
                .saturating_sub(max_tx_fwd_delay)
                .saturating_sub(FORWARD_TRANSACTIONS_TO_LEADER_AT_SLOT_OFFSET as usize),
            &mut error_counters,
        );

        Self::filter_valid_transaction_indexes(&results, transaction_to_packet_indexes)
    }

    fn filter_processed_packets<'a, F>(
        retryable_transaction_indexes: impl Iterator<Item = &'a usize>,
        mut f: F,
    ) where
        F: FnMut(usize, usize),
    {
        let mut prev_retryable_index = 0;
        for (i, retryable_index) in retryable_transaction_indexes.enumerate() {
            let start = if i == 0 { 0 } else { prev_retryable_index + 1 };

            let end = *retryable_index;
            prev_retryable_index = *retryable_index;

            if start < end {
                f(start, end)
            }
        }
    }

    #[allow(clippy::too_many_arguments)]
    fn process_packets_transactions<'a>(
        bank: &'a Arc<Bank>,
        bank_creation_time: &Instant,
        poh: &'a TransactionRecorder,
        deserialized_packets: impl Iterator<Item = &'a ImmutableDeserializedPacket>,
        transaction_status_sender: Option<TransactionStatusSender>,
        gossip_vote_sender: &'a ReplayVoteSender,
        banking_stage_stats: &'a BankingStageStats,
        qos_service: &'a QosService,
        slot_metrics_tracker: &'a mut LeaderSlotMetricsTracker,
<<<<<<< HEAD
        tip_accounts: &HashSet<Pubkey>,
        bundle_account_locker: &Arc<Mutex<BundleAccountLocker>>,
=======
        log_messages_bytes_limit: Option<usize>,
>>>>>>> 263911e7
    ) -> ProcessTransactionsSummary {
        // Convert packets to transactions
        let ((transactions, transaction_to_packet_indexes), packet_conversion_time): (
            (Vec<SanitizedTransaction>, Vec<usize>),
            _,
        ) = measure!(
            deserialized_packets
                .enumerate()
                .filter_map(|(i, deserialized_packet)| {
                    unprocessed_packet_batches::transaction_from_deserialized_packet(
                        deserialized_packet,
                        &bank.feature_set,
                        bank.vote_only_bank(),
                        bank.as_ref(),
                    )
                    .filter(|tx| {
                        !tx.message()
                            .account_keys()
                            .iter()
                            .any(|acc| tip_accounts.contains(acc))
                    })
                    .map(|transaction| (transaction, i))
                })
                .unzip(),
            "packet_conversion",
        );

        let packet_conversion_us = packet_conversion_time.as_us();
        slot_metrics_tracker.increment_transactions_from_packets_us(packet_conversion_us);
        banking_stage_stats
            .packet_conversion_elapsed
            .fetch_add(packet_conversion_us, Ordering::Relaxed);
        inc_new_counter_info!("banking_stage-packet_conversion", 1);

        // Process transactions
        let (mut process_transactions_summary, process_transactions_time) = measure!(
            Self::process_transactions(
                bank,
                bank_creation_time,
                &transactions,
                poh,
                transaction_status_sender,
                gossip_vote_sender,
                qos_service,
<<<<<<< HEAD
                bundle_account_locker
=======
                log_messages_bytes_limit,
>>>>>>> 263911e7
            ),
            "process_transaction_time",
        );
        let process_transactions_us = process_transactions_time.as_us();
        slot_metrics_tracker.increment_process_transactions_us(process_transactions_us);
        banking_stage_stats
            .transaction_processing_elapsed
            .fetch_add(process_transactions_us, Ordering::Relaxed);

        let ProcessTransactionsSummary {
            ref retryable_transaction_indexes,
            ref error_counters,
            ..
        } = process_transactions_summary;

        slot_metrics_tracker.accumulate_process_transactions_summary(&process_transactions_summary);
        slot_metrics_tracker.accumulate_transaction_errors(error_counters);

        let retryable_tx_count = retryable_transaction_indexes.len();
        inc_new_counter_info!("banking_stage-unprocessed_transactions", retryable_tx_count);

        // Filter out the retryable transactions that are too old
        let (filtered_retryable_transaction_indexes, filter_retryable_packets_time) = measure!(
            Self::filter_pending_packets_from_pending_txs(
                bank,
                &transactions,
                &transaction_to_packet_indexes,
                retryable_transaction_indexes,
            ),
            "filter_pending_packets_time",
        );
        let filter_retryable_packets_us = filter_retryable_packets_time.as_us();
        slot_metrics_tracker
            .increment_filter_retryable_packets_us(filter_retryable_packets_us as u64);
        banking_stage_stats
            .filter_pending_packets_elapsed
            .fetch_add(filter_retryable_packets_us, Ordering::Relaxed);

        let retryable_packets_filtered_count = retryable_transaction_indexes
            .len()
            .saturating_sub(filtered_retryable_transaction_indexes.len());
        slot_metrics_tracker
            .increment_retryable_packets_filtered_count(retryable_packets_filtered_count as u64);

        inc_new_counter_info!(
            "banking_stage-dropped_tx_before_forwarding",
            retryable_transaction_indexes
                .len()
                .saturating_sub(filtered_retryable_transaction_indexes.len())
        );

        process_transactions_summary.retryable_transaction_indexes =
            filtered_retryable_transaction_indexes;
        process_transactions_summary
    }

    fn generate_packet_indexes(vers: &PacketBatch) -> Vec<usize> {
        vers.iter()
            .enumerate()
            .filter(|(_, pkt)| !pkt.meta.discard())
            .map(|(index, _)| index)
            .collect()
    }

    fn receive_until(
        verified_receiver: &BankingPacketReceiver,
        recv_timeout: Duration,
        packet_count_upperbound: usize,
    ) -> Result<(Vec<PacketBatch>, Option<SigverifyTracerPacketStats>), RecvTimeoutError> {
        let start = Instant::now();
        let mut aggregated_tracer_packet_stats_option: Option<SigverifyTracerPacketStats> = None;
        let (mut packet_batches, new_tracer_packet_stats_option) =
            verified_receiver.recv_timeout(recv_timeout)?;

        if let Some(new_tracer_packet_stats) = &new_tracer_packet_stats_option {
            if let Some(aggregated_tracer_packet_stats) = &mut aggregated_tracer_packet_stats_option
            {
                aggregated_tracer_packet_stats.aggregate(new_tracer_packet_stats);
            } else {
                aggregated_tracer_packet_stats_option = new_tracer_packet_stats_option;
            }
        }

        let mut num_packets_received: usize = packet_batches.iter().map(|batch| batch.len()).sum();
        while let Ok((packet_batch, _tracer_packet_stats_option)) = verified_receiver.try_recv() {
            trace!("got more packet batches in banking stage");
            let (packets_received, packet_count_overflowed) = num_packets_received
                .overflowing_add(packet_batch.iter().map(|batch| batch.len()).sum());
            packet_batches.extend(packet_batch);

            // Spend any leftover receive time budget to greedily receive more packet batches,
            // until the upperbound of the packet count is reached.
            if start.elapsed() >= recv_timeout
                || packet_count_overflowed
                || packets_received >= packet_count_upperbound
            {
                break;
            }
            num_packets_received = packets_received;
        }
        Ok((packet_batches, aggregated_tracer_packet_stats_option))
    }

    #[allow(clippy::too_many_arguments)]
    /// Receive incoming packets, push into unprocessed buffer with packet indexes
    fn receive_and_buffer_packets(
        verified_receiver: &BankingPacketReceiver,
        recv_start: &mut Instant,
        recv_timeout: Duration,
        id: u32,
        buffered_packet_batches: &mut UnprocessedPacketBatches,
        banking_stage_stats: &mut BankingStageStats,
        tracer_packet_stats: &mut TracerPacketStats,
        slot_metrics_tracker: &mut LeaderSlotMetricsTracker,
    ) -> Result<(), RecvTimeoutError> {
        let mut recv_time = Measure::start("receive_and_buffer_packets_recv");
        let (packet_batches, new_sigverify_tracer_packet_stats_option) = Self::receive_until(
            verified_receiver,
            recv_timeout,
            buffered_packet_batches.capacity() - buffered_packet_batches.len(),
        )?;

        if let Some(new_sigverify_tracer_packet_stats) = &new_sigverify_tracer_packet_stats_option {
            tracer_packet_stats
                .aggregate_sigverify_tracer_packet_stats(new_sigverify_tracer_packet_stats);
        }

        let packet_count: usize = packet_batches.iter().map(|x| x.len()).sum();
        debug!(
            "@{:?} process start stalled for: {:?}ms txs: {} id: {}",
            timestamp(),
            duration_as_ms(&recv_start.elapsed()),
            packet_count,
            id,
        );

        let packet_batch_iter = packet_batches.into_iter();
        let mut dropped_packets_count = 0;
        let mut newly_buffered_packets_count = 0;
        for packet_batch in packet_batch_iter {
            let packet_indexes = Self::generate_packet_indexes(&packet_batch);
            // Track all the packets incoming from sigverify, both valid and invalid
            slot_metrics_tracker.increment_total_new_valid_packets(packet_indexes.len() as u64);
            slot_metrics_tracker.increment_newly_failed_sigverify_count(
                packet_batch.len().saturating_sub(packet_indexes.len()) as u64,
            );

            Self::push_unprocessed(
                buffered_packet_batches,
                &packet_batch,
                &packet_indexes,
                &mut dropped_packets_count,
                &mut newly_buffered_packets_count,
                banking_stage_stats,
                slot_metrics_tracker,
                tracer_packet_stats,
            )
        }
        recv_time.stop();

        banking_stage_stats
            .receive_and_buffer_packets_elapsed
            .fetch_add(recv_time.as_us(), Ordering::Relaxed);
        banking_stage_stats
            .receive_and_buffer_packets_count
            .fetch_add(packet_count, Ordering::Relaxed);
        banking_stage_stats
            .dropped_packets_count
            .fetch_add(dropped_packets_count, Ordering::Relaxed);
        banking_stage_stats
            .newly_buffered_packets_count
            .fetch_add(newly_buffered_packets_count, Ordering::Relaxed);
        banking_stage_stats
            .current_buffered_packet_batches_count
            .swap(buffered_packet_batches.len(), Ordering::Relaxed);
        banking_stage_stats
            .current_buffered_packets_count
            .swap(buffered_packet_batches.len(), Ordering::Relaxed);
        *recv_start = Instant::now();
        Ok(())
    }

    fn push_unprocessed(
        unprocessed_packet_batches: &mut UnprocessedPacketBatches,
        packet_batch: &PacketBatch,
        packet_indexes: &[usize],
        dropped_packets_count: &mut usize,
        newly_buffered_packets_count: &mut usize,
        banking_stage_stats: &mut BankingStageStats,
        slot_metrics_tracker: &mut LeaderSlotMetricsTracker,
        tracer_packet_stats: &mut TracerPacketStats,
    ) {
        if !packet_indexes.is_empty() {
            let _ = banking_stage_stats
                .batch_packet_indexes_len
                .increment(packet_indexes.len() as u64);

            *newly_buffered_packets_count += packet_indexes.len();
            slot_metrics_tracker
                .increment_newly_buffered_packets_count(packet_indexes.len() as u64);

            let (number_of_dropped_packets, number_of_dropped_tracer_packets) =
                unprocessed_packet_batches.insert_batch(
                    unprocessed_packet_batches::deserialize_packets(packet_batch, packet_indexes),
                );

            saturating_add_assign!(*dropped_packets_count, number_of_dropped_packets);
            slot_metrics_tracker.increment_exceeded_buffer_limit_dropped_packets_count(
                number_of_dropped_packets as u64,
            );

            tracer_packet_stats
                .increment_total_exceeded_banking_stage_buffer(number_of_dropped_tracer_packets);
        }
    }

    pub fn join(self) -> thread::Result<()> {
        for bank_thread_hdl in self.bank_thread_hdls {
            bank_thread_hdl.join()?;
        }
        Ok(())
    }
}

pub(crate) fn next_leader_tpu(
    cluster_info: &ClusterInfo,
    poh_recorder: &RwLock<PohRecorder>,
) -> Option<(Pubkey, std::net::SocketAddr)> {
    next_leader_x(cluster_info, poh_recorder, |leader| leader.tpu)
}

fn next_leader_tpu_forwards(
    cluster_info: &ClusterInfo,
    poh_recorder: &RwLock<PohRecorder>,
) -> Option<(Pubkey, std::net::SocketAddr)> {
    next_leader_x(cluster_info, poh_recorder, |leader| leader.tpu_forwards)
}

pub(crate) fn next_leader_tpu_vote(
    cluster_info: &ClusterInfo,
    poh_recorder: &RwLock<PohRecorder>,
) -> Option<(Pubkey, std::net::SocketAddr)> {
    next_leader_x(cluster_info, poh_recorder, |leader| leader.tpu_vote)
}

fn next_leader_x<F>(
    cluster_info: &ClusterInfo,
    poh_recorder: &RwLock<PohRecorder>,
    port_selector: F,
) -> Option<(Pubkey, std::net::SocketAddr)>
where
    F: FnOnce(&ContactInfo) -> SocketAddr,
{
    let leader_pubkey = poh_recorder
        .read()
        .unwrap()
        .leader_after_n_slots(FORWARD_TRANSACTIONS_TO_LEADER_AT_SLOT_OFFSET);
    if let Some(leader_pubkey) = leader_pubkey {
        cluster_info
            .lookup_contact_info(&leader_pubkey, port_selector)
            .map(|addr| (leader_pubkey, addr))
    } else {
        None
    }
}

#[cfg(test)]
mod tests {
    use {
        super::*,
        crossbeam_channel::{unbounded, Receiver},
        solana_address_lookup_table_program::state::{AddressLookupTable, LookupTableMeta},
        solana_entry::entry::{next_entry, next_versioned_entry, EntrySlice},
        solana_gossip::{cluster_info::Node, contact_info::ContactInfo},
        solana_ledger::{
            blockstore::{entries_to_test_shreds, Blockstore},
            genesis_utils::{create_genesis_config, GenesisConfigInfo},
            get_tmp_ledger_path_auto_delete,
            leader_schedule_cache::LeaderScheduleCache,
        },
        solana_perf::packet::{to_packet_batches, PacketFlags},
        solana_poh::{
            poh_recorder::{create_test_recorder, Record, WorkingBankEntry},
            poh_service::PohService,
        },
        solana_program_runtime::timings::ProgramTiming,
        solana_rpc::transaction_status_service::TransactionStatusService,
        solana_runtime::bank_forks::BankForks,
        solana_sdk::{
            account::AccountSharedData,
            hash::Hash,
            instruction::InstructionError,
            message::{
                v0::{self, MessageAddressTableLookup},
                MessageHeader, VersionedMessage,
            },
            poh_config::PohConfig,
            signature::{Keypair, Signer},
            system_transaction,
            transaction::{MessageHash, Transaction, TransactionError, VersionedTransaction},
        },
        solana_streamer::{recvmmsg::recv_mmsg, socket::SocketAddrSpace},
        solana_transaction_status::{TransactionStatusMeta, VersionedTransactionWithStatusMeta},
        std::{
            borrow::Cow,
            collections::HashSet,
            path::Path,
            sync::atomic::{AtomicBool, Ordering},
            thread::sleep,
        },
        unprocessed_packet_batches::DeserializedPacket,
    };

    fn new_test_cluster_info(contact_info: ContactInfo) -> ClusterInfo {
        ClusterInfo::new(
            contact_info,
            Arc::new(Keypair::new()),
            SocketAddrSpace::Unspecified,
        )
    }

    #[test]
    fn test_banking_stage_shutdown1() {
        const NUM_BUNDLES_PRE_LOCK: u64 = 4;
        let genesis_config = create_genesis_config(2).genesis_config;
        let bank = Bank::new_no_wallclock_throttle_for_tests(&genesis_config);
        let bank_forks = Arc::new(RwLock::new(BankForks::new(bank)));
        let bank = Arc::new(bank_forks.read().unwrap().get(0).unwrap());
        let (verified_sender, verified_receiver) = unbounded();
        let (gossip_verified_vote_sender, gossip_verified_vote_receiver) = unbounded();
        let (tpu_vote_sender, tpu_vote_receiver) = unbounded();
        let ledger_path = get_tmp_ledger_path_auto_delete!();
        {
            let blockstore = Arc::new(
                Blockstore::open(ledger_path.path())
                    .expect("Expected to be able to open database ledger"),
            );
            let (exit, poh_recorder, poh_service, _entry_receiever) =
                create_test_recorder(&bank, &blockstore, None, None);
            let cluster_info = new_test_cluster_info(Node::new_localhost().info);
            let cluster_info = Arc::new(cluster_info);
            let (gossip_vote_sender, _gossip_vote_receiver) = unbounded();

            let bundle_account_locker = Arc::new(Mutex::new(BundleAccountLocker::new(
                NUM_BUNDLES_PRE_LOCK,
                &Pubkey::new_unique(),
            )));

            let banking_stage = BankingStage::new(
                &cluster_info,
                &poh_recorder,
                verified_receiver,
                tpu_vote_receiver,
                gossip_verified_vote_receiver,
                None,
                gossip_vote_sender,
                Arc::new(RwLock::new(CostModel::default())),
                None,
                Arc::new(ConnectionCache::default()),
<<<<<<< HEAD
                HashSet::default(),
                bundle_account_locker,
=======
>>>>>>> 263911e7
                bank_forks,
            );
            drop(verified_sender);
            drop(gossip_verified_vote_sender);
            drop(tpu_vote_sender);
            exit.store(true, Ordering::Relaxed);
            banking_stage.join().unwrap();
            poh_service.join().unwrap();
        }
        Blockstore::destroy(ledger_path.path()).unwrap();
    }

    #[test]
    fn test_banking_stage_tick() {
        solana_logger::setup();

        const NUM_BUNDLES_PRE_LOCK: u64 = 4;

        let GenesisConfigInfo {
            mut genesis_config, ..
        } = create_genesis_config(2);
        genesis_config.ticks_per_slot = 4;
        let num_extra_ticks = 2;
        let bank = Bank::new_no_wallclock_throttle_for_tests(&genesis_config);
        let bank_forks = Arc::new(RwLock::new(BankForks::new(bank)));
        let bank = Arc::new(bank_forks.read().unwrap().get(0).unwrap());
        let start_hash = bank.last_blockhash();
        let (verified_sender, verified_receiver) = unbounded();
        let (tpu_vote_sender, tpu_vote_receiver) = unbounded();
        let ledger_path = get_tmp_ledger_path_auto_delete!();
        {
            let blockstore = Arc::new(
                Blockstore::open(ledger_path.path())
                    .expect("Expected to be able to open database ledger"),
            );
            let poh_config = PohConfig {
                target_tick_count: Some(bank.max_tick_height() + num_extra_ticks),
                ..PohConfig::default()
            };
            let (exit, poh_recorder, poh_service, entry_receiver) =
                create_test_recorder(&bank, &blockstore, Some(poh_config), None);
            let cluster_info = new_test_cluster_info(Node::new_localhost().info);
            let cluster_info = Arc::new(cluster_info);
            let (verified_gossip_vote_sender, verified_gossip_vote_receiver) = unbounded();
            let (gossip_vote_sender, _gossip_vote_receiver) = unbounded();

            let bundle_account_locker = Arc::new(Mutex::new(BundleAccountLocker::new(
                NUM_BUNDLES_PRE_LOCK,
                &Pubkey::new_unique(),
            )));

            let banking_stage = BankingStage::new(
                &cluster_info,
                &poh_recorder,
                verified_receiver,
                tpu_vote_receiver,
                verified_gossip_vote_receiver,
                None,
                gossip_vote_sender,
                Arc::new(RwLock::new(CostModel::default())),
                None,
                Arc::new(ConnectionCache::default()),
<<<<<<< HEAD
                HashSet::default(),
                bundle_account_locker,
=======
>>>>>>> 263911e7
                bank_forks,
            );
            trace!("sending bank");
            drop(verified_sender);
            drop(verified_gossip_vote_sender);
            drop(tpu_vote_sender);
            exit.store(true, Ordering::Relaxed);
            poh_service.join().unwrap();
            drop(poh_recorder);

            trace!("getting entries");
            let entries: Vec<_> = entry_receiver
                .iter()
                .flat_map(
                    |WorkingBankEntry {
                         bank: _,
                         entries_ticks,
                     }| entries_ticks.into_iter().map(|e| e.0),
                )
                .collect();
            trace!("done");
            assert_eq!(entries.len(), genesis_config.ticks_per_slot as usize);
            assert!(entries.verify(&start_hash));
            assert_eq!(entries[entries.len() - 1].hash, bank.last_blockhash());
            banking_stage.join().unwrap();
        }
        Blockstore::destroy(ledger_path.path()).unwrap();
    }

    pub fn convert_from_old_verified(
        mut with_vers: Vec<(PacketBatch, Vec<u8>)>,
    ) -> Vec<PacketBatch> {
        with_vers.iter_mut().for_each(|(b, v)| {
            b.iter_mut()
                .zip(v)
                .for_each(|(p, f)| p.meta.set_discard(*f == 0))
        });
        with_vers.into_iter().map(|(b, _)| b).collect()
    }

    #[test]
    fn test_banking_stage_entries_only() {
        solana_logger::setup();

        const NUM_BUNDLES_PRE_LOCK: u64 = 4;

        let GenesisConfigInfo {
            genesis_config,
            mint_keypair,
            ..
        } = create_slow_genesis_config(10);
        let bank = Bank::new_no_wallclock_throttle_for_tests(&genesis_config);
        let bank_forks = Arc::new(RwLock::new(BankForks::new(bank)));
        let bank = Arc::new(bank_forks.read().unwrap().get(0).unwrap());
        let start_hash = bank.last_blockhash();
        let (verified_sender, verified_receiver) = unbounded();
        let (tpu_vote_sender, tpu_vote_receiver) = unbounded();
        let (gossip_verified_vote_sender, gossip_verified_vote_receiver) = unbounded();
        let ledger_path = get_tmp_ledger_path_auto_delete!();
        {
            let blockstore = Arc::new(
                Blockstore::open(ledger_path.path())
                    .expect("Expected to be able to open database ledger"),
            );
            let poh_config = PohConfig {
                // limit tick count to avoid clearing working_bank at PohRecord then
                // PohRecorderError(MaxHeightReached) at BankingStage
                target_tick_count: Some(bank.max_tick_height() - 1),
                ..PohConfig::default()
            };
            let (exit, poh_recorder, poh_service, entry_receiver) =
                create_test_recorder(&bank, &blockstore, Some(poh_config), None);
            let cluster_info = new_test_cluster_info(Node::new_localhost().info);
            let cluster_info = Arc::new(cluster_info);
            let (gossip_vote_sender, _gossip_vote_receiver) = unbounded();

            let bundle_account_locker = Arc::new(Mutex::new(BundleAccountLocker::new(
                NUM_BUNDLES_PRE_LOCK,
                &Pubkey::new_unique(),
            )));
            let banking_stage = BankingStage::new(
                &cluster_info,
                &poh_recorder,
                verified_receiver,
                tpu_vote_receiver,
                gossip_verified_vote_receiver,
                None,
                gossip_vote_sender,
                Arc::new(RwLock::new(CostModel::default())),
                None,
                Arc::new(ConnectionCache::default()),
<<<<<<< HEAD
                HashSet::default(),
                bundle_account_locker,
=======
>>>>>>> 263911e7
                bank_forks,
            );

            // fund another account so we can send 2 good transactions in a single batch.
            let keypair = Keypair::new();
            let fund_tx =
                system_transaction::transfer(&mint_keypair, &keypair.pubkey(), 2, start_hash);
            bank.process_transaction(&fund_tx).unwrap();

            // good tx
            let to = solana_sdk::pubkey::new_rand();
            let tx = system_transaction::transfer(&mint_keypair, &to, 1, start_hash);

            // good tx, but no verify
            let to2 = solana_sdk::pubkey::new_rand();
            let tx_no_ver = system_transaction::transfer(&keypair, &to2, 2, start_hash);

            // bad tx, AccountNotFound
            let keypair = Keypair::new();
            let to3 = solana_sdk::pubkey::new_rand();
            let tx_anf = system_transaction::transfer(&keypair, &to3, 1, start_hash);

            // send 'em over
            let packet_batches = to_packet_batches(&[tx_no_ver, tx_anf, tx], 3);

            // glad they all fit
            assert_eq!(packet_batches.len(), 1);

            let packet_batches = packet_batches
                .into_iter()
                .map(|batch| (batch, vec![0u8, 1u8, 1u8]))
                .collect();
            let packet_batches = convert_from_old_verified(packet_batches);
            verified_sender // no_ver, anf, tx
                .send((packet_batches, None))
                .unwrap();

            drop(verified_sender);
            drop(tpu_vote_sender);
            drop(gossip_verified_vote_sender);
            // wait until banking_stage to finish up all packets
            banking_stage.join().unwrap();

            exit.store(true, Ordering::Relaxed);
            poh_service.join().unwrap();
            drop(poh_recorder);

            let mut blockhash = start_hash;
            let bank = Arc::new(Bank::new_no_wallclock_throttle_for_tests(&genesis_config));
            bank.process_transaction(&fund_tx).unwrap();
            //receive entries + ticks
            loop {
                let entries: Vec<_> = entry_receiver
                    .iter()
                    .flat_map(
                        |WorkingBankEntry {
                             bank: _,
                             entries_ticks,
                         }| entries_ticks.into_iter().map(|e| e.0),
                    )
                    .collect();

                assert!(entries.verify(&blockhash));
                if !entries.is_empty() {
                    blockhash = entries.last().unwrap().hash;
                    for entry in entries {
                        bank.process_entry_transactions(entry.transactions)
                            .iter()
                            .for_each(|x| assert_eq!(*x, Ok(())));
                    }
                }

                if bank.get_balance(&to) == 1 {
                    break;
                }

                sleep(Duration::from_millis(200));
            }

            assert_eq!(bank.get_balance(&to), 1);
            assert_eq!(bank.get_balance(&to2), 0);

            drop(entry_receiver);
        }
        Blockstore::destroy(ledger_path.path()).unwrap();
    }

    #[test]
    fn test_banking_stage_entryfication() {
        solana_logger::setup();

        const NUM_BUNDLES_PRE_LOCK: u64 = 4;

        // In this attack we'll demonstrate that a verifier can interpret the ledger
        // differently if either the server doesn't signal the ledger to add an
        // Entry OR if the verifier tries to parallelize across multiple Entries.
        let GenesisConfigInfo {
            genesis_config,
            mint_keypair,
            ..
        } = create_slow_genesis_config(2);
        let (verified_sender, verified_receiver) = unbounded();

        // Process a batch that includes a transaction that receives two lamports.
        let alice = Keypair::new();
        let tx =
            system_transaction::transfer(&mint_keypair, &alice.pubkey(), 2, genesis_config.hash());

        let packet_batches = to_packet_batches(&[tx], 1);
        let packet_batches = packet_batches
            .into_iter()
            .map(|batch| (batch, vec![1u8]))
            .collect();
        let packet_batches = convert_from_old_verified(packet_batches);
        verified_sender.send((packet_batches, None)).unwrap();

        // Process a second batch that uses the same from account, so conflicts with above TX
        let tx =
            system_transaction::transfer(&mint_keypair, &alice.pubkey(), 1, genesis_config.hash());
        let packet_batches = to_packet_batches(&[tx], 1);
        let packet_batches = packet_batches
            .into_iter()
            .map(|batch| (batch, vec![1u8]))
            .collect();
        let packet_batches = convert_from_old_verified(packet_batches);
        verified_sender.send((packet_batches, None)).unwrap();

        let (vote_sender, vote_receiver) = unbounded();
        let (tpu_vote_sender, tpu_vote_receiver) = unbounded();
        let ledger_path = get_tmp_ledger_path_auto_delete!();
        {
            let (gossip_vote_sender, _gossip_vote_receiver) = unbounded();

            let entry_receiver = {
                // start a banking_stage to eat verified receiver
                let bank = Bank::new_no_wallclock_throttle_for_tests(&genesis_config);
                let bank_forks = Arc::new(RwLock::new(BankForks::new(bank)));
                let bank = Arc::new(bank_forks.read().unwrap().get(0).unwrap());
                let blockstore = Arc::new(
                    Blockstore::open(ledger_path.path())
                        .expect("Expected to be able to open database ledger"),
                );
                let poh_config = PohConfig {
                    // limit tick count to avoid clearing working_bank at
                    // PohRecord then PohRecorderError(MaxHeightReached) at BankingStage
                    target_tick_count: Some(bank.max_tick_height() - 1),
                    ..PohConfig::default()
                };
                let (exit, poh_recorder, poh_service, entry_receiver) =
                    create_test_recorder(&bank, &blockstore, Some(poh_config), None);
                let cluster_info = new_test_cluster_info(Node::new_localhost().info);
                let cluster_info = Arc::new(cluster_info);

                let bundle_account_locker = Arc::new(Mutex::new(BundleAccountLocker::new(
                    NUM_BUNDLES_PRE_LOCK,
                    &Pubkey::new_unique(),
                )));

                let _banking_stage = BankingStage::new_num_threads(
                    &cluster_info,
                    &poh_recorder,
                    verified_receiver,
                    tpu_vote_receiver,
                    vote_receiver,
                    3,
                    None,
                    gossip_vote_sender,
                    Arc::new(RwLock::new(CostModel::default())),
                    None,
                    Arc::new(ConnectionCache::default()),
<<<<<<< HEAD
                    HashSet::default(),
                    bundle_account_locker,
=======
>>>>>>> 263911e7
                    bank_forks,
                );

                // wait for banking_stage to eat the packets
                while bank.get_balance(&alice.pubkey()) < 1 {
                    sleep(Duration::from_millis(10));
                }
                exit.store(true, Ordering::Relaxed);
                poh_service.join().unwrap();
                entry_receiver
            };
            drop(verified_sender);
            drop(vote_sender);
            drop(tpu_vote_sender);

            // consume the entire entry_receiver, feed it into a new bank
            // check that the balance is what we expect.
            let entries: Vec<_> = entry_receiver
                .iter()
                .flat_map(
                    |WorkingBankEntry {
                         bank: _,
                         entries_ticks,
                     }| entries_ticks.into_iter().map(|e| e.0),
                )
                .collect();

            let bank = Bank::new_no_wallclock_throttle_for_tests(&genesis_config);
            for entry in entries {
                bank.process_entry_transactions(entry.transactions)
                    .iter()
                    .for_each(|x| assert_eq!(*x, Ok(())));
            }

            // Assert the user doesn't hold three lamports. If the stage only outputs one
            // entry, then one of the transactions will be rejected, because it drives
            // the account balance below zero before the credit is added.
            assert!(bank.get_balance(&alice.pubkey()) != 3);
        }
        Blockstore::destroy(ledger_path.path()).unwrap();
    }

    fn sanitize_transactions(txs: Vec<Transaction>) -> Vec<SanitizedTransaction> {
        txs.into_iter()
            .map(SanitizedTransaction::from_transaction_for_tests)
            .collect()
    }

    #[test]
    fn test_bank_record_transactions() {
        solana_logger::setup();

        let GenesisConfigInfo {
            genesis_config,
            mint_keypair,
            ..
        } = create_genesis_config(10_000);
        let bank = Arc::new(Bank::new_no_wallclock_throttle_for_tests(&genesis_config));
        let ledger_path = get_tmp_ledger_path_auto_delete!();
        {
            let blockstore = Blockstore::open(ledger_path.path())
                .expect("Expected to be able to open database ledger");
            let (poh_recorder, entry_receiver, record_receiver) = PohRecorder::new(
                // TODO use record_receiver
                bank.tick_height(),
                bank.last_blockhash(),
                bank.clone(),
                None,
                bank.ticks_per_slot(),
                &Pubkey::default(),
                &Arc::new(blockstore),
                &Arc::new(LeaderScheduleCache::new_from_bank(&bank)),
                &Arc::new(PohConfig::default()),
                Arc::new(AtomicBool::default()),
            );
            let recorder = poh_recorder.recorder();
            let poh_recorder = Arc::new(RwLock::new(poh_recorder));

            let poh_simulator = simulate_poh(record_receiver, &poh_recorder);

            poh_recorder.write().unwrap().set_bank(&bank, false);
            let pubkey = solana_sdk::pubkey::new_rand();
            let keypair2 = Keypair::new();
            let pubkey2 = solana_sdk::pubkey::new_rand();

            let txs = vec![
                system_transaction::transfer(&mint_keypair, &pubkey, 1, genesis_config.hash())
                    .into(),
                system_transaction::transfer(&keypair2, &pubkey2, 1, genesis_config.hash()).into(),
            ];

            let _ = BankingStage::record_transactions(bank.slot(), txs.clone(), &recorder);
            let WorkingBankEntry {
                bank: _,
                entries_ticks,
            } = entry_receiver.recv().unwrap();
            assert_eq!(entries_ticks.len(), 1);
            let entry = entries_ticks.get(0).unwrap().0.clone();
            assert_eq!(entry.transactions, txs);

            // Once bank is set to a new bank (setting bank.slot() + 1 in record_transactions),
            // record_transactions should throw MaxHeightReached
            let next_slot = bank.slot() + 1;
            let RecordTransactionsSummary { result, .. } =
                BankingStage::record_transactions(next_slot, txs, &recorder);
            assert_matches!(result, Err(PohRecorderError::MaxHeightReached));
            // Should receive nothing from PohRecorder b/c record failed
            assert!(entry_receiver.try_recv().is_err());

            poh_recorder
                .read()
                .unwrap()
                .is_exited
                .store(true, Ordering::Relaxed);
            let _ = poh_simulator.join();
        }
        Blockstore::destroy(ledger_path.path()).unwrap();
    }

    #[test]
    fn test_bank_prepare_filter_for_pending_transaction() {
        assert_eq!(
            BankingStage::prepare_filter_for_pending_transactions(6, &[2, 4, 5]),
            vec![
                Err(TransactionError::BlockhashNotFound),
                Err(TransactionError::BlockhashNotFound),
                Ok(()),
                Err(TransactionError::BlockhashNotFound),
                Ok(()),
                Ok(()),
            ]
        );

        assert_eq!(
            BankingStage::prepare_filter_for_pending_transactions(6, &[0, 2, 3]),
            vec![
                Ok(()),
                Err(TransactionError::BlockhashNotFound),
                Ok(()),
                Ok(()),
                Err(TransactionError::BlockhashNotFound),
                Err(TransactionError::BlockhashNotFound),
            ]
        );
    }

    #[test]
    fn test_bank_filter_valid_transaction_indexes() {
        assert_eq!(
            BankingStage::filter_valid_transaction_indexes(
                &[
                    (Err(TransactionError::BlockhashNotFound), None),
                    (Err(TransactionError::BlockhashNotFound), None),
                    (Ok(()), None),
                    (Err(TransactionError::BlockhashNotFound), None),
                    (Ok(()), None),
                    (Ok(()), None),
                ],
                &[2, 4, 5, 9, 11, 13],
            ),
            [5, 11, 13]
        );

        assert_eq!(
            BankingStage::filter_valid_transaction_indexes(
                &[
                    (Ok(()), None),
                    (Err(TransactionError::BlockhashNotFound), None),
                    (Err(TransactionError::BlockhashNotFound), None),
                    (Ok(()), None),
                    (Ok(()), None),
                    (Ok(()), None),
                ],
                &[1, 6, 7, 9, 31, 43],
            ),
            [1, 9, 31, 43]
        );
    }

    #[test]
    fn test_should_process_or_forward_packets() {
        let my_pubkey = solana_sdk::pubkey::new_rand();
        let my_pubkey1 = solana_sdk::pubkey::new_rand();
        let bank = Arc::new(Bank::default_for_tests());
        // having active bank allows to consume immediately
        assert_matches!(
            BankingStage::consume_or_forward_packets(&my_pubkey, None, Some(&bank), false, false),
            BufferedPacketsDecision::Consume(_)
        );
        assert_matches!(
            BankingStage::consume_or_forward_packets(&my_pubkey, None, None, false, false),
            BufferedPacketsDecision::Hold
        );
        assert_matches!(
            BankingStage::consume_or_forward_packets(&my_pubkey1, None, None, false, false),
            BufferedPacketsDecision::Hold
        );

        assert_matches!(
            BankingStage::consume_or_forward_packets(
                &my_pubkey,
                Some(my_pubkey1),
                None,
                false,
                false
            ),
            BufferedPacketsDecision::Forward
        );

        assert_matches!(
            BankingStage::consume_or_forward_packets(
                &my_pubkey,
                Some(my_pubkey1),
                None,
                true,
                true
            ),
            BufferedPacketsDecision::Hold
        );
        assert_matches!(
            BankingStage::consume_or_forward_packets(
                &my_pubkey,
                Some(my_pubkey1),
                None,
                true,
                false
            ),
            BufferedPacketsDecision::ForwardAndHold
        );
        assert_matches!(
            BankingStage::consume_or_forward_packets(
                &my_pubkey,
                Some(my_pubkey1),
                Some(&bank),
                false,
                false
            ),
            BufferedPacketsDecision::Consume(_)
        );
        assert_matches!(
            BankingStage::consume_or_forward_packets(
                &my_pubkey1,
                Some(my_pubkey1),
                None,
                false,
                false
            ),
            BufferedPacketsDecision::Hold
        );
        assert_matches!(
            BankingStage::consume_or_forward_packets(
                &my_pubkey1,
                Some(my_pubkey1),
                Some(&bank),
                false,
                false
            ),
            BufferedPacketsDecision::Consume(_)
        );
    }

    fn create_slow_genesis_config(lamports: u64) -> GenesisConfigInfo {
        let mut config_info = create_genesis_config(lamports);
        // For these tests there's only 1 slot, don't want to run out of ticks
        config_info.genesis_config.ticks_per_slot *= 8;
        config_info
    }

    #[test]
    fn test_bank_process_and_record_transactions() {
        solana_logger::setup();

        const NUM_BUNDLES_PRE_LOCK: u64 = 4;

        let GenesisConfigInfo {
            genesis_config,
            mint_keypair,
            ..
        } = create_slow_genesis_config(10_000);
        let bank = Arc::new(Bank::new_no_wallclock_throttle_for_tests(&genesis_config));
        let pubkey = solana_sdk::pubkey::new_rand();

        let transactions = sanitize_transactions(vec![system_transaction::transfer(
            &mint_keypair,
            &pubkey,
            1,
            genesis_config.hash(),
        )]);

        let ledger_path = get_tmp_ledger_path_auto_delete!();
        {
            let blockstore = Blockstore::open(ledger_path.path())
                .expect("Expected to be able to open database ledger");
            let (poh_recorder, entry_receiver, record_receiver) = PohRecorder::new(
                bank.tick_height(),
                bank.last_blockhash(),
                bank.clone(),
                Some((4, 4)),
                bank.ticks_per_slot(),
                &pubkey,
                &Arc::new(blockstore),
                &Arc::new(LeaderScheduleCache::new_from_bank(&bank)),
                &Arc::new(PohConfig::default()),
                Arc::new(AtomicBool::default()),
            );
            let recorder = poh_recorder.recorder();
            let poh_recorder = Arc::new(RwLock::new(poh_recorder));

            let poh_simulator = simulate_poh(record_receiver, &poh_recorder);

            poh_recorder.write().unwrap().set_bank(&bank, false);
            let (gossip_vote_sender, _gossip_vote_receiver) = unbounded();

            let bundle_account_locker = Arc::new(Mutex::new(BundleAccountLocker::new(
                NUM_BUNDLES_PRE_LOCK,
                &Pubkey::new_unique(),
            )));

            let process_transactions_batch_output = BankingStage::process_and_record_transactions(
                &bank,
                &transactions,
                &recorder,
                0,
                None,
                &gossip_vote_sender,
                &QosService::new(Arc::new(RwLock::new(CostModel::default())), 1),
<<<<<<< HEAD
                &bundle_account_locker,
=======
                None,
>>>>>>> 263911e7
            );

            let ExecuteAndCommitTransactionsOutput {
                transactions_attempted_execution_count,
                executed_transactions_count,
                executed_with_successful_result_count,
                commit_transactions_result,
                ..
            } = process_transactions_batch_output.execute_and_commit_transactions_output;

            assert_eq!(transactions_attempted_execution_count, 1);
            assert_eq!(executed_transactions_count, 1);
            assert_eq!(executed_with_successful_result_count, 1);
            assert!(commit_transactions_result.is_ok());

            // Tick up to max tick height
            while poh_recorder.read().unwrap().tick_height() != bank.max_tick_height() {
                poh_recorder.write().unwrap().tick();
            }

            let mut done = false;
            // read entries until I find mine, might be ticks...
            while let Ok(WorkingBankEntry {
                bank: _,
                entries_ticks,
            }) = entry_receiver.recv()
            {
                assert_eq!(entries_ticks.len(), 1);
                let entry = entries_ticks.get(0).unwrap().0.clone();
                if !entry.is_tick() {
                    trace!("got entry");
                    assert_eq!(entry.transactions.len(), transactions.len());
                    assert_eq!(bank.get_balance(&pubkey), 1);
                    done = true;
                }
                if done {
                    break;
                }
            }
            trace!("done ticking");

            assert!(done);

            let transactions = sanitize_transactions(vec![system_transaction::transfer(
                &mint_keypair,
                &pubkey,
                2,
                genesis_config.hash(),
            )]);

            let bundle_account_locker = Arc::new(Mutex::new(BundleAccountLocker::new(
                NUM_BUNDLES_PRE_LOCK,
                &Pubkey::new_unique(),
            )));

            let process_transactions_batch_output = BankingStage::process_and_record_transactions(
                &bank,
                &transactions,
                &recorder,
                0,
                None,
                &gossip_vote_sender,
                &QosService::new(Arc::new(RwLock::new(CostModel::default())), 1),
<<<<<<< HEAD
                &bundle_account_locker,
=======
                None,
>>>>>>> 263911e7
            );

            let ExecuteAndCommitTransactionsOutput {
                transactions_attempted_execution_count,
                executed_transactions_count,
                executed_with_successful_result_count,
                retryable_transaction_indexes,
                commit_transactions_result,
                ..
            } = process_transactions_batch_output.execute_and_commit_transactions_output;
            assert_eq!(transactions_attempted_execution_count, 1);
            // Transactions was still executed, just wasn't committed, so should be counted here.
            assert_eq!(executed_transactions_count, 1);
            assert_eq!(executed_with_successful_result_count, 1);
            assert_eq!(retryable_transaction_indexes, vec![0]);
            assert_matches!(
                commit_transactions_result,
                Err(PohRecorderError::MaxHeightReached)
            );

            poh_recorder
                .read()
                .unwrap()
                .is_exited
                .store(true, Ordering::Relaxed);
            let _ = poh_simulator.join();

            assert_eq!(bank.get_balance(&pubkey), 1);
        }
        Blockstore::destroy(ledger_path.path()).unwrap();
    }

    #[test]
    fn test_bank_process_and_record_transactions_all_unexecuted() {
        solana_logger::setup();

        const NUM_BUNDLES_PRE_LOCK: u64 = 4;

        let GenesisConfigInfo {
            genesis_config,
            mint_keypair,
            ..
        } = create_slow_genesis_config(10_000);
        let bank = Arc::new(Bank::new_no_wallclock_throttle_for_tests(&genesis_config));
        let pubkey = solana_sdk::pubkey::new_rand();

        let transactions = {
            let mut tx =
                system_transaction::transfer(&mint_keypair, &pubkey, 1, genesis_config.hash());
            // Add duplicate account key
            tx.message.account_keys.push(pubkey);
            sanitize_transactions(vec![tx])
        };

        let ledger_path = get_tmp_ledger_path_auto_delete!();
        {
            let blockstore = Blockstore::open(ledger_path.path())
                .expect("Expected to be able to open database ledger");
            let (poh_recorder, _entry_receiver, record_receiver) = PohRecorder::new(
                bank.tick_height(),
                bank.last_blockhash(),
                bank.clone(),
                Some((4, 4)),
                bank.ticks_per_slot(),
                &pubkey,
                &Arc::new(blockstore),
                &Arc::new(LeaderScheduleCache::new_from_bank(&bank)),
                &Arc::new(PohConfig::default()),
                Arc::new(AtomicBool::default()),
            );
            let recorder = poh_recorder.recorder();
            let poh_recorder = Arc::new(RwLock::new(poh_recorder));

            let poh_simulator = simulate_poh(record_receiver, &poh_recorder);

            poh_recorder.write().unwrap().set_bank(&bank, false);
            let (gossip_vote_sender, _gossip_vote_receiver) = unbounded();

            let bundle_account_locker = Arc::new(Mutex::new(BundleAccountLocker::new(
                NUM_BUNDLES_PRE_LOCK,
                &Pubkey::new_unique(),
            )));

            let process_transactions_batch_output = BankingStage::process_and_record_transactions(
                &bank,
                &transactions,
                &recorder,
                0,
                None,
                &gossip_vote_sender,
                &QosService::new(Arc::new(RwLock::new(CostModel::default())), 1),
<<<<<<< HEAD
                &bundle_account_locker,
=======
                None,
>>>>>>> 263911e7
            );

            let ExecuteAndCommitTransactionsOutput {
                transactions_attempted_execution_count,
                executed_transactions_count,
                executed_with_successful_result_count,
                commit_transactions_result,
                retryable_transaction_indexes,
                ..
            } = process_transactions_batch_output.execute_and_commit_transactions_output;

            assert_eq!(transactions_attempted_execution_count, 1);
            assert_eq!(executed_transactions_count, 0);
            assert_eq!(executed_with_successful_result_count, 0);
            assert!(retryable_transaction_indexes.is_empty());
            assert_eq!(
                commit_transactions_result.ok(),
                Some(vec![CommitTransactionDetails::NotCommitted; 1])
            );

            poh_recorder
                .read()
                .unwrap()
                .is_exited
                .store(true, Ordering::Relaxed);
            let _ = poh_simulator.join();
        }
        Blockstore::destroy(ledger_path.path()).unwrap();
    }

    #[test]
    fn test_bank_process_and_record_transactions_cost_tracker() {
        solana_logger::setup();

        const NUM_BUNDLES_PRE_LOCK: u64 = 4;

        let GenesisConfigInfo {
            genesis_config,
            mint_keypair,
            ..
        } = create_slow_genesis_config(10_000);
        let bank = Arc::new(Bank::new_no_wallclock_throttle_for_tests(&genesis_config));
        let pubkey = solana_sdk::pubkey::new_rand();

        let ledger_path = get_tmp_ledger_path_auto_delete!();
        {
            let blockstore = Blockstore::open(ledger_path.path())
                .expect("Expected to be able to open database ledger");
            let (poh_recorder, _entry_receiver, record_receiver) = PohRecorder::new(
                bank.tick_height(),
                bank.last_blockhash(),
                bank.clone(),
                Some((4, 4)),
                bank.ticks_per_slot(),
                &pubkey,
                &Arc::new(blockstore),
                &Arc::new(LeaderScheduleCache::new_from_bank(&bank)),
                &Arc::new(PohConfig::default()),
                Arc::new(AtomicBool::default()),
            );
            let recorder = poh_recorder.recorder();
            let poh_recorder = Arc::new(RwLock::new(poh_recorder));

            let poh_simulator = simulate_poh(record_receiver, &poh_recorder);

            poh_recorder.write().unwrap().set_bank(&bank, false);
            let (gossip_vote_sender, _gossip_vote_receiver) = unbounded();

            let qos_service = QosService::new(Arc::new(RwLock::new(CostModel::default())), 1);

            let get_block_cost = || bank.read_cost_tracker().unwrap().block_cost();
            let get_tx_count = || bank.read_cost_tracker().unwrap().transaction_count();
            assert_eq!(get_block_cost(), 0);
            assert_eq!(get_tx_count(), 0);

            //
            // TEST: cost tracker's block cost increases when successfully processing a tx
            //

            let transactions = sanitize_transactions(vec![system_transaction::transfer(
                &mint_keypair,
                &pubkey,
                1,
                genesis_config.hash(),
            )]);

            let bundle_account_locker = Arc::new(Mutex::new(BundleAccountLocker::new(
                NUM_BUNDLES_PRE_LOCK,
                &Pubkey::new_unique(),
            )));

            let process_transactions_batch_output = BankingStage::process_and_record_transactions(
                &bank,
                &transactions,
                &recorder,
                0,
                None,
                &gossip_vote_sender,
                &qos_service,
<<<<<<< HEAD
                &bundle_account_locker,
=======
                None,
>>>>>>> 263911e7
            );

            let ExecuteAndCommitTransactionsOutput {
                executed_with_successful_result_count,
                commit_transactions_result,
                ..
            } = process_transactions_batch_output.execute_and_commit_transactions_output;
            assert_eq!(executed_with_successful_result_count, 1);
            assert!(commit_transactions_result.is_ok());

            let single_transfer_cost = get_block_cost();
            assert_ne!(single_transfer_cost, 0);
            assert_eq!(get_tx_count(), 1);

            //
            // TEST: When a tx in a batch can't be executed (here because of account
            // locks), then its cost does not affect the cost tracker.
            //

            let allocate_keypair = Keypair::new();
            let transactions = sanitize_transactions(vec![
                system_transaction::transfer(&mint_keypair, &pubkey, 2, genesis_config.hash()),
                // intentionally use a tx that has a different cost
                system_transaction::allocate(
                    &mint_keypair,
                    &allocate_keypair,
                    genesis_config.hash(),
                    1,
                ),
            ]);

            let process_transactions_batch_output = BankingStage::process_and_record_transactions(
                &bank,
                &transactions,
                &recorder,
                0,
                None,
                &gossip_vote_sender,
                &qos_service,
<<<<<<< HEAD
                &bundle_account_locker,
=======
                None,
>>>>>>> 263911e7
            );

            let ExecuteAndCommitTransactionsOutput {
                executed_with_successful_result_count,
                commit_transactions_result,
                retryable_transaction_indexes,
                ..
            } = process_transactions_batch_output.execute_and_commit_transactions_output;
            assert_eq!(executed_with_successful_result_count, 1);
            assert!(commit_transactions_result.is_ok());
            assert_eq!(retryable_transaction_indexes, vec![1]);

            assert_eq!(get_block_cost(), 2 * single_transfer_cost);
            assert_eq!(get_tx_count(), 2);

            poh_recorder
                .read()
                .unwrap()
                .is_exited
                .store(true, Ordering::Relaxed);
            let _ = poh_simulator.join();
        }
        Blockstore::destroy(ledger_path.path()).unwrap();
    }

    fn simulate_poh(
<<<<<<< HEAD
        record_receiver: Receiver<Record>,
=======
        record_receiver: CrossbeamReceiver<Record>,
>>>>>>> 263911e7
        poh_recorder: &Arc<RwLock<PohRecorder>>,
    ) -> JoinHandle<()> {
        let poh_recorder = poh_recorder.clone();
        let is_exited = poh_recorder.read().unwrap().is_exited.clone();
        let tick_producer = Builder::new()
            .name("solana-simulate_poh".to_string())
            .spawn(move || loop {
                PohService::read_record_receiver_and_process(
                    &poh_recorder,
                    &record_receiver,
                    Duration::from_millis(10),
                );
                if is_exited.load(Ordering::Relaxed) {
                    break;
                }
            });
        tick_producer.unwrap()
    }

    #[test]
    fn test_bank_process_and_record_transactions_account_in_use() {
        solana_logger::setup();

        const NUM_BUNDLES_PRE_LOCK: u64 = 4;

        let GenesisConfigInfo {
            genesis_config,
            mint_keypair,
            ..
        } = create_slow_genesis_config(10_000);
        let bank = Arc::new(Bank::new_no_wallclock_throttle_for_tests(&genesis_config));
        let pubkey = solana_sdk::pubkey::new_rand();
        let pubkey1 = solana_sdk::pubkey::new_rand();

        let transactions = sanitize_transactions(vec![
            system_transaction::transfer(&mint_keypair, &pubkey, 1, genesis_config.hash()),
            system_transaction::transfer(&mint_keypair, &pubkey1, 1, genesis_config.hash()),
        ]);

        let ledger_path = get_tmp_ledger_path_auto_delete!();
        {
            let blockstore = Blockstore::open(ledger_path.path())
                .expect("Expected to be able to open database ledger");
            let (poh_recorder, _entry_receiver, record_receiver) = PohRecorder::new(
                bank.tick_height(),
                bank.last_blockhash(),
                bank.clone(),
                Some((4, 4)),
                bank.ticks_per_slot(),
                &pubkey,
                &Arc::new(blockstore),
                &Arc::new(LeaderScheduleCache::new_from_bank(&bank)),
                &Arc::new(PohConfig::default()),
                Arc::new(AtomicBool::default()),
            );
            let recorder = poh_recorder.recorder();
            let poh_recorder = Arc::new(RwLock::new(poh_recorder));

            poh_recorder.write().unwrap().set_bank(&bank, false);

            let poh_simulator = simulate_poh(record_receiver, &poh_recorder);

            let (gossip_vote_sender, _gossip_vote_receiver) = unbounded();
            let bundle_account_locker = Arc::new(Mutex::new(BundleAccountLocker::new(
                NUM_BUNDLES_PRE_LOCK,
                &Pubkey::new_unique(),
            )));

            let process_transactions_batch_output = BankingStage::process_and_record_transactions(
                &bank,
                &transactions,
                &recorder,
                0,
                None,
                &gossip_vote_sender,
                &QosService::new(Arc::new(RwLock::new(CostModel::default())), 1),
<<<<<<< HEAD
                &bundle_account_locker,
=======
                None,
>>>>>>> 263911e7
            );

            poh_recorder
                .read()
                .unwrap()
                .is_exited
                .store(true, Ordering::Relaxed);
            let _ = poh_simulator.join();

            let ExecuteAndCommitTransactionsOutput {
                transactions_attempted_execution_count,
                executed_transactions_count,
                retryable_transaction_indexes,
                commit_transactions_result,
                ..
            } = process_transactions_batch_output.execute_and_commit_transactions_output;

            assert_eq!(transactions_attempted_execution_count, 2);
            assert_eq!(executed_transactions_count, 1);
            assert_eq!(retryable_transaction_indexes, vec![1],);
            assert!(commit_transactions_result.is_ok());
        }
        Blockstore::destroy(ledger_path.path()).unwrap();
    }

    #[test]
    fn test_filter_valid_packets() {
        solana_logger::setup();
        let GenesisConfigInfo { genesis_config, .. } = create_slow_genesis_config(10);
        let bank = Bank::new_no_wallclock_throttle_for_tests(&genesis_config);
        let bank_forks = Arc::new(RwLock::new(BankForks::new(bank)));
        let current_bank = bank_forks.read().unwrap().root_bank();

        let mut packets: Vec<DeserializedPacket> = (0..256)
            .map(|packets_id| {
                // packets are deserialized upon receiving, failed packets will not be
                // forwarded; Therefore we need to create real packets here.
                let keypair = Keypair::new();
                let pubkey = solana_sdk::pubkey::new_rand();
                let blockhash = Hash::new_unique();
                let transaction = system_transaction::transfer(&keypair, &pubkey, 1, blockhash);
                let mut p = Packet::from_data(None, &transaction).unwrap();
                p.meta.port = packets_id;
                p.meta.set_tracer(true);
                DeserializedPacket::new(p).unwrap()
            })
            .collect_vec();

        // all packets are forwarded
        {
            let mut buffered_packet_batches: UnprocessedPacketBatches =
                UnprocessedPacketBatches::from_iter(packets.clone().into_iter(), packets.len());
            let mut forward_packet_batches_by_accounts =
                ForwardPacketBatchesByAccounts::new(current_bank.clone(), 1, 2);

            let FilterForwardingResults {
                total_forwardable_packets,
                total_tracer_packets_in_buffer,
                total_forwardable_tracer_packets,
            } = BankingStage::filter_valid_packets_for_forwarding(
                &mut buffered_packet_batches,
                &mut forward_packet_batches_by_accounts,
            );
            assert_eq!(total_forwardable_packets, 256);
            assert_eq!(total_tracer_packets_in_buffer, 256);
            assert_eq!(total_forwardable_tracer_packets, 256);

            // packets in a batch are forwarded in arbitrary order; verify the ports match after
            // sorting
            let expected_ports: Vec<_> = (0..256).collect();
            let mut forwarded_ports: Vec<_> = forward_packet_batches_by_accounts
                .iter_batches()
                .flat_map(|batch| {
                    batch
                        .get_forwardable_packets()
                        .into_iter()
                        .map(|p| p.meta.port)
                })
                .collect();
            forwarded_ports.sort_unstable();
            assert_eq!(expected_ports, forwarded_ports);
        }

        // some packets are forwarded
        {
            let num_already_forwarded = 16;
            for packet in &mut packets[0..num_already_forwarded] {
                packet.forwarded = true;
            }
            let mut buffered_packet_batches: UnprocessedPacketBatches =
                UnprocessedPacketBatches::from_iter(packets.clone().into_iter(), packets.len());
            let mut forward_packet_batches_by_accounts =
                ForwardPacketBatchesByAccounts::new(current_bank, 1, 2);
            let FilterForwardingResults {
                total_forwardable_packets,
                total_tracer_packets_in_buffer,
                total_forwardable_tracer_packets,
            } = BankingStage::filter_valid_packets_for_forwarding(
                &mut buffered_packet_batches,
                &mut forward_packet_batches_by_accounts,
            );
            assert_eq!(
                total_forwardable_packets,
                packets.len() - num_already_forwarded
            );
            assert_eq!(total_tracer_packets_in_buffer, packets.len());
            assert_eq!(
                total_forwardable_tracer_packets,
                packets.len() - num_already_forwarded
            );
        }
    }

    #[test]
    fn test_process_transactions_returns_unprocessed_txs() {
        solana_logger::setup();

        const NUM_BUNDLES_PRE_LOCK: u64 = 4;

        let GenesisConfigInfo {
            genesis_config,
            mint_keypair,
            ..
        } = create_slow_genesis_config(10_000);
        let bank = Arc::new(Bank::new_no_wallclock_throttle_for_tests(&genesis_config));

        let pubkey = solana_sdk::pubkey::new_rand();

        let transactions = sanitize_transactions(vec![system_transaction::transfer(
            &mint_keypair,
            &pubkey,
            1,
            genesis_config.hash(),
        )]);

        let ledger_path = get_tmp_ledger_path_auto_delete!();
        {
            let blockstore = Blockstore::open(ledger_path.path())
                .expect("Expected to be able to open database ledger");
            let (poh_recorder, _entry_receiver, record_receiver) = PohRecorder::new(
                bank.tick_height(),
                bank.last_blockhash(),
                bank.clone(),
                Some((4, 4)),
                bank.ticks_per_slot(),
                &solana_sdk::pubkey::new_rand(),
                &Arc::new(blockstore),
                &Arc::new(LeaderScheduleCache::new_from_bank(&bank)),
                &Arc::new(PohConfig::default()),
                Arc::new(AtomicBool::default()),
            );

            // Poh Recorder has no working bank, so should throw MaxHeightReached error on
            // record
            let recorder = poh_recorder.recorder();

            let poh_simulator = simulate_poh(record_receiver, &Arc::new(RwLock::new(poh_recorder)));

            let (gossip_vote_sender, _gossip_vote_receiver) = unbounded();

            let bundle_account_locker = Arc::new(Mutex::new(BundleAccountLocker::new(
                NUM_BUNDLES_PRE_LOCK,
                &Pubkey::new_unique(),
            )));

            let process_transactions_summary = BankingStage::process_transactions(
                &bank,
                &Instant::now(),
                &transactions,
                &recorder,
                None,
                &gossip_vote_sender,
                &QosService::new(Arc::new(RwLock::new(CostModel::default())), 1),
<<<<<<< HEAD
                &bundle_account_locker,
=======
                None,
>>>>>>> 263911e7
            );

            let ProcessTransactionsSummary {
                reached_max_poh_height,
                transactions_attempted_execution_count,
                committed_transactions_count,
                committed_transactions_with_successful_result_count,
                failed_commit_count,
                mut retryable_transaction_indexes,
                ..
            } = process_transactions_summary;
            assert!(reached_max_poh_height);
            assert_eq!(transactions_attempted_execution_count, 1);
            assert_eq!(failed_commit_count, 1);
            // MaxHeightReached error does not commit, should be zero here
            assert_eq!(committed_transactions_count, 0);
            assert_eq!(committed_transactions_with_successful_result_count, 0);

            retryable_transaction_indexes.sort_unstable();
            let expected: Vec<usize> = (0..transactions.len()).collect();
            assert_eq!(retryable_transaction_indexes, expected);

            recorder.is_exited.store(true, Ordering::Relaxed);
            let _ = poh_simulator.join();
        }

        Blockstore::destroy(ledger_path.path()).unwrap();
    }

    fn execute_transactions_with_dummy_poh_service(
        bank: Arc<Bank>,
        transactions: Vec<Transaction>,
    ) -> ProcessTransactionsSummary {
        const NUM_BUNDLES_PRE_LOCK: u64 = 4;

        let transactions = sanitize_transactions(transactions);
        let ledger_path = get_tmp_ledger_path_auto_delete!();
        let blockstore = Blockstore::open(ledger_path.path())
            .expect("Expected to be able to open database ledger");
        let (poh_recorder, _entry_receiver, record_receiver) = PohRecorder::new(
            bank.tick_height(),
            bank.last_blockhash(),
            bank.clone(),
            Some((4, 4)),
            bank.ticks_per_slot(),
            &Pubkey::new_unique(),
            &Arc::new(blockstore),
            &Arc::new(LeaderScheduleCache::new_from_bank(&bank)),
            &Arc::new(PohConfig::default()),
            Arc::new(AtomicBool::default()),
        );
        let recorder = poh_recorder.recorder();
        let poh_recorder = Arc::new(RwLock::new(poh_recorder));

        poh_recorder.write().unwrap().set_bank(&bank, false);

        let poh_simulator = simulate_poh(record_receiver, &poh_recorder);

        let (gossip_vote_sender, _gossip_vote_receiver) = unbounded();

        let bundle_account_locker = Arc::new(Mutex::new(BundleAccountLocker::new(
            NUM_BUNDLES_PRE_LOCK,
            &Pubkey::new_unique(),
        )));

        let process_transactions_summary = BankingStage::process_transactions(
            &bank,
            &Instant::now(),
            &transactions,
            &recorder,
            None,
            &gossip_vote_sender,
            &QosService::new(Arc::new(RwLock::new(CostModel::default())), 1),
<<<<<<< HEAD
            &bundle_account_locker,
=======
            None,
>>>>>>> 263911e7
        );

        poh_recorder
            .read()
            .unwrap()
            .is_exited
            .store(true, Ordering::Relaxed);
        let _ = poh_simulator.join();

        process_transactions_summary
    }

    #[test]
    fn test_process_transactions_instruction_error() {
        solana_logger::setup();
        let lamports = 10_000;
        let GenesisConfigInfo {
            genesis_config,
            mint_keypair,
            ..
        } = create_slow_genesis_config(lamports);
        let bank = Arc::new(Bank::new_no_wallclock_throttle_for_tests(&genesis_config));
        // set cost tracker limits to MAX so it will not filter out TXs
        bank.write_cost_tracker()
            .unwrap()
            .set_limits(std::u64::MAX, std::u64::MAX, std::u64::MAX);

        // Transfer more than the balance of the mint keypair, should cause a
        // InstructionError::InsufficientFunds that is then committed. Needs to be
        // MAX_NUM_TRANSACTIONS_PER_BATCH at least so it doesn't conflict on account locks
        // with the below transaction
        let mut transactions = vec![
            system_transaction::transfer(
                &mint_keypair,
                &Pubkey::new_unique(),
                lamports + 1,
                genesis_config.hash(),
            );
            MAX_NUM_TRANSACTIONS_PER_BATCH
        ];

        // Make one transaction that will succeed.
        transactions.push(system_transaction::transfer(
            &mint_keypair,
            &Pubkey::new_unique(),
            1,
            genesis_config.hash(),
        ));

        let transactions_count = transactions.len();
        let ProcessTransactionsSummary {
            reached_max_poh_height,
            transactions_attempted_execution_count,
            committed_transactions_count,
            committed_transactions_with_successful_result_count,
            failed_commit_count,
            retryable_transaction_indexes,
            ..
        } = execute_transactions_with_dummy_poh_service(bank, transactions);

        // All the transactions should have been replayed, but only 1 committed
        assert!(!reached_max_poh_height);
        assert_eq!(transactions_attempted_execution_count, transactions_count);
        // Both transactions should have been committed, even though one was an error,
        // because InstructionErrors are committed
        assert_eq!(committed_transactions_count, 2);
        assert_eq!(committed_transactions_with_successful_result_count, 1);
        assert_eq!(failed_commit_count, 0);
        assert_eq!(
            retryable_transaction_indexes,
            (1..transactions_count - 1).collect::<Vec<usize>>()
        );
    }

    #[test]
    fn test_process_transactions_account_in_use() {
        solana_logger::setup();
        let GenesisConfigInfo {
            genesis_config,
            mint_keypair,
            ..
        } = create_slow_genesis_config(10_000);
        let bank = Arc::new(Bank::new_no_wallclock_throttle_for_tests(&genesis_config));
        // set cost tracker limits to MAX so it will not filter out TXs
        bank.write_cost_tracker()
            .unwrap()
            .set_limits(std::u64::MAX, std::u64::MAX, std::u64::MAX);

        // Make all repetitive transactions that conflict on the `mint_keypair`, so only 1 should be executed
        let mut transactions = vec![
            system_transaction::transfer(
                &mint_keypair,
                &Pubkey::new_unique(),
                1,
                genesis_config.hash(),
            );
            MAX_NUM_TRANSACTIONS_PER_BATCH
        ];

        // Make one more in separate batch that also conflicts, but because it's in a separate batch, it
        // should be executed
        transactions.push(system_transaction::transfer(
            &mint_keypair,
            &Pubkey::new_unique(),
            1,
            genesis_config.hash(),
        ));

        let transactions_count = transactions.len();
        let ProcessTransactionsSummary {
            reached_max_poh_height,
            transactions_attempted_execution_count,
            committed_transactions_count,
            committed_transactions_with_successful_result_count,
            failed_commit_count,
            retryable_transaction_indexes,
            ..
        } = execute_transactions_with_dummy_poh_service(bank, transactions);

        // All the transactions should have been replayed, but only 2 committed (first and last)
        assert!(!reached_max_poh_height);
        assert_eq!(transactions_attempted_execution_count, transactions_count);
        assert_eq!(committed_transactions_count, 2);
        assert_eq!(committed_transactions_with_successful_result_count, 2);
        assert_eq!(failed_commit_count, 0,);

        // Everything except first and last index of the transactions failed and are last retryable
        assert_eq!(
            retryable_transaction_indexes,
            (1..transactions_count - 1).collect::<Vec<usize>>()
        );
    }

    #[test]
    fn test_write_persist_transaction_status() {
        solana_logger::setup();

        const NUM_BUNDLES_PRE_LOCK: u64 = 4;

        let GenesisConfigInfo {
            mut genesis_config,
            mint_keypair,
            ..
        } = create_slow_genesis_config(solana_sdk::native_token::sol_to_lamports(1000.0));
        genesis_config.rent.lamports_per_byte_year = 50;
        genesis_config.rent.exemption_threshold = 2.0;
        let bank = Arc::new(Bank::new_no_wallclock_throttle_for_tests(&genesis_config));
        let pubkey = solana_sdk::pubkey::new_rand();
        let pubkey1 = solana_sdk::pubkey::new_rand();
        let keypair1 = Keypair::new();

        let rent_exempt_amount = bank.get_minimum_balance_for_rent_exemption(0);

        let success_tx = system_transaction::transfer(
            &mint_keypair,
            &pubkey,
            rent_exempt_amount,
            genesis_config.hash(),
        );
        let success_signature = success_tx.signatures[0];
        let entry_1 = next_entry(&genesis_config.hash(), 1, vec![success_tx.clone()]);
        let ix_error_tx = system_transaction::transfer(
            &keypair1,
            &pubkey1,
            2 * rent_exempt_amount,
            genesis_config.hash(),
        );
        let ix_error_signature = ix_error_tx.signatures[0];
        let entry_2 = next_entry(&entry_1.hash, 1, vec![ix_error_tx.clone()]);
        let entries = vec![entry_1, entry_2];

        let transactions = sanitize_transactions(vec![success_tx, ix_error_tx]);
        bank.transfer(rent_exempt_amount, &mint_keypair, &keypair1.pubkey())
            .unwrap();

        let ledger_path = get_tmp_ledger_path_auto_delete!();
        {
            let blockstore = Blockstore::open(ledger_path.path())
                .expect("Expected to be able to open database ledger");
            let blockstore = Arc::new(blockstore);
            let (poh_recorder, _entry_receiver, record_receiver) = PohRecorder::new(
                bank.tick_height(),
                bank.last_blockhash(),
                bank.clone(),
                Some((4, 4)),
                bank.ticks_per_slot(),
                &pubkey,
                &blockstore,
                &Arc::new(LeaderScheduleCache::new_from_bank(&bank)),
                &Arc::new(PohConfig::default()),
                Arc::new(AtomicBool::default()),
            );
            let recorder = poh_recorder.recorder();
            let poh_recorder = Arc::new(RwLock::new(poh_recorder));

            let poh_simulator = simulate_poh(record_receiver, &poh_recorder);

            poh_recorder.write().unwrap().set_bank(&bank, false);

            let shreds = entries_to_test_shreds(&entries, bank.slot(), 0, true, 0);
            blockstore.insert_shreds(shreds, None, false).unwrap();
            blockstore.set_roots(std::iter::once(&bank.slot())).unwrap();

            let (transaction_status_sender, transaction_status_receiver) = unbounded();
            let transaction_status_service = TransactionStatusService::new(
                transaction_status_receiver,
                Arc::new(AtomicU64::default()),
                true,
                None,
                blockstore.clone(),
                false,
                &Arc::new(AtomicBool::new(false)),
            );

            let (gossip_vote_sender, _gossip_vote_receiver) = unbounded();

            let bundle_account_locker = Arc::new(Mutex::new(BundleAccountLocker::new(
                NUM_BUNDLES_PRE_LOCK,
                &Pubkey::new_unique(),
            )));

            let _ = BankingStage::process_and_record_transactions(
                &bank,
                &transactions,
                &recorder,
                0,
                Some(TransactionStatusSender {
                    sender: transaction_status_sender,
                }),
                &gossip_vote_sender,
                &QosService::new(Arc::new(RwLock::new(CostModel::default())), 1),
<<<<<<< HEAD
                &bundle_account_locker,
=======
                None,
>>>>>>> 263911e7
            );

            transaction_status_service.join().unwrap();

            let confirmed_block = blockstore.get_rooted_block(bank.slot(), false).unwrap();
            let actual_tx_results: Vec<_> = confirmed_block
                .transactions
                .into_iter()
                .map(|VersionedTransactionWithStatusMeta { transaction, meta }| {
                    (transaction.signatures[0], meta.status)
                })
                .collect();
            let expected_tx_results = vec![
                (success_signature, Ok(())),
                (
                    ix_error_signature,
                    Err(TransactionError::InstructionError(
                        0,
                        InstructionError::Custom(1),
                    )),
                ),
            ];
            assert_eq!(actual_tx_results, expected_tx_results);

            poh_recorder
                .read()
                .unwrap()
                .is_exited
                .store(true, Ordering::Relaxed);
            let _ = poh_simulator.join();
        }
        Blockstore::destroy(ledger_path.path()).unwrap();
    }

    fn generate_new_address_lookup_table(
        authority: Option<Pubkey>,
        num_addresses: usize,
    ) -> AddressLookupTable<'static> {
        let mut addresses = Vec::with_capacity(num_addresses);
        addresses.resize_with(num_addresses, Pubkey::new_unique);
        AddressLookupTable {
            meta: LookupTableMeta {
                authority,
                ..LookupTableMeta::default()
            },
            addresses: Cow::Owned(addresses),
        }
    }

    fn store_address_lookup_table(
        bank: &Bank,
        account_address: Pubkey,
        address_lookup_table: AddressLookupTable<'static>,
    ) -> AccountSharedData {
        let data = address_lookup_table.serialize_for_tests().unwrap();
        let mut account =
            AccountSharedData::new(1, data.len(), &solana_address_lookup_table_program::id());
        account.set_data(data);
        bank.store_account(&account_address, &account);

        account
    }

    #[test]
    fn test_write_persist_loaded_addresses() {
        solana_logger::setup();

        const NUM_BUNDLES_PRE_LOCK: u64 = 4;

        let GenesisConfigInfo {
            genesis_config,
            mint_keypair,
            ..
        } = create_slow_genesis_config(10_000);
        let bank = Arc::new(Bank::new_no_wallclock_throttle_for_tests(&genesis_config));
        let keypair = Keypair::new();

        let address_table_key = Pubkey::new_unique();
        let address_table_state = generate_new_address_lookup_table(None, 2);
        store_address_lookup_table(&bank, address_table_key, address_table_state);

        let bank = Arc::new(Bank::new_from_parent(&bank, &Pubkey::new_unique(), 1));
        let message = VersionedMessage::V0(v0::Message {
            header: MessageHeader {
                num_required_signatures: 1,
                num_readonly_signed_accounts: 0,
                num_readonly_unsigned_accounts: 0,
            },
            recent_blockhash: genesis_config.hash(),
            account_keys: vec![keypair.pubkey()],
            address_table_lookups: vec![MessageAddressTableLookup {
                account_key: address_table_key,
                writable_indexes: vec![0],
                readonly_indexes: vec![1],
            }],
            instructions: vec![],
        });

        let tx = VersionedTransaction::try_new(message, &[&keypair]).unwrap();
        let sanitized_tx = SanitizedTransaction::try_create(
            tx.clone(),
            MessageHash::Compute,
            Some(false),
            bank.as_ref(),
            true, // require_static_program_ids
        )
        .unwrap();

        let entry = next_versioned_entry(&genesis_config.hash(), 1, vec![tx]);
        let entries = vec![entry];

        bank.transfer(1, &mint_keypair, &keypair.pubkey()).unwrap();

        let ledger_path = get_tmp_ledger_path_auto_delete!();
        {
            let blockstore = Blockstore::open(ledger_path.path())
                .expect("Expected to be able to open database ledger");
            let blockstore = Arc::new(blockstore);
            let (poh_recorder, _entry_receiver, record_receiver) = PohRecorder::new(
                bank.tick_height(),
                bank.last_blockhash(),
                bank.clone(),
                Some((4, 4)),
                bank.ticks_per_slot(),
                &Pubkey::new_unique(),
                &blockstore,
                &Arc::new(LeaderScheduleCache::new_from_bank(&bank)),
                &Arc::new(PohConfig::default()),
                Arc::new(AtomicBool::default()),
            );
            let recorder = poh_recorder.recorder();
            let poh_recorder = Arc::new(RwLock::new(poh_recorder));

            let poh_simulator = simulate_poh(record_receiver, &poh_recorder);

            poh_recorder.write().unwrap().set_bank(&bank, false);

            let shreds = entries_to_test_shreds(&entries, bank.slot(), 0, true, 0);
            blockstore.insert_shreds(shreds, None, false).unwrap();
            blockstore.set_roots(std::iter::once(&bank.slot())).unwrap();

            let (transaction_status_sender, transaction_status_receiver) = unbounded();
            let transaction_status_service = TransactionStatusService::new(
                transaction_status_receiver,
                Arc::new(AtomicU64::default()),
                true,
                None,
                blockstore.clone(),
                false,
                &Arc::new(AtomicBool::new(false)),
            );

            let (gossip_vote_sender, _gossip_vote_receiver) = unbounded();

            let bundle_account_locker = Arc::new(Mutex::new(BundleAccountLocker::new(
                NUM_BUNDLES_PRE_LOCK,
                &Pubkey::new_unique(),
            )));

            let _ = BankingStage::process_and_record_transactions(
                &bank,
                &[sanitized_tx.clone()],
                &recorder,
                0,
                Some(TransactionStatusSender {
                    sender: transaction_status_sender,
                }),
                &gossip_vote_sender,
                &QosService::new(Arc::new(RwLock::new(CostModel::default())), 1),
<<<<<<< HEAD
                &bundle_account_locker,
=======
                None,
>>>>>>> 263911e7
            );

            transaction_status_service.join().unwrap();

            let mut confirmed_block = blockstore.get_rooted_block(bank.slot(), false).unwrap();
            assert_eq!(confirmed_block.transactions.len(), 1);

            let recorded_meta = confirmed_block.transactions.pop().unwrap().meta;
            assert_eq!(
                recorded_meta,
                TransactionStatusMeta {
                    status: Ok(()),
                    pre_balances: vec![1, 0, 0],
                    post_balances: vec![1, 0, 0],
                    pre_token_balances: Some(vec![]),
                    post_token_balances: Some(vec![]),
                    rewards: Some(vec![]),
                    loaded_addresses: sanitized_tx.get_loaded_addresses(),
                    ..TransactionStatusMeta::default()
                }
            );
            poh_recorder
                .read()
                .unwrap()
                .is_exited
                .store(true, Ordering::Relaxed);
            let _ = poh_simulator.join();
        }
        Blockstore::destroy(ledger_path.path()).unwrap();
    }

    #[allow(clippy::type_complexity)]
    fn setup_conflicting_transactions(
        ledger_path: &Path,
    ) -> (
        Vec<Transaction>,
        Arc<Bank>,
        Arc<RwLock<PohRecorder>>,
        Receiver<WorkingBankEntry>,
        JoinHandle<()>,
    ) {
        Blockstore::destroy(ledger_path).unwrap();
        let genesis_config_info = create_slow_genesis_config(10_000);
        let GenesisConfigInfo {
            genesis_config,
            mint_keypair,
            ..
        } = &genesis_config_info;
        let blockstore =
            Blockstore::open(ledger_path).expect("Expected to be able to open database ledger");
        let bank = Arc::new(Bank::new_no_wallclock_throttle_for_tests(genesis_config));
        let exit = Arc::new(AtomicBool::default());
        let (poh_recorder, entry_receiver, record_receiver) = PohRecorder::new(
            bank.tick_height(),
            bank.last_blockhash(),
            bank.clone(),
            Some((4, 4)),
            bank.ticks_per_slot(),
            &solana_sdk::pubkey::new_rand(),
            &Arc::new(blockstore),
            &Arc::new(LeaderScheduleCache::new_from_bank(&bank)),
            &Arc::new(PohConfig::default()),
            exit,
        );
        let poh_recorder = Arc::new(RwLock::new(poh_recorder));

        // Set up unparallelizable conflicting transactions
        let pubkey0 = solana_sdk::pubkey::new_rand();
        let pubkey1 = solana_sdk::pubkey::new_rand();
        let pubkey2 = solana_sdk::pubkey::new_rand();
        let transactions = vec![
            system_transaction::transfer(mint_keypair, &pubkey0, 1, genesis_config.hash()),
            system_transaction::transfer(mint_keypair, &pubkey1, 1, genesis_config.hash()),
            system_transaction::transfer(mint_keypair, &pubkey2, 1, genesis_config.hash()),
        ];
        let poh_simulator = simulate_poh(record_receiver, &poh_recorder);

        (
            transactions,
            bank,
            poh_recorder,
            entry_receiver,
            poh_simulator,
        )
    }

    #[test]
    fn test_consume_buffered_packets() {
        const NUM_BUNDLES_PRE_LOCK: u64 = 4;
        let ledger_path = get_tmp_ledger_path_auto_delete!();
        {
            let (transactions, bank, poh_recorder, _entry_receiver, poh_simulator) =
                setup_conflicting_transactions(ledger_path.path());
            let recorder = poh_recorder.read().unwrap().recorder();
            let num_conflicting_transactions = transactions.len();
            let deserialized_packets =
                unprocessed_packet_batches::transactions_to_deserialized_packets(&transactions)
                    .unwrap();
            assert_eq!(deserialized_packets.len(), num_conflicting_transactions);
            let mut buffered_packet_batches: UnprocessedPacketBatches =
                UnprocessedPacketBatches::from_iter(
                    deserialized_packets.into_iter(),
                    num_conflicting_transactions,
                );

            let (gossip_vote_sender, _gossip_vote_receiver) = unbounded();

            let bundle_account_locker = Arc::new(Mutex::new(BundleAccountLocker::new(
                NUM_BUNDLES_PRE_LOCK,
                &Pubkey::new_unique(),
            )));

            // When the working bank in poh_recorder is None, no packets should be processed
            assert!(!poh_recorder.read().unwrap().has_bank());
            let max_tx_processing_ns = std::u128::MAX;
            BankingStage::consume_buffered_packets(
                &Pubkey::default(),
                max_tx_processing_ns,
                &poh_recorder,
                &mut buffered_packet_batches,
                None,
                &gossip_vote_sender,
                None::<Box<dyn Fn()>>,
                &BankingStageStats::default(),
                &recorder,
                &QosService::new(Arc::new(RwLock::new(CostModel::default())), 1),
                &mut LeaderSlotMetricsTracker::new(0),
                num_conflicting_transactions,
<<<<<<< HEAD
                &HashSet::default(),
                &bundle_account_locker,
=======
                None,
>>>>>>> 263911e7
            );
            assert_eq!(buffered_packet_batches.len(), num_conflicting_transactions);
            // When the poh recorder has a bank, should process all non conflicting buffered packets.
            // Processes one packet per iteration of the loop
            let num_packets_to_process_per_iteration = num_conflicting_transactions;
            for num_expected_unprocessed in (0..num_conflicting_transactions).rev() {
                poh_recorder.write().unwrap().set_bank(&bank, false);
                BankingStage::consume_buffered_packets(
                    &Pubkey::default(),
                    max_tx_processing_ns,
                    &poh_recorder,
                    &mut buffered_packet_batches,
                    None,
                    &gossip_vote_sender,
                    None::<Box<dyn Fn()>>,
                    &BankingStageStats::default(),
                    &recorder,
                    &QosService::new(Arc::new(RwLock::new(CostModel::default())), 1),
                    &mut LeaderSlotMetricsTracker::new(0),
                    num_packets_to_process_per_iteration,
<<<<<<< HEAD
                    &HashSet::default(),
                    &bundle_account_locker,
=======
                    None,
>>>>>>> 263911e7
                );
                if num_expected_unprocessed == 0 {
                    assert!(buffered_packet_batches.is_empty())
                } else {
                    assert_eq!(buffered_packet_batches.len(), num_expected_unprocessed);
                }
            }
            poh_recorder
                .read()
                .unwrap()
                .is_exited
                .store(true, Ordering::Relaxed);
            let _ = poh_simulator.join();
        }
        Blockstore::destroy(ledger_path.path()).unwrap();
    }

    #[test]
    fn test_consume_buffered_packets_interrupted() {
        const NUM_BUNDLES_PRE_LOCK: u64 = 4;
        let ledger_path = get_tmp_ledger_path_auto_delete!();
        {
            let (continue_sender, continue_receiver) = unbounded();
            let (finished_packet_sender, finished_packet_receiver) = unbounded();
            let (transactions, bank, poh_recorder, _entry_receiver, poh_simulator) =
                setup_conflicting_transactions(ledger_path.path());

            let test_fn = Some(move || {
                finished_packet_sender.send(()).unwrap();
                continue_receiver.recv().unwrap();
            });
            // When the poh recorder has a bank, it should process all non conflicting buffered packets.
            // Because each conflicting transaction is in it's own `Packet` within a `PacketBatch`, then
            // each iteration of this loop will process one element of the batch per iteration of the
            // loop.
            let interrupted_iteration = 1;
            poh_recorder.write().unwrap().set_bank(&bank, false);
            let poh_recorder_ = poh_recorder.clone();
            let recorder = poh_recorder_.read().unwrap().recorder();
            let (gossip_vote_sender, _gossip_vote_receiver) = unbounded();
            // Start up thread to process the banks
            let t_consume = Builder::new()
                .name("consume-buffered-packets".to_string())
                .spawn(move || {
                    let num_conflicting_transactions = transactions.len();
                    let deserialized_packets =
                        unprocessed_packet_batches::transactions_to_deserialized_packets(
                            &transactions,
                        )
                        .unwrap();
                    assert_eq!(deserialized_packets.len(), num_conflicting_transactions);
                    let num_packets_to_process_per_iteration = 1;
                    let mut buffered_packet_batches: UnprocessedPacketBatches =
                        UnprocessedPacketBatches::from_iter(
                            deserialized_packets.clone().into_iter(),
                            num_conflicting_transactions,
                        );
                    let all_packet_message_hashes: HashSet<Hash> = buffered_packet_batches
                        .iter()
                        .map(|packet| *packet.immutable_section().message_hash())
                        .collect();

                    let bundle_account_locker = Arc::new(Mutex::new(BundleAccountLocker::new(
                        NUM_BUNDLES_PRE_LOCK,
                        &Pubkey::new_unique(),
                    )));

                    BankingStage::consume_buffered_packets(
                        &Pubkey::default(),
                        std::u128::MAX,
                        &poh_recorder_,
                        &mut buffered_packet_batches,
                        None,
                        &gossip_vote_sender,
                        test_fn,
                        &BankingStageStats::default(),
                        &recorder,
                        &QosService::new(Arc::new(RwLock::new(CostModel::default())), 1),
                        &mut LeaderSlotMetricsTracker::new(0),
                        num_packets_to_process_per_iteration,
<<<<<<< HEAD
                        &HashSet::default(),
                        &bundle_account_locker,
=======
                        None,
>>>>>>> 263911e7
                    );

                    // Check everything is correct. All indexes after `interrupted_iteration`
                    // should still be unprocessed
                    assert_eq!(
                        buffered_packet_batches.len(),
                        deserialized_packets[interrupted_iteration + 1..].len()
                    );
                    for packet in buffered_packet_batches.iter() {
                        assert!(all_packet_message_hashes
                            .contains(packet.immutable_section().message_hash()));
                    }
                })
                .unwrap();

            for i in 0..=interrupted_iteration {
                finished_packet_receiver.recv().unwrap();
                if i == interrupted_iteration {
                    poh_recorder
                        .write()
                        .unwrap()
                        .schedule_dummy_max_height_reached_failure();
                }
                continue_sender.send(()).unwrap();
            }

            t_consume.join().unwrap();
            poh_recorder
                .read()
                .unwrap()
                .is_exited
                .store(true, Ordering::Relaxed);
            let _ = poh_simulator.join();
        }
        Blockstore::destroy(ledger_path.path()).unwrap();
    }

    #[test]
    fn test_forwarder_budget() {
        solana_logger::setup();
        // Create `PacketBatch` with 1 unprocessed packet
        let tx = system_transaction::transfer(
            &Keypair::new(),
            &solana_sdk::pubkey::new_rand(),
            1,
            Hash::new_unique(),
        );
        let packet = Packet::from_data(None, &tx).unwrap();
        let deserialized_packet = DeserializedPacket::new(packet).unwrap();

        let genesis_config_info = create_slow_genesis_config(10_000);
        let GenesisConfigInfo {
            genesis_config,
            validator_pubkey,
            ..
        } = &genesis_config_info;

        let bank = Bank::new_no_wallclock_throttle_for_tests(genesis_config);
        let bank_forks = Arc::new(RwLock::new(BankForks::new(bank)));
        let bank = Arc::new(bank_forks.read().unwrap().get(0).unwrap());
        let ledger_path = get_tmp_ledger_path_auto_delete!();
        {
            let blockstore = Arc::new(
                Blockstore::open(ledger_path.path())
                    .expect("Expected to be able to open database ledger"),
            );
            let poh_config = PohConfig {
                // limit tick count to avoid clearing working_bank at
                // PohRecord then PohRecorderError(MaxHeightReached) at BankingStage
                target_tick_count: Some(bank.max_tick_height() - 1),
                ..PohConfig::default()
            };

            let (exit, poh_recorder, poh_service, _entry_receiver) =
                create_test_recorder(&bank, &blockstore, Some(poh_config), None);

            let local_node = Node::new_localhost_with_pubkey(validator_pubkey);
            let cluster_info = new_test_cluster_info(local_node.info);
            let recv_socket = &local_node.sockets.tpu_forwards[0];

            let test_cases = vec![
                ("budget-restricted", DataBudget::restricted(), 0),
                ("budget-available", DataBudget::default(), 1),
            ];

            let connection_cache = ConnectionCache::default();
            let socket = UdpSocket::bind("0.0.0.0:0").unwrap();
            for (name, data_budget, expected_num_forwarded) in test_cases {
                let mut unprocessed_packet_batches: UnprocessedPacketBatches =
                    UnprocessedPacketBatches::from_iter(
                        vec![deserialized_packet.clone()].into_iter(),
                        1,
                    );
                let stats = BankingStageStats::default();
                BankingStage::handle_forwarding(
                    &ForwardOption::ForwardTransaction,
                    &cluster_info,
                    &mut unprocessed_packet_batches,
                    &poh_recorder,
                    &socket,
                    true,
                    &data_budget,
                    &mut LeaderSlotMetricsTracker::new(0),
                    &stats,
                    &connection_cache,
                    &mut TracerPacketStats::new(0),
                    &bank_forks,
                );

                recv_socket
                    .set_nonblocking(expected_num_forwarded == 0)
                    .unwrap();

                let mut packets = vec![Packet::default(); 2];
                let num_received = recv_mmsg(recv_socket, &mut packets[..]).unwrap_or_default();
                assert_eq!(num_received, expected_num_forwarded, "{}", name);
            }

            exit.store(true, Ordering::Relaxed);
            poh_service.join().unwrap();
        }
        Blockstore::destroy(ledger_path.path()).unwrap();
    }

    #[test]
    fn test_handle_forwarding() {
        solana_logger::setup();
        // packets are deserialized upon receiving, failed packets will not be
        // forwarded; Therefore need to create real packets here.
        let keypair = Keypair::new();
        let pubkey = solana_sdk::pubkey::new_rand();

        let fwd_block_hash = Hash::new_unique();
        let forwarded_packet = {
            let transaction = system_transaction::transfer(&keypair, &pubkey, 1, fwd_block_hash);
            let mut packet = Packet::from_data(None, &transaction).unwrap();
            packet.meta.flags |= PacketFlags::FORWARDED;
            DeserializedPacket::new(packet).unwrap()
        };

        let normal_block_hash = Hash::new_unique();
        let normal_packet = {
            let transaction = system_transaction::transfer(&keypair, &pubkey, 1, normal_block_hash);
            let packet = Packet::from_data(None, &transaction).unwrap();
            DeserializedPacket::new(packet).unwrap()
        };

        let mut unprocessed_packet_batches: UnprocessedPacketBatches =
            UnprocessedPacketBatches::from_iter(
                vec![forwarded_packet, normal_packet].into_iter(),
                2,
            );

        let genesis_config_info = create_slow_genesis_config(10_000);
        let GenesisConfigInfo {
            genesis_config,
            validator_pubkey,
            ..
        } = &genesis_config_info;
        let bank = Bank::new_no_wallclock_throttle_for_tests(genesis_config);
        let bank_forks = Arc::new(RwLock::new(BankForks::new(bank)));
        let bank = Arc::new(bank_forks.read().unwrap().get(0).unwrap());
        let ledger_path = get_tmp_ledger_path_auto_delete!();
        {
            let blockstore = Arc::new(
                Blockstore::open(ledger_path.path())
                    .expect("Expected to be able to open database ledger"),
            );
            let poh_config = PohConfig {
                // limit tick count to avoid clearing working_bank at
                // PohRecord then PohRecorderError(MaxHeightReached) at BankingStage
                target_tick_count: Some(bank.max_tick_height() - 1),
                ..PohConfig::default()
            };

            let (exit, poh_recorder, poh_service, _entry_receiver) =
                create_test_recorder(&bank, &blockstore, Some(poh_config), None);

            let local_node = Node::new_localhost_with_pubkey(validator_pubkey);
            let cluster_info = new_test_cluster_info(local_node.info);
            let recv_socket = &local_node.sockets.tpu_forwards[0];
            let connection_cache = ConnectionCache::default();

            let test_cases = vec![
                ("not-forward", ForwardOption::NotForward, true, vec![], 2),
                (
                    "fwd-normal",
                    ForwardOption::ForwardTransaction,
                    true,
                    vec![normal_block_hash],
                    2,
                ),
                (
                    "fwd-no-op",
                    ForwardOption::ForwardTransaction,
                    true,
                    vec![],
                    2,
                ),
                (
                    "fwd-no-hold",
                    ForwardOption::ForwardTransaction,
                    false,
                    vec![],
                    0,
                ),
            ];

            let socket = UdpSocket::bind("0.0.0.0:0").unwrap();
            for (name, forward_option, hold, expected_ids, expected_num_unprocessed) in test_cases {
                let stats = BankingStageStats::default();
                BankingStage::handle_forwarding(
                    &forward_option,
                    &cluster_info,
                    &mut unprocessed_packet_batches,
                    &poh_recorder,
                    &socket,
                    hold,
                    &DataBudget::default(),
                    &mut LeaderSlotMetricsTracker::new(0),
                    &stats,
                    &connection_cache,
                    &mut TracerPacketStats::new(0),
                    &bank_forks,
                );

                recv_socket
                    .set_nonblocking(expected_ids.is_empty())
                    .unwrap();

                let mut packets = vec![Packet::default(); 2];
                let num_received = recv_mmsg(recv_socket, &mut packets[..]).unwrap_or_default();
                assert_eq!(num_received, expected_ids.len(), "{}", name);
                for (i, expected_id) in expected_ids.iter().enumerate() {
                    assert_eq!(packets[i].meta.size, 215);
                    let recv_transaction: VersionedTransaction =
                        packets[i].deserialize_slice(..).unwrap();
                    assert_eq!(
                        recv_transaction.message.recent_blockhash(),
                        expected_id,
                        "{}",
                        name
                    );
                }

                let num_unprocessed_packets: usize = unprocessed_packet_batches.len();
                assert_eq!(
                    num_unprocessed_packets, expected_num_unprocessed,
                    "{}",
                    name
                );
            }

            exit.store(true, Ordering::Relaxed);
            poh_service.join().unwrap();
        }
        Blockstore::destroy(ledger_path.path()).unwrap();
    }

    #[test]
    fn test_accumulate_batched_transaction_costs() {
        let signature_cost = 1;
        let write_lock_cost = 2;
        let data_bytes_cost = 3;
        let builtins_execution_cost = 4;
        let bpf_execution_cost = 10;
        let num_txs = 4;

        let tx_costs: Vec<_> = (0..num_txs)
            .map(|_| TransactionCost {
                signature_cost,
                write_lock_cost,
                data_bytes_cost,
                builtins_execution_cost,
                bpf_execution_cost,
                ..TransactionCost::default()
            })
            .collect();
        let tx_results: Vec<_> = (0..num_txs)
            .map(|n| {
                if n % 2 == 0 {
                    Ok(())
                } else {
                    Err(TransactionError::WouldExceedMaxBlockCostLimit)
                }
            })
            .collect();
        // should only accumulate half of the costs that are OK
        let expected_signatures = signature_cost * (num_txs / 2);
        let expected_write_locks = write_lock_cost * (num_txs / 2);
        let expected_data_bytes = data_bytes_cost * (num_txs / 2);
        let expected_builtins_execution_costs = builtins_execution_cost * (num_txs / 2);
        let expected_bpf_execution_costs = bpf_execution_cost * (num_txs / 2);
        let batched_transaction_details =
            BankingStage::accumulate_batched_transaction_costs(tx_costs.iter(), tx_results.iter());
        assert_eq!(
            expected_signatures,
            batched_transaction_details.costs.batched_signature_cost
        );
        assert_eq!(
            expected_write_locks,
            batched_transaction_details.costs.batched_write_lock_cost
        );
        assert_eq!(
            expected_data_bytes,
            batched_transaction_details.costs.batched_data_bytes_cost
        );
        assert_eq!(
            expected_builtins_execution_costs,
            batched_transaction_details
                .costs
                .batched_builtins_execute_cost
        );
        assert_eq!(
            expected_bpf_execution_costs,
            batched_transaction_details.costs.batched_bpf_execute_cost
        );
    }

    #[test]
    fn test_accumulate_execute_units_and_time() {
        let mut execute_timings = ExecuteTimings::default();
        let mut expected_units = 0;
        let mut expected_us = 0;

        for n in 0..10 {
            execute_timings.details.per_program_timings.insert(
                Pubkey::new_unique(),
                ProgramTiming {
                    accumulated_us: n * 100,
                    accumulated_units: n * 1000,
                    count: n as u32,
                    errored_txs_compute_consumed: vec![],
                    total_errored_units: 0,
                },
            );
            expected_us += n * 100;
            expected_units += n * 1000;
        }

        let (units, us) = BankingStage::accumulate_execute_units_and_time(&execute_timings);

        assert_eq!(expected_units, units);
        assert_eq!(expected_us, us);
    }

    #[test]
    fn test_filter_processed_packets() {
        let retryable_indexes = [0, 1, 2, 3];
        let mut non_retryable_indexes = vec![];
        let f = |start, end| {
            non_retryable_indexes.push((start, end));
        };
        BankingStage::filter_processed_packets(retryable_indexes.iter(), f);
        assert!(non_retryable_indexes.is_empty());

        let retryable_indexes = [0, 1, 2, 3, 5];
        let mut non_retryable_indexes = vec![];
        let f = |start, end| {
            non_retryable_indexes.push((start, end));
        };
        BankingStage::filter_processed_packets(retryable_indexes.iter(), f);
        assert_eq!(non_retryable_indexes, vec![(4, 5)]);

        let retryable_indexes = [1, 2, 3];
        let mut non_retryable_indexes = vec![];
        let f = |start, end| {
            non_retryable_indexes.push((start, end));
        };
        BankingStage::filter_processed_packets(retryable_indexes.iter(), f);
        assert_eq!(non_retryable_indexes, vec![(0, 1)]);

        let retryable_indexes = [1, 2, 3, 5];
        let mut non_retryable_indexes = vec![];
        let f = |start, end| {
            non_retryable_indexes.push((start, end));
        };
        BankingStage::filter_processed_packets(retryable_indexes.iter(), f);
        assert_eq!(non_retryable_indexes, vec![(0, 1), (4, 5)]);

        let retryable_indexes = [1, 2, 3, 5, 8];
        let mut non_retryable_indexes = vec![];
        let f = |start, end| {
            non_retryable_indexes.push((start, end));
        };
        BankingStage::filter_processed_packets(retryable_indexes.iter(), f);
        assert_eq!(non_retryable_indexes, vec![(0, 1), (4, 5), (6, 8)]);

        let retryable_indexes = [1, 2, 3, 5, 8, 8];
        let mut non_retryable_indexes = vec![];
        let f = |start, end| {
            non_retryable_indexes.push((start, end));
        };
        BankingStage::filter_processed_packets(retryable_indexes.iter(), f);
        assert_eq!(non_retryable_indexes, vec![(0, 1), (4, 5), (6, 8)]);
    }
}<|MERGE_RESOLUTION|>--- conflicted
+++ resolved
@@ -3,10 +3,7 @@
 //! can do its processing in parallel with signature verification on the GPU.
 use {
     crate::{
-<<<<<<< HEAD
         bundle_account_locker::BundleAccountLocker,
-=======
->>>>>>> 263911e7
         forward_packet_batches_by_accounts::ForwardPacketBatchesByAccounts,
         leader_slot_banking_stage_metrics::{LeaderSlotMetricsTracker, ProcessTransactionsSummary},
         leader_slot_banking_stage_timing_metrics::{
@@ -72,7 +69,7 @@
         rc::Rc,
         sync::{
             atomic::{AtomicU64, AtomicUsize, Ordering},
-            Arc, RwLock,
+            Arc, Mutex, RwLock,
         },
         thread::{self, Builder, JoinHandle},
         time::{Duration, Instant},
@@ -116,15 +113,12 @@
     result: Result<(), PohRecorderError>,
     // Index in the slot of the first transaction recorded
     starting_transaction_index: Option<usize>,
-<<<<<<< HEAD
-=======
 }
 
 #[derive(Clone, Debug, PartialEq, Eq)]
 pub enum CommitTransactionDetails {
     Committed { compute_units: u64 },
     NotCommitted,
->>>>>>> 263911e7
 }
 
 pub struct ExecuteAndCommitTransactionsOutput {
@@ -406,12 +400,9 @@
         cost_model: Arc<RwLock<CostModel>>,
         log_messages_bytes_limit: Option<usize>,
         connection_cache: Arc<ConnectionCache>,
-<<<<<<< HEAD
+        bank_forks: Arc<RwLock<BankForks>>,
         tip_accounts: HashSet<Pubkey>,
         bundle_account_locker: Arc<Mutex<BundleAccountLocker>>,
-=======
->>>>>>> 263911e7
-        bank_forks: Arc<RwLock<BankForks>>,
     ) -> Self {
         Self::new_num_threads(
             cluster_info,
@@ -425,12 +416,9 @@
             cost_model,
             log_messages_bytes_limit,
             connection_cache,
-<<<<<<< HEAD
+            bank_forks,
             tip_accounts,
             bundle_account_locker,
-=======
->>>>>>> 263911e7
-            bank_forks,
         )
     }
 
@@ -447,12 +435,9 @@
         cost_model: Arc<RwLock<CostModel>>,
         log_messages_bytes_limit: Option<usize>,
         connection_cache: Arc<ConnectionCache>,
-<<<<<<< HEAD
+        bank_forks: Arc<RwLock<BankForks>>,
         tip_accounts: HashSet<Pubkey>,
         bundle_account_locker: Arc<Mutex<BundleAccountLocker>>,
-=======
->>>>>>> 263911e7
-        bank_forks: Arc<RwLock<BankForks>>,
     ) -> Self {
         assert!(num_threads >= MIN_TOTAL_THREADS);
         // Single thread to generate entries from many banks.
@@ -485,11 +470,9 @@
                 let data_budget = data_budget.clone();
                 let cost_model = cost_model.clone();
                 let connection_cache = connection_cache.clone();
-<<<<<<< HEAD
                 let tip_accounts = tip_accounts.clone();
                 let bundle_account_locker = bundle_account_locker.clone();
-=======
->>>>>>> 263911e7
+
                 let bank_forks = bank_forks.clone();
                 Builder::new()
                     .name(format!("solana-banking-stage-tx-{}", i))
@@ -508,12 +491,9 @@
                             cost_model,
                             log_messages_bytes_limit,
                             connection_cache,
-<<<<<<< HEAD
+                            &bank_forks,
                             tip_accounts,
                             bundle_account_locker,
-=======
->>>>>>> 263911e7
-                            &bank_forks,
                         );
                     })
                     .unwrap()
@@ -682,28 +662,16 @@
         qos_service: &QosService,
         slot_metrics_tracker: &mut LeaderSlotMetricsTracker,
         num_packets_to_process_per_iteration: usize,
-<<<<<<< HEAD
+        log_messages_bytes_limit: Option<usize>,
         tip_accounts: &HashSet<Pubkey>,
         bundle_account_locker: &Arc<Mutex<BundleAccountLocker>>,
-=======
-        log_messages_bytes_limit: Option<usize>,
->>>>>>> 263911e7
     ) {
         let mut rebuffered_packet_count = 0;
         let mut consumed_buffered_packets_count = 0;
         let buffered_packets_len = buffered_packet_batches.len();
         let mut proc_start = Measure::start("consume_buffered_process");
         let mut reached_end_of_slot = false;
-<<<<<<< HEAD
-
-        let mut retryable_packets = MinMaxHeap::with_capacity(buffered_packet_batches.capacity());
-        std::mem::swap(
-            &mut buffered_packet_batches.packet_priority_queue,
-            &mut retryable_packets,
-        );
-
-        let mut retryable_packets: MinMaxHeap<Rc<ImmutableDeserializedPacket>> = retryable_packets
-=======
+
         let mut retryable_packets = {
             let capacity = buffered_packet_batches.capacity();
             std::mem::replace(
@@ -712,7 +680,6 @@
             )
         };
         let retryable_packets: MinMaxHeap<Rc<ImmutableDeserializedPacket>> = retryable_packets
->>>>>>> 263911e7
             .drain_desc()
             .chunks(num_packets_to_process_per_iteration)
             .into_iter()
@@ -746,12 +713,9 @@
                                     banking_stage_stats,
                                     qos_service,
                                     slot_metrics_tracker,
-<<<<<<< HEAD
+log_messages_bytes_limit,
                                     tip_accounts,
-                                bundle_account_locker
-=======
-                                    log_messages_bytes_limit
->>>>>>> 263911e7
+                                bundle_account_locker,
                                 ),
                             "process_packets_transactions",
                         );
@@ -936,12 +900,9 @@
         log_messages_bytes_limit: Option<usize>,
         connection_cache: &ConnectionCache,
         tracer_packet_stats: &mut TracerPacketStats,
-<<<<<<< HEAD
+        bank_forks: &Arc<RwLock<BankForks>>,
         tip_accounts: &HashSet<Pubkey>,
         bundle_account_locker: &Arc<Mutex<BundleAccountLocker>>,
-=======
->>>>>>> 263911e7
-        bank_forks: &Arc<RwLock<BankForks>>,
     ) {
         let ((metrics_action, decision), make_decision_time) = measure!(
             {
@@ -1001,12 +962,9 @@
                         qos_service,
                         slot_metrics_tracker,
                         UNPROCESSED_BUFFER_STEP_SIZE,
-<<<<<<< HEAD
+                        log_messages_bytes_limit,
                         tip_accounts,
                         bundle_account_locker
-=======
-                        log_messages_bytes_limit
->>>>>>> 263911e7
                     ),
                     "consume_buffered_packets",
                 );
@@ -1165,12 +1123,9 @@
         cost_model: Arc<RwLock<CostModel>>,
         log_messages_bytes_limit: Option<usize>,
         connection_cache: Arc<ConnectionCache>,
-<<<<<<< HEAD
+        bank_forks: &Arc<RwLock<BankForks>>,
         tip_accounts: HashSet<Pubkey>,
         bundle_account_locker: Arc<Mutex<BundleAccountLocker>>,
-=======
->>>>>>> 263911e7
-        bank_forks: &Arc<RwLock<BankForks>>,
     ) {
         let recorder = poh_recorder.read().unwrap().recorder();
         let socket = UdpSocket::bind("0.0.0.0:0").unwrap();
@@ -1205,12 +1160,9 @@
                         log_messages_bytes_limit,
                         &connection_cache,
                         &mut tracer_packet_stats,
-<<<<<<< HEAD
+                        bank_forks,
                         &tip_accounts,
                         &bundle_account_locker,
-=======
->>>>>>> 263911e7
-                        bank_forks,
                     ),
                     "process_buffered_packets",
                 );
@@ -1484,11 +1436,8 @@
                         let txs = batch.sanitized_transactions().to_vec();
                         let post_balances = bank.collect_balances(batch);
                         let post_token_balances =
-<<<<<<< HEAD
                             collect_token_balances(bank, batch, &mut mint_decimals, None);
-=======
-                            collect_token_balances(bank, batch, &mut mint_decimals);
->>>>>>> 263911e7
+
                         let mut transaction_index = starting_transaction_index.unwrap_or_default();
                         let batch_transaction_indexes: Vec<_> = tx_results
                             .execution_results
@@ -1503,10 +1452,7 @@
                                 }
                             })
                             .collect();
-<<<<<<< HEAD
-
-=======
->>>>>>> 263911e7
+
                         transaction_status_sender.send_transaction_status_batch(
                             bank.clone(),
                             txs,
@@ -1572,11 +1518,8 @@
         transaction_status_sender: Option<TransactionStatusSender>,
         gossip_vote_sender: &ReplayVoteSender,
         qos_service: &QosService,
-<<<<<<< HEAD
+        log_messages_bytes_limit: Option<usize>,
         bundle_account_locker: &Arc<Mutex<BundleAccountLocker>>,
-=======
-        log_messages_bytes_limit: Option<usize>,
->>>>>>> 263911e7
     ) -> ProcessTransactionBatchOutput {
         let mut cost_model_time = Measure::start("cost_model");
 
@@ -1778,11 +1721,8 @@
         transaction_status_sender: Option<TransactionStatusSender>,
         gossip_vote_sender: &ReplayVoteSender,
         qos_service: &QosService,
-<<<<<<< HEAD
+        log_messages_bytes_limit: Option<usize>,
         bundle_account_locker: &Arc<Mutex<BundleAccountLocker>>,
-=======
-        log_messages_bytes_limit: Option<usize>,
->>>>>>> 263911e7
     ) -> ProcessTransactionsSummary {
         let mut chunk_start = 0;
         let mut all_retryable_tx_indexes = vec![];
@@ -1814,11 +1754,8 @@
                 transaction_status_sender.clone(),
                 gossip_vote_sender,
                 qos_service,
-<<<<<<< HEAD
+                log_messages_bytes_limit,
                 bundle_account_locker,
-=======
-                log_messages_bytes_limit,
->>>>>>> 263911e7
             );
 
             let ProcessTransactionBatchOutput {
@@ -2004,12 +1941,9 @@
         banking_stage_stats: &'a BankingStageStats,
         qos_service: &'a QosService,
         slot_metrics_tracker: &'a mut LeaderSlotMetricsTracker,
-<<<<<<< HEAD
+        log_messages_bytes_limit: Option<usize>,
         tip_accounts: &HashSet<Pubkey>,
         bundle_account_locker: &Arc<Mutex<BundleAccountLocker>>,
-=======
-        log_messages_bytes_limit: Option<usize>,
->>>>>>> 263911e7
     ) -> ProcessTransactionsSummary {
         // Convert packets to transactions
         let ((transactions, transaction_to_packet_indexes), packet_conversion_time): (
@@ -2054,11 +1988,8 @@
                 transaction_status_sender,
                 gossip_vote_sender,
                 qos_service,
-<<<<<<< HEAD
+                log_messages_bytes_limit,
                 bundle_account_locker
-=======
-                log_messages_bytes_limit,
->>>>>>> 263911e7
             ),
             "process_transaction_time",
         );
@@ -2418,12 +2349,9 @@
                 Arc::new(RwLock::new(CostModel::default())),
                 None,
                 Arc::new(ConnectionCache::default()),
-<<<<<<< HEAD
+                bank_forks,
                 HashSet::default(),
                 bundle_account_locker,
-=======
->>>>>>> 263911e7
-                bank_forks,
             );
             drop(verified_sender);
             drop(gossip_verified_vote_sender);
@@ -2485,12 +2413,9 @@
                 Arc::new(RwLock::new(CostModel::default())),
                 None,
                 Arc::new(ConnectionCache::default()),
-<<<<<<< HEAD
+                bank_forks,
                 HashSet::default(),
                 bundle_account_locker,
-=======
->>>>>>> 263911e7
-                bank_forks,
             );
             trace!("sending bank");
             drop(verified_sender);
@@ -2581,12 +2506,9 @@
                 Arc::new(RwLock::new(CostModel::default())),
                 None,
                 Arc::new(ConnectionCache::default()),
-<<<<<<< HEAD
+                bank_forks,
                 HashSet::default(),
                 bundle_account_locker,
-=======
->>>>>>> 263911e7
-                bank_forks,
             );
 
             // fund another account so we can send 2 good transactions in a single batch.
@@ -2756,12 +2678,9 @@
                     Arc::new(RwLock::new(CostModel::default())),
                     None,
                     Arc::new(ConnectionCache::default()),
-<<<<<<< HEAD
+                    bank_forks,
                     HashSet::default(),
                     bundle_account_locker,
-=======
->>>>>>> 263911e7
-                    bank_forks,
                 );
 
                 // wait for banking_stage to eat the packets
@@ -3087,11 +3006,8 @@
                 None,
                 &gossip_vote_sender,
                 &QosService::new(Arc::new(RwLock::new(CostModel::default())), 1),
-<<<<<<< HEAD
+                None,
                 &bundle_account_locker,
-=======
-                None,
->>>>>>> 263911e7
             );
 
             let ExecuteAndCommitTransactionsOutput {
@@ -3155,11 +3071,8 @@
                 None,
                 &gossip_vote_sender,
                 &QosService::new(Arc::new(RwLock::new(CostModel::default())), 1),
-<<<<<<< HEAD
+                None,
                 &bundle_account_locker,
-=======
-                None,
->>>>>>> 263911e7
             );
 
             let ExecuteAndCommitTransactionsOutput {
@@ -3251,11 +3164,8 @@
                 None,
                 &gossip_vote_sender,
                 &QosService::new(Arc::new(RwLock::new(CostModel::default())), 1),
-<<<<<<< HEAD
+                None,
                 &bundle_account_locker,
-=======
-                None,
->>>>>>> 263911e7
             );
 
             let ExecuteAndCommitTransactionsOutput {
@@ -3355,11 +3265,8 @@
                 None,
                 &gossip_vote_sender,
                 &qos_service,
-<<<<<<< HEAD
+                None,
                 &bundle_account_locker,
-=======
-                None,
->>>>>>> 263911e7
             );
 
             let ExecuteAndCommitTransactionsOutput {
@@ -3399,11 +3306,8 @@
                 None,
                 &gossip_vote_sender,
                 &qos_service,
-<<<<<<< HEAD
+                None,
                 &bundle_account_locker,
-=======
-                None,
->>>>>>> 263911e7
             );
 
             let ExecuteAndCommitTransactionsOutput {
@@ -3430,11 +3334,7 @@
     }
 
     fn simulate_poh(
-<<<<<<< HEAD
-        record_receiver: Receiver<Record>,
-=======
         record_receiver: CrossbeamReceiver<Record>,
->>>>>>> 263911e7
         poh_recorder: &Arc<RwLock<PohRecorder>>,
     ) -> JoinHandle<()> {
         let poh_recorder = poh_recorder.clone();
@@ -3511,11 +3411,8 @@
                 None,
                 &gossip_vote_sender,
                 &QosService::new(Arc::new(RwLock::new(CostModel::default())), 1),
-<<<<<<< HEAD
+                None,
                 &bundle_account_locker,
-=======
-                None,
->>>>>>> 263911e7
             );
 
             poh_recorder
@@ -3689,11 +3586,8 @@
                 None,
                 &gossip_vote_sender,
                 &QosService::new(Arc::new(RwLock::new(CostModel::default())), 1),
-<<<<<<< HEAD
+                None,
                 &bundle_account_locker,
-=======
-                None,
->>>>>>> 263911e7
             );
 
             let ProcessTransactionsSummary {
@@ -3767,11 +3661,8 @@
             None,
             &gossip_vote_sender,
             &QosService::new(Arc::new(RwLock::new(CostModel::default())), 1),
-<<<<<<< HEAD
+            None,
             &bundle_account_locker,
-=======
-            None,
->>>>>>> 263911e7
         );
 
         poh_recorder
@@ -4003,11 +3894,8 @@
                 }),
                 &gossip_vote_sender,
                 &QosService::new(Arc::new(RwLock::new(CostModel::default())), 1),
-<<<<<<< HEAD
+                None,
                 &bundle_account_locker,
-=======
-                None,
->>>>>>> 263911e7
             );
 
             transaction_status_service.join().unwrap();
@@ -4177,11 +4065,8 @@
                 }),
                 &gossip_vote_sender,
                 &QosService::new(Arc::new(RwLock::new(CostModel::default())), 1),
-<<<<<<< HEAD
+                None,
                 &bundle_account_locker,
-=======
-                None,
->>>>>>> 263911e7
             );
 
             transaction_status_service.join().unwrap();
@@ -4310,12 +4195,9 @@
                 &QosService::new(Arc::new(RwLock::new(CostModel::default())), 1),
                 &mut LeaderSlotMetricsTracker::new(0),
                 num_conflicting_transactions,
-<<<<<<< HEAD
+                None,
                 &HashSet::default(),
                 &bundle_account_locker,
-=======
-                None,
->>>>>>> 263911e7
             );
             assert_eq!(buffered_packet_batches.len(), num_conflicting_transactions);
             // When the poh recorder has a bank, should process all non conflicting buffered packets.
@@ -4336,12 +4218,9 @@
                     &QosService::new(Arc::new(RwLock::new(CostModel::default())), 1),
                     &mut LeaderSlotMetricsTracker::new(0),
                     num_packets_to_process_per_iteration,
-<<<<<<< HEAD
+                    None,
                     &HashSet::default(),
                     &bundle_account_locker,
-=======
-                    None,
->>>>>>> 263911e7
                 );
                 if num_expected_unprocessed == 0 {
                     assert!(buffered_packet_batches.is_empty())
@@ -4422,12 +4301,9 @@
                         &QosService::new(Arc::new(RwLock::new(CostModel::default())), 1),
                         &mut LeaderSlotMetricsTracker::new(0),
                         num_packets_to_process_per_iteration,
-<<<<<<< HEAD
+                        None,
                         &HashSet::default(),
                         &bundle_account_locker,
-=======
-                        None,
->>>>>>> 263911e7
                     );
 
                     // Check everything is correct. All indexes after `interrupted_iteration`
