//! The `banking_stage` processes Transaction messages. It is intended to be used
//! to construct a software pipeline. The stage uses all available CPU cores and
//! can do its processing in parallel with signature verification on the GPU.
use {
    crate::{
        leader_slot_banking_stage_metrics::{LeaderSlotMetricsTracker, ProcessTransactionsSummary},
        leader_slot_banking_stage_timing_metrics::{
            LeaderExecuteAndCommitTimings, RecordTransactionsTimings,
        },
        qos_service::{CommitTransactionDetails, QosService},
<<<<<<< HEAD
        unprocessed_packet_batches::*,
=======
        unprocessed_packet_batches::{self, *},
>>>>>>> 98496866
    },
    crossbeam_channel::{Receiver as CrossbeamReceiver, RecvTimeoutError},
    histogram::Histogram,
    itertools::Itertools,
    min_max_heap::MinMaxHeap,
    solana_client::connection_cache::send_wire_transaction_batch,
    solana_entry::entry::hash_transactions,
    solana_gossip::{cluster_info::ClusterInfo, contact_info::ContactInfo},
    solana_ledger::blockstore_processor::TransactionStatusSender,
    solana_measure::measure::Measure,
    solana_metrics::inc_new_counter_info,
    solana_mev::tip_manager::TipManager,
    solana_perf::{
        cuda_runtime::PinnedVec,
        data_budget::DataBudget,
        packet::{Packet, PacketBatch, PACKETS_PER_BATCH},
        perf_libs,
    },
    solana_poh::poh_recorder::{
        BankStart, PohRecorder, PohRecorderError, Record, TransactionRecorder,
    },
    solana_program_runtime::timings::ExecuteTimings,
    solana_runtime::{
        bank::{
            Bank, LoadAndExecuteTransactionsOutput, TransactionBalancesSet, TransactionCheckResult,
        },
        bank_utils,
        cost_model::{CostModel, TransactionCost},
        transaction_batch::TransactionBatch,
        transaction_error_metrics::TransactionErrorMetrics,
        vote_sender_types::ReplayVoteSender,
    },
    solana_sdk::{
        clock::{
            Slot, DEFAULT_TICKS_PER_SLOT, MAX_PROCESSING_AGE, MAX_TRANSACTION_FORWARDING_DELAY,
            MAX_TRANSACTION_FORWARDING_DELAY_GPU,
        },
        feature_set,
        pubkey::Pubkey,
        saturating_add_assign,
        timing::{duration_as_ms, timestamp, AtomicInterval},
        transaction::{
            self, AddressLoader, SanitizedTransaction, TransactionError, VersionedTransaction,
        },
        transport::TransportError,
    },
    solana_transaction_status::token_balances::{
        collect_token_balances, TransactionTokenBalancesSet,
    },
    std::{
        cmp,
        collections::HashMap,
        env,
        net::SocketAddr,
        rc::Rc,
        sync::{
            atomic::{AtomicU64, AtomicUsize, Ordering},
            Arc, Mutex, RwLock,
        },
        thread::{self, Builder, JoinHandle},
        time::{Duration, Instant},
    },
};

/// Transaction forwarding
pub const FORWARD_TRANSACTIONS_TO_LEADER_AT_SLOT_OFFSET: u64 = 2;
pub const HOLD_TRANSACTIONS_SLOT_OFFSET: u64 = 20;

// Fixed thread size seems to be fastest on GCP setup
pub const NUM_THREADS: u32 = 4;

const TOTAL_BUFFERED_PACKETS: usize = 500_000;

const MAX_NUM_TRANSACTIONS_PER_BATCH: usize = 128;

const NUM_VOTE_PROCESSING_THREADS: u32 = 2;
const MIN_THREADS_BANKING: u32 = 1;
const MIN_TOTAL_THREADS: u32 = NUM_VOTE_PROCESSING_THREADS + MIN_THREADS_BANKING;
const UNPROCESSED_BUFFER_STEP_SIZE: usize = 128;

pub struct ProcessTransactionBatchOutput {
    // The number of transactions filtered out by the cost model
    cost_model_throttled_transactions_count: usize,
    // Amount of time spent running the cost model
    cost_model_us: u64,
    execute_and_commit_transactions_output: ExecuteAndCommitTransactionsOutput,
}

struct RecordTransactionsSummary {
    // Metrics describing how time was spent recording transactions
    record_transactions_timings: RecordTransactionsTimings,
    // Result of trying to record the transactions into the PoH stream
    result: Result<(), PohRecorderError>,
}

pub struct ExecuteAndCommitTransactionsOutput {
    // Total number of transactions that were passed as candidates for execution
    transactions_attempted_execution_count: usize,
    // The number of transactions of that were executed. See description of in `ProcessTransactionsSummary`
    // for possible outcomes of execution.
    executed_transactions_count: usize,
    // Total number of the executed transactions that returned success/not
    // an error.
    executed_with_successful_result_count: usize,
    // Transactions that either were not executed, or were executed and failed to be committed due
    // to the block ending.
    retryable_transaction_indexes: Vec<usize>,
    // A result that indicates whether transactions were successfully
    // committed into the Poh stream.
    commit_transactions_result: Result<Vec<CommitTransactionDetails>, PohRecorderError>,
    execute_and_commit_timings: LeaderExecuteAndCommitTimings,
    error_counters: TransactionErrorMetrics,
}

#[derive(Debug, Default)]
pub struct BankingStageStats {
    last_report: AtomicInterval,
    id: u32,
    receive_and_buffer_packets_count: AtomicUsize,
    dropped_packets_count: AtomicUsize,
    pub(crate) dropped_duplicated_packets_count: AtomicUsize,
    newly_buffered_packets_count: AtomicUsize,
    current_buffered_packets_count: AtomicUsize,
    current_buffered_packet_batches_count: AtomicUsize,
    rebuffered_packets_count: AtomicUsize,
    consumed_buffered_packets_count: AtomicUsize,
    end_of_slot_filtered_invalid_count: AtomicUsize,
    batch_packet_indexes_len: Histogram,

    // Timing
    consume_buffered_packets_elapsed: AtomicU64,
    receive_and_buffer_packets_elapsed: AtomicU64,
    handle_retryable_packets_elapsed: AtomicU64,
    filter_pending_packets_elapsed: AtomicU64,
    packet_conversion_elapsed: AtomicU64,
    unprocessed_packet_conversion_elapsed: AtomicU64,
    transaction_processing_elapsed: AtomicU64,
}

impl BankingStageStats {
    pub fn new(id: u32) -> Self {
        BankingStageStats {
            id,
            batch_packet_indexes_len: Histogram::configure()
                .max_value(PACKETS_PER_BATCH as u64)
                .build()
                .unwrap(),
            ..BankingStageStats::default()
        }
    }

    fn is_empty(&self) -> bool {
        0 == self
            .receive_and_buffer_packets_count
            .load(Ordering::Relaxed) as u64
            + self.dropped_packets_count.load(Ordering::Relaxed) as u64
            + self
                .dropped_duplicated_packets_count
                .load(Ordering::Relaxed) as u64
            + self.newly_buffered_packets_count.load(Ordering::Relaxed) as u64
            + self.current_buffered_packets_count.load(Ordering::Relaxed) as u64
            + self
                .current_buffered_packet_batches_count
                .load(Ordering::Relaxed) as u64
            + self.rebuffered_packets_count.load(Ordering::Relaxed) as u64
            + self.consumed_buffered_packets_count.load(Ordering::Relaxed) as u64
            + self
                .consume_buffered_packets_elapsed
                .load(Ordering::Relaxed)
            + self
                .receive_and_buffer_packets_elapsed
                .load(Ordering::Relaxed)
            + self
                .handle_retryable_packets_elapsed
                .load(Ordering::Relaxed)
            + self.filter_pending_packets_elapsed.load(Ordering::Relaxed)
            + self.packet_conversion_elapsed.load(Ordering::Relaxed)
            + self
                .unprocessed_packet_conversion_elapsed
                .load(Ordering::Relaxed)
            + self.transaction_processing_elapsed.load(Ordering::Relaxed)
            + self.batch_packet_indexes_len.entries()
    }

    fn report(&mut self, report_interval_ms: u64) {
        // skip reporting metrics if stats is empty
        if self.is_empty() {
            return;
        }
        if self.last_report.should_update(report_interval_ms) {
            datapoint_info!(
                "banking_stage-loop-stats",
                ("id", self.id as i64, i64),
                (
                    "receive_and_buffer_packets_count",
                    self.receive_and_buffer_packets_count
                        .swap(0, Ordering::Relaxed) as i64,
                    i64
                ),
                (
                    "dropped_packets_count",
                    self.dropped_packets_count.swap(0, Ordering::Relaxed) as i64,
                    i64
                ),
                (
                    "dropped_duplicated_packets_count",
                    self.dropped_duplicated_packets_count
                        .swap(0, Ordering::Relaxed) as i64,
                    i64
                ),
                (
                    "newly_buffered_packets_count",
                    self.newly_buffered_packets_count.swap(0, Ordering::Relaxed) as i64,
                    i64
                ),
                (
                    "current_buffered_packet_batches_count",
                    self.current_buffered_packet_batches_count
                        .swap(0, Ordering::Relaxed) as i64,
                    i64
                ),
                (
                    "current_buffered_packets_count",
                    self.current_buffered_packets_count
                        .swap(0, Ordering::Relaxed) as i64,
                    i64
                ),
                (
                    "rebuffered_packets_count",
                    self.rebuffered_packets_count.swap(0, Ordering::Relaxed) as i64,
                    i64
                ),
                (
                    "consumed_buffered_packets_count",
                    self.consumed_buffered_packets_count
                        .swap(0, Ordering::Relaxed) as i64,
                    i64
                ),
                (
                    "end_of_slot_filtered_invalid_count",
                    self.end_of_slot_filtered_invalid_count
                        .swap(0, Ordering::Relaxed) as i64,
                    i64
                ),
                (
                    "consume_buffered_packets_elapsed",
                    self.consume_buffered_packets_elapsed
                        .swap(0, Ordering::Relaxed) as i64,
                    i64
                ),
                (
                    "receive_and_buffer_packets_elapsed",
                    self.receive_and_buffer_packets_elapsed
                        .swap(0, Ordering::Relaxed) as i64,
                    i64
                ),
                (
                    "handle_retryable_packets_elapsed",
                    self.handle_retryable_packets_elapsed
                        .swap(0, Ordering::Relaxed) as i64,
                    i64
                ),
                (
                    "filter_pending_packets_elapsed",
                    self.filter_pending_packets_elapsed
                        .swap(0, Ordering::Relaxed) as i64,
                    i64
                ),
                (
                    "packet_conversion_elapsed",
                    self.packet_conversion_elapsed.swap(0, Ordering::Relaxed) as i64,
                    i64
                ),
                (
                    "unprocessed_packet_conversion_elapsed",
                    self.unprocessed_packet_conversion_elapsed
                        .swap(0, Ordering::Relaxed) as i64,
                    i64
                ),
                (
                    "transaction_processing_elapsed",
                    self.transaction_processing_elapsed
                        .swap(0, Ordering::Relaxed) as i64,
                    i64
                ),
                (
                    "packet_batch_indices_len_min",
                    self.batch_packet_indexes_len.minimum().unwrap_or(0) as i64,
                    i64
                ),
                (
                    "packet_batch_indices_len_max",
                    self.batch_packet_indexes_len.maximum().unwrap_or(0) as i64,
                    i64
                ),
                (
                    "packet_batch_indices_len_mean",
                    self.batch_packet_indexes_len.mean().unwrap_or(0) as i64,
                    i64
                ),
                (
                    "packet_batch_indices_len_90pct",
                    self.batch_packet_indexes_len.percentile(90.0).unwrap_or(0) as i64,
                    i64
                )
            );
            self.batch_packet_indexes_len.clear();
        }
    }
}

#[derive(Debug, Default)]
pub struct BatchedTransactionDetails {
    pub costs: BatchedTransactionCostDetails,
    pub errors: BatchedTransactionErrorDetails,
}

#[derive(Debug, Default)]
pub struct BatchedTransactionCostDetails {
    pub batched_signature_cost: u64,
    pub batched_write_lock_cost: u64,
    pub batched_data_bytes_cost: u64,
    pub batched_builtins_execute_cost: u64,
    pub batched_bpf_execute_cost: u64,
}

#[derive(Debug, Default)]
pub struct BatchedTransactionErrorDetails {
    pub batched_retried_txs_per_block_limit_count: u64,
    pub batched_retried_txs_per_vote_limit_count: u64,
    pub batched_retried_txs_per_account_limit_count: u64,
    pub batched_retried_txs_per_account_data_block_limit_count: u64,
    pub batched_dropped_txs_per_account_data_total_limit_count: u64,
}

#[derive(Debug, Default)]
struct EndOfSlot {
    next_slot_leader: Option<Pubkey>,
    working_bank: Option<Arc<Bank>>,
}

/// Stores the stage's thread handle and output receiver.
pub struct BankingStage {
    bank_thread_hdls: Vec<JoinHandle<()>>,
}

#[derive(Debug, Clone)]
pub enum BufferedPacketsDecision {
    Consume(u128),
    Forward,
    ForwardAndHold,
    Hold,
}

#[derive(Debug, Clone)]
pub enum ForwardOption {
    NotForward,
    ForwardTpuVote,
    ForwardTransaction,
}

impl BankingStage {
    /// Create the stage using `bank`. Exit when `verified_receiver` is dropped.
    #[allow(clippy::new_ret_no_self)]
    pub fn new(
        cluster_info: &Arc<ClusterInfo>,
        poh_recorder: &Arc<Mutex<PohRecorder>>,
        verified_receiver: CrossbeamReceiver<Vec<PacketBatch>>,
        tpu_verified_vote_receiver: CrossbeamReceiver<Vec<PacketBatch>>,
        verified_vote_receiver: CrossbeamReceiver<Vec<PacketBatch>>,
        transaction_status_sender: Option<TransactionStatusSender>,
        gossip_vote_sender: ReplayVoteSender,
        cost_model: Arc<RwLock<CostModel>>,
        tip_manager: Arc<Mutex<TipManager>>,
    ) -> Self {
        Self::new_num_threads(
            cluster_info,
            poh_recorder,
            verified_receiver,
            tpu_verified_vote_receiver,
            verified_vote_receiver,
            Self::num_threads(),
            transaction_status_sender,
            gossip_vote_sender,
            cost_model,
            tip_manager,
        )
    }

    #[allow(clippy::too_many_arguments)]
    pub fn new_num_threads(
        cluster_info: &Arc<ClusterInfo>,
        poh_recorder: &Arc<Mutex<PohRecorder>>,
        verified_receiver: CrossbeamReceiver<Vec<PacketBatch>>,
        tpu_verified_vote_receiver: CrossbeamReceiver<Vec<PacketBatch>>,
        verified_vote_receiver: CrossbeamReceiver<Vec<PacketBatch>>,
        num_threads: u32,
        transaction_status_sender: Option<TransactionStatusSender>,
        gossip_vote_sender: ReplayVoteSender,
        cost_model: Arc<RwLock<CostModel>>,
        tip_manager: Arc<Mutex<TipManager>>,
    ) -> Self {
        assert!(num_threads >= MIN_TOTAL_THREADS);
        // Single thread to generate entries from many banks.
        // This thread talks to poh_service and broadcasts the entries once they have been recorded.
        // Once an entry has been recorded, its blockhash is registered with the bank.
        let data_budget = Arc::new(DataBudget::default());
        let batch_limit =
            TOTAL_BUFFERED_PACKETS / ((num_threads - NUM_VOTE_PROCESSING_THREADS) as usize);
        // Many banks that process transactions in parallel.
        let bank_thread_hdls: Vec<JoinHandle<()>> = (0..num_threads)
            .map(|i| {
                let (verified_receiver, forward_option) = match i {
                    0 => {
                        // Disable forwarding of vote transactions
                        // from gossip. Note - votes can also arrive from tpu
                        (verified_vote_receiver.clone(), ForwardOption::NotForward)
                    }
                    1 => (
                        tpu_verified_vote_receiver.clone(),
                        ForwardOption::ForwardTpuVote,
                    ),
                    _ => (verified_receiver.clone(), ForwardOption::ForwardTransaction),
                };

                let poh_recorder = poh_recorder.clone();
                let cluster_info = cluster_info.clone();
                let mut recv_start = Instant::now();
                let transaction_status_sender = transaction_status_sender.clone();
                let gossip_vote_sender = gossip_vote_sender.clone();
                let data_budget = data_budget.clone();
                let cost_model = cost_model.clone();
                let tip_manager = tip_manager.clone();
                Builder::new()
                    .name(format!("solana-banking-stage-tx-{}", i))
                    .spawn(move || {
                        Self::process_loop(
                            &verified_receiver,
                            &poh_recorder,
                            &cluster_info,
                            &mut recv_start,
                            forward_option,
                            i,
                            batch_limit,
                            transaction_status_sender,
                            gossip_vote_sender,
                            &data_budget,
                            cost_model,
                            tip_manager,
                        );
                    })
                    .unwrap()
            })
            .collect();
        Self { bank_thread_hdls }
    }

    fn filter_valid_packets_for_forwarding<'a>(
        deserialized_packets: impl Iterator<Item = &'a DeserializedPacket>,
    ) -> Vec<&'a Packet> {
        deserialized_packets
            .filter_map(|deserialized_packet| {
                if !deserialized_packet.forwarded {
                    Some(deserialized_packet.immutable_section().original_packet())
                } else {
                    None
                }
            })
            .collect()
    }

    /// Forwards all valid, unprocessed packets in the buffer, up to a rate limit. Returns
    /// the number of successfully forwarded packets in second part of tuple
    fn forward_buffered_packets(
        tpu_forwards: &std::net::SocketAddr,
        packets: Vec<&Packet>,
        data_budget: &DataBudget,
    ) -> (std::result::Result<(), TransportError>, usize) {
        const INTERVAL_MS: u64 = 100;
        const MAX_BYTES_PER_SECOND: usize = 10_000 * 1200;
        const MAX_BYTES_PER_INTERVAL: usize = MAX_BYTES_PER_SECOND * INTERVAL_MS as usize / 1000;
        const MAX_BYTES_BUDGET: usize = MAX_BYTES_PER_INTERVAL * 5;
        data_budget.update(INTERVAL_MS, |bytes| {
            std::cmp::min(
                bytes.saturating_add(MAX_BYTES_PER_INTERVAL),
                MAX_BYTES_BUDGET,
            )
        });

        let packet_vec: Vec<_> = packets
            .iter()
            .filter_map(|p| {
                if !p.meta.forwarded() && data_budget.take(p.meta.size) {
                    Some(&p.data[..p.meta.size])
                } else {
                    None
                }
            })
            .collect();

        // TODO: see https://github.com/solana-labs/solana/issues/23819
        // fix this so returns the correct number of succeeded packets
        // when there's an error sending the batch. This was left as-is for now
        // in favor of shipping Quic support, which was considered higher-priority
        if !packet_vec.is_empty() {
            inc_new_counter_info!("banking_stage-forwarded_packets", packet_vec.len());

            let mut measure = Measure::start("banking_stage-forward-us");

            let res = send_wire_transaction_batch(&packet_vec, tpu_forwards);

            measure.stop();
            inc_new_counter_info!(
                "banking_stage-forward-us",
                measure.as_us() as usize,
                1000,
                1000
            );

            if let Err(err) = res {
                inc_new_counter_info!("banking_stage-forward_packets-failed-batches", 1);
                return (Err(err), 0);
            }
        }

        (Ok(()), packet_vec.len())
    }

    #[allow(clippy::too_many_arguments)]
    pub fn consume_buffered_packets(
        my_pubkey: &Pubkey,
        max_tx_ingestion_ns: u128,
        poh_recorder: &Arc<Mutex<PohRecorder>>,
        buffered_packet_batches: &mut UnprocessedPacketBatches,
        transaction_status_sender: Option<TransactionStatusSender>,
        gossip_vote_sender: &ReplayVoteSender,
        test_fn: Option<impl Fn()>,
        banking_stage_stats: &BankingStageStats,
        recorder: &TransactionRecorder,
        qos_service: &QosService,
        slot_metrics_tracker: &mut LeaderSlotMetricsTracker,
<<<<<<< HEAD
        tip_program: &Pubkey,
=======
        num_packets_to_process_per_iteration: usize,
>>>>>>> 98496866
    ) {
        let mut rebuffered_packet_count = 0;
        let mut consumed_buffered_packets_count = 0;
        let buffered_packets_len = buffered_packet_batches.len();
        let mut proc_start = Measure::start("consume_buffered_process");
        let mut reached_end_of_slot: Option<EndOfSlot> = None;

<<<<<<< HEAD
        RetainMut::retain_mut(buffered_packet_batches, |deserialized_packet_batch| {
            let original_unprocessed_indexes = deserialized_packet_batch
                .unprocessed_packets
                .keys()
                .cloned()
                .collect::<Vec<usize>>();
            if let Some(end_of_slot) = &reached_end_of_slot {
                // We've hit the end of this slot, no need to perform more processing,
                // just filter the remaining packets for the invalid (e.g. too old) ones
                // if the working_bank is available
                let mut end_of_slot_filtering_time = Measure::start("end_of_slot_filtering");
                let should_retain = if let Some(bank) = &end_of_slot.working_bank {
                    let new_unprocessed_indexes = Self::filter_unprocessed_packets_at_end_of_slot(
                        bank,
                        &deserialized_packet_batch.unprocessed_packets,
                        my_pubkey,
                        end_of_slot.next_slot_leader,
                        banking_stage_stats,
                        &tip_program,
                    );

                    let end_of_slot_filtered_invalid_count = original_unprocessed_indexes
                        .len()
                        .saturating_sub(new_unprocessed_indexes.len());

                    slot_metrics_tracker.increment_end_of_slot_filtered_invalid_count(
                        end_of_slot_filtered_invalid_count as u64,
                    );

                    banking_stage_stats
                        .end_of_slot_filtered_invalid_count
                        .fetch_add(end_of_slot_filtered_invalid_count, Ordering::Relaxed);
=======
        let mut retryable_packets = MinMaxHeap::with_capacity(buffered_packet_batches.capacity());
        std::mem::swap(
            &mut buffered_packet_batches.packet_priority_queue,
            &mut retryable_packets,
        );
>>>>>>> 98496866

        let mut retryable_packets: MinMaxHeap<Rc<ImmutableDeserializedPacket>> = retryable_packets
            .drain_desc()
            .chunks(num_packets_to_process_per_iteration)
            .into_iter()
            .flat_map(|packets_to_process| {
                let packets_to_process = packets_to_process.into_iter().collect_vec();
                // TODO: Right now we iterate through buffer and try the highest weighted transaction once
                // but we should retry the highest weighted transactions more often.
                let (bank_start, poh_recorder_lock_time) = Measure::this(
                    |_| poh_recorder.lock().unwrap().bank_start(),
                    (),
                    "poh_recorder_lock",
                );
                slot_metrics_tracker.increment_consume_buffered_packets_poh_recorder_lock_us(
                    poh_recorder_lock_time.as_us(),
                );

                let packets_to_process_len = packets_to_process.len();
                if let Some(BankStart {
                    working_bank,
                    bank_creation_time,
                }) = bank_start
                {
                    let (process_transactions_summary, process_packets_transactions_time) =
                        Measure::this(
                            |_| {
                                Self::process_packets_transactions(
                                    &working_bank,
                                    &bank_creation_time,
                                    recorder,
                                    packets_to_process.iter().map(|p| &**p),
                                    transaction_status_sender.clone(),
                                    gossip_vote_sender,
                                    banking_stage_stats,
                                    qos_service,
                                    slot_metrics_tracker,
                                    tip_program,
                                )
                            },
                            (),
                            "process_packets_transactions",
                        );
                    slot_metrics_tracker.increment_process_packets_transactions_us(
                        process_packets_transactions_time.as_us(),
                    );

                    let ProcessTransactionsSummary {
                        reached_max_poh_height,
                        retryable_transaction_indexes,
                        ..
                    } = process_transactions_summary;

                    if reached_max_poh_height
                        || !Bank::should_bank_still_be_processing_txs(
                            &bank_creation_time,
                            max_tx_ingestion_ns,
                        )
                    {
                        let poh_recorder_lock_time = {
                            let (poh_recorder_locked, poh_recorder_lock_time) = Measure::this(
                                |_| poh_recorder.lock().unwrap(),
                                (),
                                "poh_recorder_lock",
                            );

                            reached_end_of_slot = Some(EndOfSlot {
                                next_slot_leader: poh_recorder_locked.next_slot_leader(),
                                working_bank: Some(working_bank),
                            });
                            poh_recorder_lock_time
                        };

                        slot_metrics_tracker
                            .increment_consume_buffered_packets_poh_recorder_lock_us(
                                poh_recorder_lock_time.as_us(),
                            );
                    }

                    // The difference between all transactions passed to execution and the ones that
                    // are retryable were the ones that were either:
                    // 1) Committed into the block
                    // 2) Dropped without being committed because they had some fatal error (too old,
                    // duplicate signature, etc.)
                    //
                    // Note: This assumes that every packet deserializes into one transaction!
                    consumed_buffered_packets_count +=
                        packets_to_process_len.saturating_sub(retryable_transaction_indexes.len());

                    // Out of the buffered packets just retried, collect any still unprocessed
                    // transactions in this batch for forwarding
                    rebuffered_packet_count += retryable_transaction_indexes.len();
                    if let Some(test_fn) = &test_fn {
                        test_fn();
                    }

                    slot_metrics_tracker.increment_retryable_packets_count(
                        retryable_transaction_indexes.len() as u64,
                    );

                    let result = retryable_transaction_indexes
                        .iter()
                        .map(|i| packets_to_process[*i].clone())
                        .collect_vec();

                    // Remove the non-retryable packets, packets that were either:
                    // 1) Successfully processed
                    // 2) Failed but not retryable
                    Self::filter_processed_packets(
                        retryable_transaction_indexes
                            .iter()
                            .chain(std::iter::once(&packets_to_process.len())),
                        |start, end| {
                            for processed_packet in &packets_to_process[start..end] {
                                buffered_packet_batches
                                    .message_hash_to_transaction
                                    .remove(processed_packet.message_hash());
                            }
                        },
                    );

                    result
                } else if reached_end_of_slot.is_some() {
                    packets_to_process
                } else {
                    // mark as end-of-slot to avoid aggressively lock poh for the remaining for
                    // packet batches in buffer
                    let poh_recorder_lock_time = {
                        let (poh_recorder_locked, poh_recorder_lock_time) = Measure::this(
                            |_| poh_recorder.lock().unwrap(),
                            (),
                            "poh_recorder_lock",
                        );

                        reached_end_of_slot = Some(EndOfSlot {
                            next_slot_leader: poh_recorder_locked.next_slot_leader(),
                            working_bank: None,
                        });
                        poh_recorder_lock_time
                    };
                    slot_metrics_tracker.increment_consume_buffered_packets_poh_recorder_lock_us(
                        poh_recorder_lock_time.as_us(),
                    );

                    packets_to_process
                }
            })
            .collect();

        std::mem::swap(
            &mut retryable_packets,
            &mut buffered_packet_batches.packet_priority_queue,
        );

        if let Some(end_of_slot) = &reached_end_of_slot {
            slot_metrics_tracker
                .set_end_of_slot_unprocessed_buffer_len(buffered_packet_batches.len() as u64);

            // We've hit the end of this slot, no need to perform more processing,
            // just filter the remaining packets for the invalid (e.g. too old) ones
            // if the working_bank is available
            let mut end_of_slot_filtering_time = Measure::start("end_of_slot_filtering");
            // TODO: This doesn't have to be done at the end of every slot, can instead
            // hold multiple unbuffered queues without merging them

            // TODO: update this here to filter the rest of the packets remaining
            // TODO: this needs to be done even if there is no end_of_slot.working_bank
            // to put retryable packets back in buffer
            let end_of_slot_filtered_invalid_count =
                Self::filter_unprocessed_packets_at_end_of_slot(
                    &end_of_slot.working_bank,
                    buffered_packet_batches,
                    my_pubkey,
                    end_of_slot.next_slot_leader,
                    banking_stage_stats,
                );

            inc_new_counter_info!(
                "banking_stage-dropped_tx_before_forwarding",
                end_of_slot_filtered_invalid_count
            );
            slot_metrics_tracker.increment_end_of_slot_filtered_invalid_count(
                end_of_slot_filtered_invalid_count as u64,
            );
            banking_stage_stats
                .end_of_slot_filtered_invalid_count
                .fetch_add(end_of_slot_filtered_invalid_count, Ordering::Relaxed);

            end_of_slot_filtering_time.stop();
            slot_metrics_tracker
                .increment_end_of_slot_filtering_us(end_of_slot_filtering_time.as_us());
        }

        proc_start.stop();
        debug!(
            "@{:?} done processing buffered batches: {} time: {:?}ms tx count: {} tx/s: {}",
            timestamp(),
            buffered_packets_len,
            proc_start.as_ms(),
            consumed_buffered_packets_count,
            (consumed_buffered_packets_count as f32) / (proc_start.as_s())
        );

        // Assert unprocessed queue is still consistent
        assert_eq!(
            buffered_packet_batches.packet_priority_queue.len(),
            buffered_packet_batches.message_hash_to_transaction.len()
        );
        banking_stage_stats
            .consume_buffered_packets_elapsed
            .fetch_add(proc_start.as_us(), Ordering::Relaxed);
        banking_stage_stats
            .rebuffered_packets_count
            .fetch_add(rebuffered_packet_count, Ordering::Relaxed);
        banking_stage_stats
            .consumed_buffered_packets_count
            .fetch_add(consumed_buffered_packets_count, Ordering::Relaxed);
    }

    fn consume_or_forward_packets(
        my_pubkey: &Pubkey,
        leader_pubkey: Option<Pubkey>,
        bank_still_processing_txs: Option<&Arc<Bank>>,
        would_be_leader: bool,
        would_be_leader_shortly: bool,
    ) -> BufferedPacketsDecision {
        // If has active bank, then immediately process buffered packets
        // otherwise, based on leader schedule to either forward or hold packets
        if let Some(bank) = bank_still_processing_txs {
            // If the bank is available, this node is the leader
            BufferedPacketsDecision::Consume(bank.ns_per_slot)
        } else if would_be_leader_shortly {
            // If the node will be the leader soon, hold the packets for now
            BufferedPacketsDecision::Hold
        } else if would_be_leader {
            // Node will be leader within ~20 slots, hold the transactions in
            // case it is the only node which produces an accepted slot.
            BufferedPacketsDecision::ForwardAndHold
        } else if let Some(x) = leader_pubkey {
            if x != *my_pubkey {
                // If the current node is not the leader, forward the buffered packets
                BufferedPacketsDecision::Forward
            } else {
                // If the current node is the leader, return the buffered packets as is
                BufferedPacketsDecision::Hold
            }
        } else {
            // We don't know the leader. Hold the packets for now
            BufferedPacketsDecision::Hold
        }
    }

    #[allow(clippy::too_many_arguments)]
    fn process_buffered_packets(
        my_pubkey: &Pubkey,
        poh_recorder: &Arc<Mutex<PohRecorder>>,
        cluster_info: &ClusterInfo,
        buffered_packet_batches: &mut UnprocessedPacketBatches,
        forward_option: &ForwardOption,
        transaction_status_sender: Option<TransactionStatusSender>,
        gossip_vote_sender: &ReplayVoteSender,
        banking_stage_stats: &BankingStageStats,
        recorder: &TransactionRecorder,
        data_budget: &DataBudget,
        qos_service: &QosService,
        slot_metrics_tracker: &mut LeaderSlotMetricsTracker,
        tip_program: &Pubkey,
    ) -> BufferedPacketsDecision {
        let (decision, make_decision_time) = Measure::this(
            |_| {
                let bank_start;
                let (
                    leader_at_slot_offset,
                    bank_still_processing_txs,
                    would_be_leader,
                    would_be_leader_shortly,
                ) = {
                    let poh = poh_recorder.lock().unwrap();
                    bank_start = poh.bank_start();
                    (
                        poh.leader_after_n_slots(FORWARD_TRANSACTIONS_TO_LEADER_AT_SLOT_OFFSET),
                        PohRecorder::get_working_bank_if_not_expired(&bank_start.as_ref()),
                        poh.would_be_leader(HOLD_TRANSACTIONS_SLOT_OFFSET * DEFAULT_TICKS_PER_SLOT),
                        poh.would_be_leader(
                            (FORWARD_TRANSACTIONS_TO_LEADER_AT_SLOT_OFFSET - 1)
                                * DEFAULT_TICKS_PER_SLOT,
                        ),
                    )
                };
                slot_metrics_tracker.update_on_leader_slot_boundary(&bank_start);
                Self::consume_or_forward_packets(
                    my_pubkey,
                    leader_at_slot_offset,
                    bank_still_processing_txs,
                    would_be_leader,
                    would_be_leader_shortly,
                )
            },
            (),
            "make_decision",
        );
        slot_metrics_tracker.increment_make_decision_us(make_decision_time.as_us());

        match decision {
            BufferedPacketsDecision::Consume(max_tx_ingestion_ns) => {
                let (_, consume_buffered_packets_time) = Measure::this(
                    |_| {
                        Self::consume_buffered_packets(
                            my_pubkey,
                            max_tx_ingestion_ns,
                            poh_recorder,
                            buffered_packet_batches,
                            transaction_status_sender,
                            gossip_vote_sender,
                            None::<Box<dyn Fn()>>,
                            banking_stage_stats,
                            recorder,
                            qos_service,
                            slot_metrics_tracker,
<<<<<<< HEAD
                            tip_program,
=======
                            UNPROCESSED_BUFFER_STEP_SIZE,
>>>>>>> 98496866
                        )
                    },
                    (),
                    "consume_buffered_packets",
                );
                slot_metrics_tracker
                    .increment_consume_buffered_packets_us(consume_buffered_packets_time.as_us());
            }
            BufferedPacketsDecision::Forward => {
                let (_, forward_time) = Measure::this(
                    |_| {
                        Self::handle_forwarding(
                            forward_option,
                            cluster_info,
                            buffered_packet_batches,
                            poh_recorder,
                            false,
                            data_budget,
                            slot_metrics_tracker,
                        )
                    },
                    (),
                    "forward",
                );
                slot_metrics_tracker.increment_forward_us(forward_time.as_us());
            }
            BufferedPacketsDecision::ForwardAndHold => {
                let (_, forward_and_hold_time) = Measure::this(
                    |_| {
                        Self::handle_forwarding(
                            forward_option,
                            cluster_info,
                            buffered_packet_batches,
                            poh_recorder,
                            true,
                            data_budget,
                            slot_metrics_tracker,
                        )
                    },
                    (),
                    "forward_and_hold",
                );
                slot_metrics_tracker.increment_forward_and_hold_us(forward_and_hold_time.as_us());
            }
            _ => (),
        }

        decision
    }

    fn handle_forwarding(
        forward_option: &ForwardOption,
        cluster_info: &ClusterInfo,
        buffered_packet_batches: &mut UnprocessedPacketBatches,
        poh_recorder: &Arc<Mutex<PohRecorder>>,
        hold: bool,
        data_budget: &DataBudget,
        slot_metrics_tracker: &mut LeaderSlotMetricsTracker,
    ) {
        let addr = match forward_option {
            ForwardOption::NotForward => {
                if !hold {
                    buffered_packet_batches.clear();
                }
                return;
            }
            ForwardOption::ForwardTransaction => {
                next_leader_tpu_forwards(cluster_info, poh_recorder)
            }
            ForwardOption::ForwardTpuVote => next_leader_tpu_vote(cluster_info, poh_recorder),
        };
        let addr = match addr {
            Some(addr) => addr,
            None => return,
        };

        let forwardable_packets =
            Self::filter_valid_packets_for_forwarding(buffered_packet_batches.iter());
        let forwardable_packets_len = forwardable_packets.len();
        let (_forward_result, sucessful_forwarded_packets_count) =
            Self::forward_buffered_packets(&addr, forwardable_packets, data_budget);
        let failed_forwarded_packets_count =
            forwardable_packets_len.saturating_sub(sucessful_forwarded_packets_count);

        if failed_forwarded_packets_count > 0 {
            slot_metrics_tracker
                .increment_failed_forwarded_packets_count(failed_forwarded_packets_count as u64);
            slot_metrics_tracker.increment_packet_batch_forward_failure_count(1);
        }

        if sucessful_forwarded_packets_count > 0 {
            slot_metrics_tracker.increment_successful_forwarded_packets_count(
                sucessful_forwarded_packets_count as u64,
            );
        }

        if hold {
            for deserialized_packet in buffered_packet_batches.iter_mut() {
                deserialized_packet.forwarded = true;
            }
        } else {
            slot_metrics_tracker
                .increment_cleared_from_buffer_after_forward_count(forwardable_packets_len as u64);
            buffered_packet_batches.clear();
        }
    }

    #[allow(clippy::too_many_arguments)]
    fn process_loop(
        verified_receiver: &CrossbeamReceiver<Vec<PacketBatch>>,
        poh_recorder: &Arc<Mutex<PohRecorder>>,
        cluster_info: &ClusterInfo,
        recv_start: &mut Instant,
        forward_option: ForwardOption,
        id: u32,
        batch_limit: usize,
        transaction_status_sender: Option<TransactionStatusSender>,
        gossip_vote_sender: ReplayVoteSender,
        data_budget: &DataBudget,
        cost_model: Arc<RwLock<CostModel>>,
        tip_manager: Arc<Mutex<TipManager>>,
    ) {
        let recorder = poh_recorder.lock().unwrap().recorder();
        let mut buffered_packet_batches = UnprocessedPacketBatches::with_capacity(batch_limit);
        let mut banking_stage_stats = BankingStageStats::new(id);
        let qos_service = QosService::new(cost_model, id);
        let mut slot_metrics_tracker = LeaderSlotMetricsTracker::new(id);

        // TODO (LB): add the tip program change_tip_receiver in banking_stage to unlock tips through
        //  normal packets
        let tip_program = tip_manager.lock().unwrap().program_id();
        loop {
            let my_pubkey = cluster_info.id();
            while !buffered_packet_batches.is_empty() {
                let (decision, process_buffered_packets_time) = Measure::this(
                    |_| {
                        Self::process_buffered_packets(
                            &my_pubkey,
                            poh_recorder,
                            cluster_info,
                            &mut buffered_packet_batches,
                            &forward_option,
                            transaction_status_sender.clone(),
                            &gossip_vote_sender,
                            &banking_stage_stats,
                            &recorder,
                            data_budget,
                            &qos_service,
                            &mut slot_metrics_tracker,
                            &tip_program,
                        )
                    },
                    (),
                    "process_buffered_packets",
                );
                slot_metrics_tracker
                    .increment_process_buffered_packets_us(process_buffered_packets_time.as_us());

                if matches!(decision, BufferedPacketsDecision::Hold)
                    || matches!(decision, BufferedPacketsDecision::ForwardAndHold)
                {
                    // If we are waiting on a new bank,
                    // check the receiver for more transactions/for exiting
                    break;
                }
            }

            let (_, slot_metrics_checker_check_slot_boundary_time) = Measure::this(
                |_| {
                    let current_poh_bank = {
                        let poh = poh_recorder.lock().unwrap();
                        poh.bank_start()
                    };
                    slot_metrics_tracker.update_on_leader_slot_boundary(&current_poh_bank);
                },
                (),
                "slot_metrics_checker_check_slot_boundary",
            );
            slot_metrics_tracker.increment_slot_metrics_check_slot_boundary_us(
                slot_metrics_checker_check_slot_boundary_time.as_us(),
            );

            let recv_timeout = if !buffered_packet_batches.is_empty() {
                // If packets are buffered, let's wait for less time on recv from the channel.
                // This helps detect the next leader faster, and processing the buffered
                // packets quickly
                Duration::from_millis(10)
            } else {
                // Default wait time
                Duration::from_millis(100)
            };

            let (res, receive_and_buffer_packets_time) = Measure::this(
                |_| {
                    Self::receive_and_buffer_packets(
                        verified_receiver,
                        recv_start,
                        recv_timeout,
                        id,
                        &mut buffered_packet_batches,
                        &mut banking_stage_stats,
                        &mut slot_metrics_tracker,
                    )
                },
                (),
                "receive_and_buffer_packets",
            );
            slot_metrics_tracker
                .increment_receive_and_buffer_packets_us(receive_and_buffer_packets_time.as_us());

            match res {
                Ok(()) | Err(RecvTimeoutError::Timeout) => (),
                Err(RecvTimeoutError::Disconnected) => break,
            }
            banking_stage_stats.report(1000);
        }
    }

    pub fn num_threads() -> u32 {
        cmp::max(
            env::var("SOLANA_BANKING_THREADS")
                .map(|x| x.parse().unwrap_or(NUM_THREADS))
                .unwrap_or(NUM_THREADS),
            MIN_TOTAL_THREADS,
        )
    }

    #[allow(clippy::match_wild_err_arm)]
    fn record_transactions(
        bank_slot: Slot,
        transactions: Vec<VersionedTransaction>,
        recorder: &TransactionRecorder,
    ) -> RecordTransactionsSummary {
        let mut record_transactions_timings = RecordTransactionsTimings::default();

        if !transactions.is_empty() {
            let num_to_record = transactions.len();
            inc_new_counter_info!("banking_stage-record_count", 1);
            inc_new_counter_info!("banking_stage-record_transactions", num_to_record);

            let (hash, hash_time) = Measure::this(|_| hash_transactions(&transactions), (), "hash");
            record_transactions_timings.hash_us = hash_time.as_us();

            let (res, poh_record_time) = Measure::this(
                |_| {
                    recorder.record(Record {
                        mixins_txs: vec![(hash, transactions)],
                        slot: bank_slot,
                    })
                },
                (),
                "hash",
            );
            record_transactions_timings.poh_record_us = poh_record_time.as_us();

            match res {
                Ok(()) => (),
                Err(PohRecorderError::MaxHeightReached) => {
                    inc_new_counter_info!("banking_stage-max_height_reached", 1);
                    inc_new_counter_info!(
                        "banking_stage-max_height_reached_num_to_commit",
                        num_to_record
                    );
                    return RecordTransactionsSummary {
                        record_transactions_timings,
                        result: Err(PohRecorderError::MaxHeightReached),
                    };
                }
                Err(e) => panic!("Poh recorder returned unexpected error: {:?}", e),
            }
        }

        RecordTransactionsSummary {
            record_transactions_timings,
            result: Ok(()),
        }
    }

    fn execute_and_commit_transactions_locked(
        bank: &Arc<Bank>,
        poh: &TransactionRecorder,
        batch: &TransactionBatch,
        transaction_status_sender: Option<TransactionStatusSender>,
        gossip_vote_sender: &ReplayVoteSender,
    ) -> ExecuteAndCommitTransactionsOutput {
        let mut execute_and_commit_timings = LeaderExecuteAndCommitTimings::default();
        let mut mint_decimals: HashMap<Pubkey, u8> = HashMap::new();

        let ((pre_balances, pre_token_balances), collect_balances_time) = Measure::this(
            |_| {
                // Use a shorter maximum age when adding transactions into the pipeline.  This will reduce
                // the likelihood of any single thread getting starved and processing old ids.
                // TODO: Banking stage threads should be prioritized to complete faster then this queue
                // expires.
                let pre_balances = if transaction_status_sender.is_some() {
                    bank.collect_balances(batch)
                } else {
                    vec![]
                };

                let pre_token_balances = if transaction_status_sender.is_some() {
                    collect_token_balances(bank, batch, &mut mint_decimals, None)
                } else {
                    vec![]
                };

                (pre_balances, pre_token_balances)
            },
            (),
            "collect_balances",
        );
        execute_and_commit_timings.collect_balances_us = collect_balances_time.as_us();

        let (load_and_execute_transactions_output, load_execute_time) = Measure::this(
            |_| {
                bank.load_and_execute_transactions(
                    batch,
                    MAX_PROCESSING_AGE,
                    transaction_status_sender.is_some(),
                    transaction_status_sender.is_some(),
                    transaction_status_sender.is_some(),
                    &mut execute_and_commit_timings.execute_timings,
                    None, // account_overrides
                )
            },
            (),
            "load_execute",
        );
        execute_and_commit_timings.load_execute_us = load_execute_time.as_us();

        let LoadAndExecuteTransactionsOutput {
            mut loaded_transactions,
            execution_results,
            mut retryable_transaction_indexes,
            executed_transactions_count,
            executed_with_successful_result_count,
            signature_count,
            error_counters,
            ..
        } = load_and_execute_transactions_output;

        let transactions_attempted_execution_count = execution_results.len();
        let (executed_transactions, execution_results_to_transactions_time): (Vec<_>, Measure) =
            Measure::this(
                |_| {
                    execution_results
                        .iter()
                        .zip(batch.sanitized_transactions())
                        .filter_map(|(execution_result, tx)| {
                            if execution_result.was_executed() {
                                Some(tx.to_versioned_transaction())
                            } else {
                                None
                            }
                        })
                        .collect()
                },
                (),
                "execution_results_to_transactions",
            );

        let (freeze_lock, freeze_lock_time) =
            Measure::this(|_| bank.freeze_lock(), (), "freeze_lock");
        execute_and_commit_timings.freeze_lock_us = freeze_lock_time.as_us();

        let (record_transactions_summary, record_time) = Measure::this(
            |_| Self::record_transactions(bank.slot(), executed_transactions, poh),
            (),
            "record_transactions",
        );
        execute_and_commit_timings.record_us = record_time.as_us();

        let RecordTransactionsSummary {
            result: record_transactions_result,
            record_transactions_timings,
        } = record_transactions_summary;
        execute_and_commit_timings.record_transactions_timings = RecordTransactionsTimings {
            execution_results_to_transactions_us: execution_results_to_transactions_time.as_us(),
            ..record_transactions_timings
        };

        if let Err(recorder_err) = record_transactions_result {
            inc_new_counter_info!(
                "banking_stage-record_transactions_retryable_record_txs",
                executed_transactions_count
            );

            retryable_transaction_indexes.extend(execution_results.iter().enumerate().filter_map(
                |(index, execution_result)| execution_result.was_executed().then(|| index),
            ));

            return ExecuteAndCommitTransactionsOutput {
                transactions_attempted_execution_count,
                executed_transactions_count,
                executed_with_successful_result_count,
                retryable_transaction_indexes,
                commit_transactions_result: Err(recorder_err),
                execute_and_commit_timings,
                error_counters,
            };
        }

        let sanitized_txs = batch.sanitized_transactions();
        let (commit_time_us, commit_transaction_statuses) = if executed_transactions_count != 0 {
            inc_new_counter_info!(
                "banking_stage-record_transactions_num_to_commit",
                executed_transactions_count
            );

            let (tx_results, commit_time) = Measure::this(
                |_| {
                    bank.commit_transactions(
                        sanitized_txs,
                        &mut loaded_transactions,
                        execution_results,
                        executed_transactions_count as u64,
                        executed_transactions_count
                            .saturating_sub(executed_with_successful_result_count)
                            as u64,
                        signature_count,
                        &mut execute_and_commit_timings.execute_timings,
                    )
                },
                (),
                "commit",
            );
            let commit_time_us = commit_time.as_us();
            execute_and_commit_timings.commit_us = commit_time_us;

            let commit_transaction_statuses = tx_results
                .execution_results
                .iter()
                .map(|execution_result| match execution_result.details() {
                    Some(details) => CommitTransactionDetails::Committed {
                        compute_units: details.executed_units,
                    },
                    None => CommitTransactionDetails::NotCommitted,
                })
                .collect();

            let (_, find_and_send_votes_time) = Measure::this(
                |_| {
                    bank_utils::find_and_send_votes(
                        sanitized_txs,
                        &tx_results,
                        Some(gossip_vote_sender),
                    );
                    if let Some(transaction_status_sender) = transaction_status_sender {
                        let txs = batch.sanitized_transactions().to_vec();
                        let post_balances = bank.collect_balances(batch);
                        let post_token_balances =
                            collect_token_balances(bank, batch, &mut mint_decimals, None);
                        transaction_status_sender.send_transaction_status_batch(
                            bank.clone(),
                            txs,
                            tx_results.execution_results,
                            TransactionBalancesSet::new(pre_balances, post_balances),
                            TransactionTokenBalancesSet::new(
                                pre_token_balances,
                                post_token_balances,
                            ),
                            tx_results.rent_debits,
                        );
                    }
                },
                (),
                "find_and_send_votes",
            );
            execute_and_commit_timings.find_and_send_votes_us = find_and_send_votes_time.as_us();
            (commit_time_us, commit_transaction_statuses)
        } else {
            (
                0,
                vec![CommitTransactionDetails::NotCommitted; execution_results.len()],
            )
        };

        drop(freeze_lock);

        debug!(
            "bank: {} process_and_record_locked: {}us record: {}us commit: {}us txs_len: {}",
            bank.slot(),
            load_execute_time.as_us(),
            record_time.as_us(),
            commit_time_us,
            sanitized_txs.len(),
        );

        debug!(
            "execute_and_commit_transactions_locked: {:?}",
            execute_and_commit_timings.execute_timings,
        );

        debug_assert_eq!(
            commit_transaction_statuses.len(),
            transactions_attempted_execution_count
        );

        ExecuteAndCommitTransactionsOutput {
            transactions_attempted_execution_count,
            executed_transactions_count,
            executed_with_successful_result_count,
            retryable_transaction_indexes,
            commit_transactions_result: Ok(commit_transaction_statuses),
            execute_and_commit_timings,
            error_counters,
        }
    }

    pub fn process_and_record_transactions(
        bank: &Arc<Bank>,
        txs: &[SanitizedTransaction],
        poh: &TransactionRecorder,
        chunk_offset: usize,
        transaction_status_sender: Option<TransactionStatusSender>,
        gossip_vote_sender: &ReplayVoteSender,
        qos_service: &QosService,
    ) -> ProcessTransactionBatchOutput {
        let mut cost_model_time = Measure::start("cost_model");

        let transaction_costs = qos_service.compute_transaction_costs(txs.iter());

        let (transactions_qos_results, num_included) =
            qos_service.select_transactions_per_cost(txs.iter(), transaction_costs.iter(), bank);

        let cost_model_throttled_transactions_count = txs.len().saturating_sub(num_included);

        qos_service.accumulate_estimated_transaction_costs(
            &Self::accumulate_batched_transaction_costs(
                transaction_costs.iter(),
                transactions_qos_results.iter(),
            ),
        );
        cost_model_time.stop();

        // Only lock accounts for those transactions are selected for the block;
        // Once accounts are locked, other threads cannot encode transactions that will modify the
        // same account state
        let mut lock_time = Measure::start("lock_time");
        let batch = bank.prepare_sanitized_batch_with_results(txs, transactions_qos_results.iter());
        lock_time.stop();

        // retryable_txs includes AccountInUse, WouldExceedMaxBlockCostLimit
        // WouldExceedMaxAccountCostLimit, WouldExceedMaxVoteCostLimit
        // and WouldExceedMaxAccountDataCostLimit
        let mut execute_and_commit_transactions_output =
            Self::execute_and_commit_transactions_locked(
                bank,
                poh,
                &batch,
                transaction_status_sender,
                gossip_vote_sender,
            );

        let mut unlock_time = Measure::start("unlock_time");
        // Once the accounts are new transactions can enter the pipeline to process them
        drop(batch);
        unlock_time.stop();

        let ExecuteAndCommitTransactionsOutput {
            ref mut retryable_transaction_indexes,
            ref execute_and_commit_timings,
            ref commit_transactions_result,
            ..
        } = execute_and_commit_transactions_output;

        QosService::update_or_remove_transaction_costs(
            transaction_costs.iter(),
            transactions_qos_results.iter(),
            commit_transactions_result.as_ref().ok(),
            bank,
        );

        retryable_transaction_indexes
            .iter_mut()
            .for_each(|x| *x += chunk_offset);

        let (cu, us) =
            Self::accumulate_execute_units_and_time(&execute_and_commit_timings.execute_timings);
        qos_service.accumulate_actual_execute_cu(cu);
        qos_service.accumulate_actual_execute_time(us);

        // reports qos service stats for this batch
        qos_service.report_metrics(bank.clone());

        debug!(
            "bank: {} lock: {}us unlock: {}us txs_len: {}",
            bank.slot(),
            lock_time.as_us(),
            unlock_time.as_us(),
            txs.len(),
        );

        ProcessTransactionBatchOutput {
            cost_model_throttled_transactions_count,
            cost_model_us: cost_model_time.as_us(),
            execute_and_commit_transactions_output,
        }
    }

    // rollup transaction cost details, eg signature_cost, write_lock_cost, data_bytes_cost and
    // execution_cost from the batch of transactions selected for block.
    fn accumulate_batched_transaction_costs<'a>(
        transactions_costs: impl Iterator<Item = &'a TransactionCost>,
        transaction_results: impl Iterator<Item = &'a transaction::Result<()>>,
    ) -> BatchedTransactionDetails {
        let mut batched_transaction_details = BatchedTransactionDetails::default();
        transactions_costs
            .zip(transaction_results)
            .for_each(|(cost, result)| match result {
                Ok(_) => {
                    saturating_add_assign!(
                        batched_transaction_details.costs.batched_signature_cost,
                        cost.signature_cost
                    );
                    saturating_add_assign!(
                        batched_transaction_details.costs.batched_write_lock_cost,
                        cost.write_lock_cost
                    );
                    saturating_add_assign!(
                        batched_transaction_details.costs.batched_data_bytes_cost,
                        cost.data_bytes_cost
                    );
                    saturating_add_assign!(
                        batched_transaction_details
                            .costs
                            .batched_builtins_execute_cost,
                        cost.builtins_execution_cost
                    );
                    saturating_add_assign!(
                        batched_transaction_details.costs.batched_bpf_execute_cost,
                        cost.bpf_execution_cost
                    );
                }
                Err(transaction_error) => match transaction_error {
                    TransactionError::WouldExceedMaxBlockCostLimit => {
                        saturating_add_assign!(
                            batched_transaction_details
                                .errors
                                .batched_retried_txs_per_block_limit_count,
                            1
                        );
                    }
                    TransactionError::WouldExceedMaxVoteCostLimit => {
                        saturating_add_assign!(
                            batched_transaction_details
                                .errors
                                .batched_retried_txs_per_vote_limit_count,
                            1
                        );
                    }
                    TransactionError::WouldExceedMaxAccountCostLimit => {
                        saturating_add_assign!(
                            batched_transaction_details
                                .errors
                                .batched_retried_txs_per_account_limit_count,
                            1
                        );
                    }
                    TransactionError::WouldExceedAccountDataBlockLimit => {
                        saturating_add_assign!(
                            batched_transaction_details
                                .errors
                                .batched_retried_txs_per_account_data_block_limit_count,
                            1
                        );
                    }
                    TransactionError::WouldExceedAccountDataTotalLimit => {
                        saturating_add_assign!(
                            batched_transaction_details
                                .errors
                                .batched_dropped_txs_per_account_data_total_limit_count,
                            1
                        );
                    }
                    _ => {}
                },
            });
        batched_transaction_details
    }

    fn accumulate_execute_units_and_time(execute_timings: &ExecuteTimings) -> (u64, u64) {
        let (units, times): (Vec<_>, Vec<_>) = execute_timings
            .details
            .per_program_timings
            .iter()
            .map(|(_program_id, program_timings)| {
                (
                    program_timings.accumulated_units,
                    program_timings.accumulated_us,
                )
            })
            .unzip();
        (units.iter().sum(), times.iter().sum())
    }

    /// Sends transactions to the bank.
    ///
    /// Returns the number of transactions successfully processed by the bank, which may be less
    /// than the total number if max PoH height was reached and the bank halted
    fn process_transactions(
        bank: &Arc<Bank>,
        bank_creation_time: &Instant,
        transactions: &[SanitizedTransaction],
        poh: &TransactionRecorder,
        transaction_status_sender: Option<TransactionStatusSender>,
        gossip_vote_sender: &ReplayVoteSender,
        qos_service: &QosService,
    ) -> ProcessTransactionsSummary {
        let mut chunk_start = 0;
        let mut all_retryable_tx_indexes = vec![];
        // All the transactions that attempted execution. See description of
        // struct ProcessTransactionsSummary above for possible outcomes.
        let mut total_transactions_attempted_execution_count: usize = 0;
        // All transactions that were executed and committed
        let mut total_committed_transactions_count: usize = 0;
        // All transactions that were executed and committed with a successful result
        let mut total_committed_transactions_with_successful_result_count: usize = 0;
        // All transactions that were executed but then failed record because the
        // slot ended
        let mut total_failed_commit_count: usize = 0;
        let mut total_cost_model_throttled_transactions_count: usize = 0;
        let mut total_cost_model_us: u64 = 0;
        let mut total_execute_and_commit_timings = LeaderExecuteAndCommitTimings::default();
        let mut total_error_counters = TransactionErrorMetrics::default();
        let mut reached_max_poh_height = false;
        while chunk_start != transactions.len() {
            let chunk_end = std::cmp::min(
                transactions.len(),
                chunk_start + MAX_NUM_TRANSACTIONS_PER_BATCH,
            );
            let process_transaction_batch_output = Self::process_and_record_transactions(
                bank,
                &transactions[chunk_start..chunk_end],
                poh,
                chunk_start,
                transaction_status_sender.clone(),
                gossip_vote_sender,
                qos_service,
            );

            let ProcessTransactionBatchOutput {
                cost_model_throttled_transactions_count: new_cost_model_throttled_transactions_count,
                cost_model_us: new_cost_model_us,
                execute_and_commit_transactions_output,
            } = process_transaction_batch_output;
            total_cost_model_throttled_transactions_count =
                total_cost_model_throttled_transactions_count
                    .saturating_add(new_cost_model_throttled_transactions_count);
            total_cost_model_us = total_cost_model_us.saturating_add(new_cost_model_us);

            let ExecuteAndCommitTransactionsOutput {
                transactions_attempted_execution_count: new_transactions_attempted_execution_count,
                executed_transactions_count: new_executed_transactions_count,
                executed_with_successful_result_count: new_executed_with_successful_result_count,
                retryable_transaction_indexes: new_retryable_transaction_indexes,
                commit_transactions_result: new_commit_transactions_result,
                execute_and_commit_timings: new_execute_and_commit_timings,
                error_counters: new_error_counters,
                ..
            } = execute_and_commit_transactions_output;

            total_execute_and_commit_timings.accumulate(&new_execute_and_commit_timings);
            total_error_counters.accumulate(&new_error_counters);
            total_transactions_attempted_execution_count =
                total_transactions_attempted_execution_count
                    .saturating_add(new_transactions_attempted_execution_count);

            trace!(
                "process_transactions result: {:?}",
                new_commit_transactions_result
            );

            if new_commit_transactions_result.is_ok() {
                total_committed_transactions_count = total_committed_transactions_count
                    .saturating_add(new_executed_transactions_count);
                total_committed_transactions_with_successful_result_count =
                    total_committed_transactions_with_successful_result_count
                        .saturating_add(new_executed_with_successful_result_count);
            } else {
                total_failed_commit_count =
                    total_failed_commit_count.saturating_add(new_executed_transactions_count);
            }

            // Add the retryable txs (transactions that errored in a way that warrants a retry)
            // to the list of unprocessed txs.
            all_retryable_tx_indexes.extend_from_slice(&new_retryable_transaction_indexes);

            // If `bank_creation_time` is None, it's a test so ignore the option so
            // allow processing
            let should_bank_still_be_processing_txs =
                Bank::should_bank_still_be_processing_txs(bank_creation_time, bank.ns_per_slot);
            match (
                new_commit_transactions_result,
                should_bank_still_be_processing_txs,
            ) {
                (Err(PohRecorderError::MaxHeightReached), _) | (_, false) => {
                    info!(
                        "process transactions: max height reached slot: {} height: {}",
                        bank.slot(),
                        bank.tick_height()
                    );
                    // process_and_record_transactions has returned all retryable errors in
                    // transactions[chunk_start..chunk_end], so we just need to push the remaining
                    // transactions into the unprocessed queue.
                    all_retryable_tx_indexes.extend(chunk_end..transactions.len());
                    reached_max_poh_height = true;
                    break;
                }
                _ => (),
            }
            // Don't exit early on any other type of error, continue processing...
            chunk_start = chunk_end;
        }

        ProcessTransactionsSummary {
            reached_max_poh_height,
            transactions_attempted_execution_count: total_transactions_attempted_execution_count,
            committed_transactions_count: total_committed_transactions_count,
            committed_transactions_with_successful_result_count:
                total_committed_transactions_with_successful_result_count,
            failed_commit_count: total_failed_commit_count,
            retryable_transaction_indexes: all_retryable_tx_indexes,
            cost_model_throttled_transactions_count: total_cost_model_throttled_transactions_count,
            cost_model_us: total_cost_model_us,
            execute_and_commit_timings: total_execute_and_commit_timings,
            error_counters: total_error_counters,
        }
    }

    // This function creates a filter of transaction results with Ok() for every pending
    // transaction. The non-pending transactions are marked with TransactionError
    fn prepare_filter_for_pending_transactions(
        transactions_len: usize,
        pending_tx_indexes: &[usize],
    ) -> Vec<transaction::Result<()>> {
        let mut mask = vec![Err(TransactionError::BlockhashNotFound); transactions_len];
        pending_tx_indexes.iter().for_each(|x| mask[*x] = Ok(()));
        mask
    }

    // This function returns a vector containing index of all valid transactions. A valid
    // transaction has result Ok() as the value
    fn filter_valid_transaction_indexes(
        valid_txs: &[TransactionCheckResult],
        transaction_indexes: &[usize],
    ) -> Vec<usize> {
        valid_txs
            .iter()
            .enumerate()
            .filter_map(|(index, (x, _h))| if x.is_ok() { Some(index) } else { None })
            .map(|x| transaction_indexes[x])
            .collect_vec()
    }

    // This function deserializes packets into transactions, computes the blake3 hash of transaction
    // messages, and verifies secp256k1 instructions. A list of sanitized transactions are returned
    // with their packet indexes.
    #[allow(clippy::needless_collect)]
    fn transaction_from_deserialized_packet(
        deserialized_packet: &ImmutableDeserializedPacket,
        feature_set: &Arc<feature_set::FeatureSet>,
        votes_only: bool,
        address_loader: impl AddressLoader,
<<<<<<< HEAD
        tip_program: &Pubkey,
    ) -> (Vec<SanitizedTransaction>, Vec<usize>) {
        deserialized_packet_batch
            .iter()
            .filter_map(|(&tx_index, deserialized_packet)| {
                if votes_only && !deserialized_packet.is_simple_vote {
                    return None;
                }

                let tx = SanitizedTransaction::try_create(
                    deserialized_packet.versioned_transaction.clone(),
                    deserialized_packet.message_hash,
                    Some(deserialized_packet.is_simple_vote),
                    address_loader.clone(),
                )
                .ok()?;
                tx.verify_precompiles(feature_set).ok()?;

                // Avoid any transactions that mention the tip program because someone could
                // change the tip_receiver to themselves and steal all tips from transactions and
                // bundles
                if tx.message().account_keys().iter().any(|a| a == tip_program) {
                    warn!("someone attempted to change the tip program!!");
                    return None;
                }

                Some((tx, tx_index))
            })
            .unzip()
=======
    ) -> Option<SanitizedTransaction> {
        if votes_only && !deserialized_packet.is_simple_vote() {
            return None;
        }

        let tx = SanitizedTransaction::try_create(
            deserialized_packet.versioned_transaction().clone(),
            *deserialized_packet.message_hash(),
            Some(deserialized_packet.is_simple_vote()),
            address_loader,
            feature_set.is_active(&feature_set::require_static_program_ids_in_transaction::ID),
        )
        .ok()?;
        tx.verify_precompiles(feature_set).ok()?;
        Some(tx)
>>>>>>> 98496866
    }

    /// This function filters pending packets that are still valid
    /// # Arguments
    /// * `transactions` - a batch of transactions deserialized from packets
    /// * `transaction_to_packet_indexes` - maps each transaction to a packet index
    /// * `pending_indexes` - identifies which indexes in the `transactions` list are still pending
    fn filter_pending_packets_from_pending_txs(
        bank: &Arc<Bank>,
        transactions: &[SanitizedTransaction],
        transaction_to_packet_indexes: &[usize],
        pending_indexes: &[usize],
    ) -> Vec<usize> {
        let filter =
            Self::prepare_filter_for_pending_transactions(transactions.len(), pending_indexes);

        let mut error_counters = TransactionErrorMetrics::default();
        // The following code also checks if the blockhash for a transaction is too old
        // The check accounts for
        //  1. Transaction forwarding delay
        //  2. The slot at which the next leader will actually process the transaction
        // Drop the transaction if it will expire by the time the next node receives and processes it
        let api = perf_libs::api();
        let max_tx_fwd_delay = if api.is_none() {
            MAX_TRANSACTION_FORWARDING_DELAY
        } else {
            MAX_TRANSACTION_FORWARDING_DELAY_GPU
        };

        let results = bank.check_transactions(
            transactions,
            &filter,
            (MAX_PROCESSING_AGE)
                .saturating_sub(max_tx_fwd_delay)
                .saturating_sub(FORWARD_TRANSACTIONS_TO_LEADER_AT_SLOT_OFFSET as usize),
            &mut error_counters,
        );

        Self::filter_valid_transaction_indexes(&results, transaction_to_packet_indexes)
    }

    fn filter_processed_packets<'a, F>(
        retryable_transaction_indexes: impl Iterator<Item = &'a usize>,
        mut f: F,
    ) where
        F: FnMut(usize, usize),
    {
        let mut prev_retryable_index = 0;
        for (i, retryable_index) in retryable_transaction_indexes.enumerate() {
            let start = if i == 0 { 0 } else { prev_retryable_index + 1 };

            let end = *retryable_index;
            prev_retryable_index = *retryable_index;

            if start < end {
                f(start, end)
            }
        }
    }

    #[allow(clippy::too_many_arguments)]
    fn process_packets_transactions<'a>(
        bank: &'a Arc<Bank>,
        bank_creation_time: &Instant,
        poh: &'a TransactionRecorder,
        deserialized_packets: impl Iterator<Item = &'a ImmutableDeserializedPacket>,
        transaction_status_sender: Option<TransactionStatusSender>,
<<<<<<< HEAD
        gossip_vote_sender: &ReplayVoteSender,
        banking_stage_stats: &BankingStageStats,
        qos_service: &QosService,
        slot_metrics_tracker: &mut LeaderSlotMetricsTracker,
        tip_program: &Pubkey,
=======
        gossip_vote_sender: &'a ReplayVoteSender,
        banking_stage_stats: &'a BankingStageStats,
        qos_service: &'a QosService,
        slot_metrics_tracker: &'a mut LeaderSlotMetricsTracker,
>>>>>>> 98496866
    ) -> ProcessTransactionsSummary {
        // Convert packets to transactions
        let ((transactions, transaction_to_packet_indexes), packet_conversion_time): (
            (Vec<SanitizedTransaction>, Vec<usize>),
            _,
        ) = Measure::this(
            |_| {
<<<<<<< HEAD
                Self::transactions_from_packets(
                    deserialized_packet_batch,
                    &bank.feature_set,
                    bank.vote_only_bank(),
                    bank.as_ref(),
                    tip_program,
                )
=======
                deserialized_packets
                    .enumerate()
                    .filter_map(|(i, deserialized_packet)| {
                        Self::transaction_from_deserialized_packet(
                            deserialized_packet,
                            &bank.feature_set,
                            bank.vote_only_bank(),
                            bank.as_ref(),
                        )
                        .map(|transaction| (transaction, i))
                    })
                    .unzip()
>>>>>>> 98496866
            },
            (),
            "packet_conversion",
        );

        let packet_conversion_us = packet_conversion_time.as_us();
        slot_metrics_tracker.increment_transactions_from_packets_us(packet_conversion_us);
        banking_stage_stats
            .packet_conversion_elapsed
            .fetch_add(packet_conversion_us, Ordering::Relaxed);
        inc_new_counter_info!("banking_stage-packet_conversion", 1);

        // Process transactions
        let (mut process_transactions_summary, process_transactions_time) = Measure::this(
            |_| {
                Self::process_transactions(
                    bank,
                    bank_creation_time,
                    &transactions,
                    poh,
                    transaction_status_sender,
                    gossip_vote_sender,
                    qos_service,
                )
            },
            (),
            "process_transaction_time",
        );
        let process_transactions_us = process_transactions_time.as_us();
        slot_metrics_tracker.increment_process_transactions_us(process_transactions_us);
        banking_stage_stats
            .transaction_processing_elapsed
            .fetch_add(process_transactions_us, Ordering::Relaxed);

        let ProcessTransactionsSummary {
            ref retryable_transaction_indexes,
            ref error_counters,
            ..
        } = process_transactions_summary;

        slot_metrics_tracker.accumulate_process_transactions_summary(&process_transactions_summary);
        slot_metrics_tracker.accumulate_transaction_errors(error_counters);

        let retryable_tx_count = retryable_transaction_indexes.len();
        inc_new_counter_info!("banking_stage-unprocessed_transactions", retryable_tx_count);

        // Filter out the retryable transactions that are too old
        let (filtered_retryable_transaction_indexes, filter_retryable_packets_time) = Measure::this(
            |_| {
                Self::filter_pending_packets_from_pending_txs(
                    bank,
                    &transactions,
                    &transaction_to_packet_indexes,
                    retryable_transaction_indexes,
                )
            },
            (),
            "filter_pending_packets_time",
        );
        let filter_retryable_packets_us = filter_retryable_packets_time.as_us();
        slot_metrics_tracker
            .increment_filter_retryable_packets_us(filter_retryable_packets_us as u64);
        banking_stage_stats
            .filter_pending_packets_elapsed
            .fetch_add(filter_retryable_packets_us, Ordering::Relaxed);

        let retryable_packets_filtered_count = retryable_transaction_indexes
            .len()
            .saturating_sub(filtered_retryable_transaction_indexes.len());
        slot_metrics_tracker
            .increment_retryable_packets_filtered_count(retryable_packets_filtered_count as u64);

        inc_new_counter_info!(
            "banking_stage-dropped_tx_before_forwarding",
            retryable_transaction_indexes
                .len()
                .saturating_sub(filtered_retryable_transaction_indexes.len())
        );

        process_transactions_summary.retryable_transaction_indexes =
            filtered_retryable_transaction_indexes;
        process_transactions_summary
    }

    // Returns the number of packets that were filtered out for
    // no longer being valid (could be too old, a duplicate of something
    // already processed, etc.)
    fn filter_unprocessed_packets_at_end_of_slot(
        bank: &Option<Arc<Bank>>,
        unprocessed_packets: &mut UnprocessedPacketBatches,
        my_pubkey: &Pubkey,
        next_leader: Option<Pubkey>,
        banking_stage_stats: &BankingStageStats,
<<<<<<< HEAD
        tip_program: &Pubkey,
    ) -> Vec<usize> {
=======
    ) -> usize {
>>>>>>> 98496866
        // Check if we are the next leader. If so, let's not filter the packets
        // as we'll filter it again while processing the packets.
        // Filtering helps if we were going to forward the packets to some other node
        let will_still_be_leader = next_leader
            .map(|next_leader| next_leader == *my_pubkey)
            .unwrap_or(false);
        let should_filter_unprocessed_packets = !will_still_be_leader && bank.is_some();
        let original_unprocessed_packets_len = unprocessed_packets.len();

        if should_filter_unprocessed_packets {
            // If `should_filter_unprocessed_packets` is true, then the bank
            // must be `Some`
            let bank = bank.as_ref().unwrap();
            let mut unprocessed_packet_conversion_time =
                Measure::start("unprocessed_packet_conversion");

            let should_retain = |deserialized_packet: &mut DeserializedPacket| {
                Self::transaction_from_deserialized_packet(
                    deserialized_packet.immutable_section(),
                    &bank.feature_set,
                    bank.vote_only_bank(),
                    bank.as_ref(),
                )
                .is_some()
            };
            unprocessed_packets.retain(should_retain);
            unprocessed_packet_conversion_time.stop();
            banking_stage_stats
                .unprocessed_packet_conversion_elapsed
                .fetch_add(
                    unprocessed_packet_conversion_time.as_us(),
                    Ordering::Relaxed,
                );
        }

<<<<<<< HEAD
        let mut unprocessed_packet_conversion_time =
            Measure::start("unprocessed_packet_conversion");
        let (transactions, transaction_to_packet_indexes) = Self::transactions_from_packets(
            deserialized_packet_batch,
            &bank.feature_set,
            bank.vote_only_bank(),
            bank.as_ref(),
            tip_program,
        );
        unprocessed_packet_conversion_time.stop();

        let unprocessed_tx_indexes = (0..transactions.len()).collect_vec();
        let filtered_unprocessed_packet_indexes = Self::filter_pending_packets_from_pending_txs(
            bank,
            &transactions,
            &transaction_to_packet_indexes,
            &unprocessed_tx_indexes,
        );

        inc_new_counter_info!(
            "banking_stage-dropped_tx_before_forwarding",
            unprocessed_tx_indexes
                .len()
                .saturating_sub(filtered_unprocessed_packet_indexes.len())
        );
        banking_stage_stats
            .unprocessed_packet_conversion_elapsed
            .fetch_add(
                unprocessed_packet_conversion_time.as_us(),
                Ordering::Relaxed,
            );

        filtered_unprocessed_packet_indexes
=======
        original_unprocessed_packets_len.saturating_sub(unprocessed_packets.len())
>>>>>>> 98496866
    }

    fn generate_packet_indexes(vers: &PinnedVec<Packet>) -> Vec<usize> {
        vers.iter()
            .enumerate()
            .filter(|(_, pkt)| !pkt.meta.discard())
            .map(|(index, _)| index)
            .collect()
    }

    #[allow(clippy::too_many_arguments)]
    /// Receive incoming packets, push into unprocessed buffer with packet indexes
    fn receive_and_buffer_packets(
        verified_receiver: &CrossbeamReceiver<Vec<PacketBatch>>,
        recv_start: &mut Instant,
        recv_timeout: Duration,
        id: u32,
        buffered_packet_batches: &mut UnprocessedPacketBatches,
        banking_stage_stats: &mut BankingStageStats,
        slot_metrics_tracker: &mut LeaderSlotMetricsTracker,
    ) -> Result<(), RecvTimeoutError> {
        let mut recv_time = Measure::start("receive_and_buffer_packets_recv");
        let packet_batches = verified_receiver.recv_timeout(recv_timeout)?;
        recv_time.stop();

        let packet_batches_len = packet_batches.len();
        let packet_count: usize = packet_batches.iter().map(|x| x.packets.len()).sum();
        debug!(
            "@{:?} process start stalled for: {:?}ms txs: {} id: {}",
            timestamp(),
            duration_as_ms(&recv_start.elapsed()),
            packet_count,
            id,
        );
        let mut proc_start = Measure::start("receive_and_buffer_packets_transactions_process");

        let packet_batch_iter = packet_batches.into_iter();
        let mut dropped_packets_count = 0;
        let mut newly_buffered_packets_count = 0;
        for packet_batch in packet_batch_iter {
            let packet_indexes = Self::generate_packet_indexes(&packet_batch.packets);
            // Track all the packets incoming from sigverify, both valid and invalid
            slot_metrics_tracker.increment_total_new_valid_packets(packet_indexes.len() as u64);
            slot_metrics_tracker.increment_newly_failed_sigverify_count(
                packet_batch
                    .packets
                    .len()
                    .saturating_sub(packet_indexes.len()) as u64,
            );

            Self::push_unprocessed(
                buffered_packet_batches,
                &packet_batch,
                &packet_indexes,
                &mut dropped_packets_count,
                &mut newly_buffered_packets_count,
                banking_stage_stats,
                slot_metrics_tracker,
            )
        }
        proc_start.stop();

        debug!(
            "@{:?} done processing transaction batches: {} time: {:?}ms total count: {} id: {}",
            timestamp(),
            packet_batches_len,
            proc_start.as_ms(),
            packet_count,
            id,
        );
        banking_stage_stats
            .receive_and_buffer_packets_elapsed
            .fetch_add(proc_start.as_us(), Ordering::Relaxed);
        banking_stage_stats
            .receive_and_buffer_packets_count
            .fetch_add(packet_count, Ordering::Relaxed);
        banking_stage_stats
            .dropped_packets_count
            .fetch_add(dropped_packets_count, Ordering::Relaxed);
        banking_stage_stats
            .newly_buffered_packets_count
            .fetch_add(newly_buffered_packets_count, Ordering::Relaxed);
        banking_stage_stats
            .current_buffered_packet_batches_count
            .swap(buffered_packet_batches.len(), Ordering::Relaxed);
        banking_stage_stats
            .current_buffered_packets_count
            .swap(buffered_packet_batches.len(), Ordering::Relaxed);
        *recv_start = Instant::now();
        Ok(())
    }

    fn push_unprocessed(
        unprocessed_packet_batches: &mut UnprocessedPacketBatches,
        packet_batch: &PacketBatch,
        packet_indexes: &[usize],
        dropped_packets_count: &mut usize,
        newly_buffered_packets_count: &mut usize,
        banking_stage_stats: &mut BankingStageStats,
        slot_metrics_tracker: &mut LeaderSlotMetricsTracker,
    ) {
        if !packet_indexes.is_empty() {
            let _ = banking_stage_stats
                .batch_packet_indexes_len
                .increment(packet_indexes.len() as u64);

            *newly_buffered_packets_count += packet_indexes.len();
            slot_metrics_tracker
                .increment_newly_buffered_packets_count(packet_indexes.len() as u64);

            let number_of_dropped_packets = unprocessed_packet_batches.insert_batch(
                // Passing `None` for bank for now will make all packet weights 0
                unprocessed_packet_batches::deserialize_packets(packet_batch, packet_indexes, None),
            );

            saturating_add_assign!(*dropped_packets_count, number_of_dropped_packets);
            slot_metrics_tracker.increment_exceeded_buffer_limit_dropped_packets_count(
                number_of_dropped_packets as u64,
            );
        }
    }

    pub fn join(self) -> thread::Result<()> {
        for bank_thread_hdl in self.bank_thread_hdls {
            bank_thread_hdl.join()?;
        }
        Ok(())
    }
}

pub(crate) fn next_leader_tpu(
    cluster_info: &ClusterInfo,
    poh_recorder: &Mutex<PohRecorder>,
) -> Option<std::net::SocketAddr> {
    next_leader_x(cluster_info, poh_recorder, |leader| leader.tpu)
}

fn next_leader_tpu_forwards(
    cluster_info: &ClusterInfo,
    poh_recorder: &Mutex<PohRecorder>,
) -> Option<std::net::SocketAddr> {
    next_leader_x(cluster_info, poh_recorder, |leader| leader.tpu_forwards)
}

pub(crate) fn next_leader_tpu_vote(
    cluster_info: &ClusterInfo,
    poh_recorder: &Mutex<PohRecorder>,
) -> Option<std::net::SocketAddr> {
    next_leader_x(cluster_info, poh_recorder, |leader| leader.tpu_vote)
}

fn next_leader_x<F>(
    cluster_info: &ClusterInfo,
    poh_recorder: &Mutex<PohRecorder>,
    port_selector: F,
) -> Option<std::net::SocketAddr>
where
    F: FnOnce(&ContactInfo) -> SocketAddr,
{
    let leader_pubkey = poh_recorder
        .lock()
        .unwrap()
        .leader_after_n_slots(FORWARD_TRANSACTIONS_TO_LEADER_AT_SLOT_OFFSET);
    if let Some(leader_pubkey) = leader_pubkey {
        cluster_info.lookup_contact_info(&leader_pubkey, port_selector)
    } else {
        None
    }
}

#[cfg(test)]
mod tests {
    use {
        super::*,
        crossbeam_channel::{unbounded, Receiver},
        itertools::Itertools,
        solana_address_lookup_table_program::state::{AddressLookupTable, LookupTableMeta},
        solana_entry::entry::{next_entry, next_versioned_entry, EntrySlice},
        solana_gossip::{cluster_info::Node, contact_info::ContactInfo},
        solana_ledger::{
            blockstore::{entries_to_test_shreds, Blockstore},
            genesis_utils::{create_genesis_config, GenesisConfigInfo},
            get_tmp_ledger_path_auto_delete,
            leader_schedule_cache::LeaderScheduleCache,
        },
        solana_perf::packet::{limited_deserialize, to_packet_batches, PacketFlags},
        solana_poh::{
            poh_recorder::{create_test_recorder, RecordReceiver, WorkingBankEntry},
            poh_service::PohService,
        },
        solana_program_runtime::timings::ProgramTiming,
        solana_rpc::transaction_status_service::TransactionStatusService,
        solana_sdk::{
            account::AccountSharedData,
            hash::Hash,
            instruction::InstructionError,
            message::{
                v0::{self, MessageAddressTableLookup},
                MessageHeader, VersionedMessage,
            },
            poh_config::PohConfig,
            signature::{Keypair, Signer},
            system_transaction,
            transaction::{
                MessageHash, SimpleAddressLoader, Transaction, TransactionError,
                VersionedTransaction,
            },
        },
        solana_streamer::{recvmmsg::recv_mmsg, socket::SocketAddrSpace},
        solana_transaction_status::{TransactionStatusMeta, VersionedTransactionWithStatusMeta},
        solana_vote_program::vote_transaction,
        std::{
            borrow::Cow,
            collections::HashSet,
            path::Path,
            sync::atomic::{AtomicBool, Ordering},
            thread::sleep,
        },
        unprocessed_packet_batches::DeserializedPacket,
    };

    fn new_test_cluster_info(contact_info: ContactInfo) -> ClusterInfo {
        ClusterInfo::new(
            contact_info,
            Arc::new(Keypair::new()),
            SocketAddrSpace::Unspecified,
        )
    }

    #[test]
    fn test_banking_stage_shutdown1() {
        let genesis_config = create_genesis_config(2).genesis_config;
        let bank = Arc::new(Bank::new_no_wallclock_throttle_for_tests(&genesis_config));
        let (verified_sender, verified_receiver) = unbounded();
        let (gossip_verified_vote_sender, gossip_verified_vote_receiver) = unbounded();
        let (tpu_vote_sender, tpu_vote_receiver) = unbounded();
        let ledger_path = get_tmp_ledger_path_auto_delete!();
        {
            let blockstore = Arc::new(
                Blockstore::open(ledger_path.path())
                    .expect("Expected to be able to open database ledger"),
            );
            let (exit, poh_recorder, poh_service, _entry_receiever) =
                create_test_recorder(&bank, &blockstore, None, None);
            let cluster_info = new_test_cluster_info(Node::new_localhost().info);
            let cluster_info = Arc::new(cluster_info);
            let (gossip_vote_sender, _gossip_vote_receiver) = unbounded();

            let banking_stage = BankingStage::new(
                &cluster_info,
                &poh_recorder,
                verified_receiver,
                tpu_vote_receiver,
                gossip_verified_vote_receiver,
                None,
                gossip_vote_sender,
                Arc::new(RwLock::new(CostModel::default())),
            );
            drop(verified_sender);
            drop(gossip_verified_vote_sender);
            drop(tpu_vote_sender);
            exit.store(true, Ordering::Relaxed);
            banking_stage.join().unwrap();
            poh_service.join().unwrap();
        }
        Blockstore::destroy(ledger_path.path()).unwrap();
    }

    #[test]
    fn test_banking_stage_tick() {
        solana_logger::setup();
        let GenesisConfigInfo {
            mut genesis_config, ..
        } = create_genesis_config(2);
        genesis_config.ticks_per_slot = 4;
        let num_extra_ticks = 2;
        let bank = Arc::new(Bank::new_no_wallclock_throttle_for_tests(&genesis_config));
        let start_hash = bank.last_blockhash();
        let (verified_sender, verified_receiver) = unbounded();
        let (tpu_vote_sender, tpu_vote_receiver) = unbounded();
        let ledger_path = get_tmp_ledger_path_auto_delete!();
        {
            let blockstore = Arc::new(
                Blockstore::open(ledger_path.path())
                    .expect("Expected to be able to open database ledger"),
            );
            let poh_config = PohConfig {
                target_tick_count: Some(bank.max_tick_height() + num_extra_ticks),
                ..PohConfig::default()
            };
            let (exit, poh_recorder, poh_service, entry_receiver) =
                create_test_recorder(&bank, &blockstore, Some(poh_config), None);
            let cluster_info = new_test_cluster_info(Node::new_localhost().info);
            let cluster_info = Arc::new(cluster_info);
            let (verified_gossip_vote_sender, verified_gossip_vote_receiver) = unbounded();
            let (gossip_vote_sender, _gossip_vote_receiver) = unbounded();

            let banking_stage = BankingStage::new(
                &cluster_info,
                &poh_recorder,
                verified_receiver,
                tpu_vote_receiver,
                verified_gossip_vote_receiver,
                None,
                gossip_vote_sender,
                Arc::new(RwLock::new(CostModel::default())),
            );
            trace!("sending bank");
            drop(verified_sender);
            drop(verified_gossip_vote_sender);
            drop(tpu_vote_sender);
            exit.store(true, Ordering::Relaxed);
            poh_service.join().unwrap();
            drop(poh_recorder);

            trace!("getting entries");
            let entries: Vec<_> = entry_receiver
                .iter()
                .map(
                    |WorkingBankEntry {
                         bank: _,
                         entries_ticks,
                     }| entries_ticks.into_iter().map(|e| e.0),
                )
                .flatten()
                .collect();
            trace!("done");
            assert_eq!(entries.len(), genesis_config.ticks_per_slot as usize);
            assert!(entries.verify(&start_hash));
            assert_eq!(entries[entries.len() - 1].hash, bank.last_blockhash());
            banking_stage.join().unwrap();
        }
        Blockstore::destroy(ledger_path.path()).unwrap();
    }

    pub fn convert_from_old_verified(
        mut with_vers: Vec<(PacketBatch, Vec<u8>)>,
    ) -> Vec<PacketBatch> {
        with_vers.iter_mut().for_each(|(b, v)| {
            b.packets
                .iter_mut()
                .zip(v)
                .for_each(|(p, f)| p.meta.set_discard(*f == 0))
        });
        with_vers.into_iter().map(|(b, _)| b).collect()
    }

    #[test]
    fn test_banking_stage_entries_only() {
        solana_logger::setup();
        let GenesisConfigInfo {
            genesis_config,
            mint_keypair,
            ..
        } = create_slow_genesis_config(10);
        let bank = Arc::new(Bank::new_no_wallclock_throttle_for_tests(&genesis_config));
        let start_hash = bank.last_blockhash();
        let (verified_sender, verified_receiver) = unbounded();
        let (tpu_vote_sender, tpu_vote_receiver) = unbounded();
        let (gossip_verified_vote_sender, gossip_verified_vote_receiver) = unbounded();
        let ledger_path = get_tmp_ledger_path_auto_delete!();
        {
            let blockstore = Arc::new(
                Blockstore::open(ledger_path.path())
                    .expect("Expected to be able to open database ledger"),
            );
            let poh_config = PohConfig {
                // limit tick count to avoid clearing working_bank at PohRecord then
                // PohRecorderError(MaxHeightReached) at BankingStage
                target_tick_count: Some(bank.max_tick_height() - 1),
                ..PohConfig::default()
            };
            let (exit, poh_recorder, poh_service, entry_receiver) =
                create_test_recorder(&bank, &blockstore, Some(poh_config), None);
            let cluster_info = new_test_cluster_info(Node::new_localhost().info);
            let cluster_info = Arc::new(cluster_info);
            let (gossip_vote_sender, _gossip_vote_receiver) = unbounded();

            let banking_stage = BankingStage::new(
                &cluster_info,
                &poh_recorder,
                verified_receiver,
                tpu_vote_receiver,
                gossip_verified_vote_receiver,
                None,
                gossip_vote_sender,
                Arc::new(RwLock::new(CostModel::default())),
            );

            // fund another account so we can send 2 good transactions in a single batch.
            let keypair = Keypair::new();
            let fund_tx =
                system_transaction::transfer(&mint_keypair, &keypair.pubkey(), 2, start_hash);
            bank.process_transaction(&fund_tx).unwrap();

            // good tx
            let to = solana_sdk::pubkey::new_rand();
            let tx = system_transaction::transfer(&mint_keypair, &to, 1, start_hash);

            // good tx, but no verify
            let to2 = solana_sdk::pubkey::new_rand();
            let tx_no_ver = system_transaction::transfer(&keypair, &to2, 2, start_hash);

            // bad tx, AccountNotFound
            let keypair = Keypair::new();
            let to3 = solana_sdk::pubkey::new_rand();
            let tx_anf = system_transaction::transfer(&keypair, &to3, 1, start_hash);

            // send 'em over
            let packet_batches = to_packet_batches(&[tx_no_ver, tx_anf, tx], 3);

            // glad they all fit
            assert_eq!(packet_batches.len(), 1);

            let packet_batches = packet_batches
                .into_iter()
                .map(|batch| (batch, vec![0u8, 1u8, 1u8]))
                .collect();
            let packet_batches = convert_from_old_verified(packet_batches);
            verified_sender // no_ver, anf, tx
                .send(packet_batches)
                .unwrap();

            drop(verified_sender);
            drop(tpu_vote_sender);
            drop(gossip_verified_vote_sender);
            // wait until banking_stage to finish up all packets
            banking_stage.join().unwrap();

            exit.store(true, Ordering::Relaxed);
            poh_service.join().unwrap();
            drop(poh_recorder);

            let mut blockhash = start_hash;
            let bank = Arc::new(Bank::new_no_wallclock_throttle_for_tests(&genesis_config));
            bank.process_transaction(&fund_tx).unwrap();
            //receive entries + ticks
            loop {
                let entries: Vec<_> = entry_receiver
                    .iter()
                    .map(
                        |WorkingBankEntry {
                             bank: _,
                             entries_ticks,
                         }| entries_ticks.into_iter().map(|e| e.0),
                    )
                    .flatten()
                    .collect();

                assert!(entries.verify(&blockhash));
                if !entries.is_empty() {
                    blockhash = entries.last().unwrap().hash;
                    for entry in entries {
                        bank.process_entry_transactions(entry.transactions)
                            .iter()
                            .for_each(|x| assert_eq!(*x, Ok(())));
                    }
                }

                if bank.get_balance(&to) == 1 {
                    break;
                }

                sleep(Duration::from_millis(200));
            }

            assert_eq!(bank.get_balance(&to), 1);
            assert_eq!(bank.get_balance(&to2), 0);

            drop(entry_receiver);
        }
        Blockstore::destroy(ledger_path.path()).unwrap();
    }

    #[test]
    fn test_banking_stage_entryfication() {
        solana_logger::setup();
        // In this attack we'll demonstrate that a verifier can interpret the ledger
        // differently if either the server doesn't signal the ledger to add an
        // Entry OR if the verifier tries to parallelize across multiple Entries.
        let GenesisConfigInfo {
            genesis_config,
            mint_keypair,
            ..
        } = create_slow_genesis_config(2);
        let (verified_sender, verified_receiver) = unbounded();

        // Process a batch that includes a transaction that receives two lamports.
        let alice = Keypair::new();
        let tx =
            system_transaction::transfer(&mint_keypair, &alice.pubkey(), 2, genesis_config.hash());

        let packet_batches = to_packet_batches(&[tx], 1);
        let packet_batches = packet_batches
            .into_iter()
            .map(|batch| (batch, vec![1u8]))
            .collect();
        let packet_batches = convert_from_old_verified(packet_batches);
        verified_sender.send(packet_batches).unwrap();

        // Process a second batch that uses the same from account, so conflicts with above TX
        let tx =
            system_transaction::transfer(&mint_keypair, &alice.pubkey(), 1, genesis_config.hash());
        let packet_batches = to_packet_batches(&[tx], 1);
        let packet_batches = packet_batches
            .into_iter()
            .map(|batch| (batch, vec![1u8]))
            .collect();
        let packet_batches = convert_from_old_verified(packet_batches);
        verified_sender.send(packet_batches).unwrap();

        let (vote_sender, vote_receiver) = unbounded();
        let (tpu_vote_sender, tpu_vote_receiver) = unbounded();
        let ledger_path = get_tmp_ledger_path_auto_delete!();
        {
            let (gossip_vote_sender, _gossip_vote_receiver) = unbounded();

            let entry_receiver = {
                // start a banking_stage to eat verified receiver
                let bank = Arc::new(Bank::new_no_wallclock_throttle_for_tests(&genesis_config));
                let blockstore = Arc::new(
                    Blockstore::open(ledger_path.path())
                        .expect("Expected to be able to open database ledger"),
                );
                let poh_config = PohConfig {
                    // limit tick count to avoid clearing working_bank at
                    // PohRecord then PohRecorderError(MaxHeightReached) at BankingStage
                    target_tick_count: Some(bank.max_tick_height() - 1),
                    ..PohConfig::default()
                };
                let (exit, poh_recorder, poh_service, entry_receiver) =
                    create_test_recorder(&bank, &blockstore, Some(poh_config), None);
                let cluster_info = new_test_cluster_info(Node::new_localhost().info);
                let cluster_info = Arc::new(cluster_info);
                let _banking_stage = BankingStage::new_num_threads(
                    &cluster_info,
                    &poh_recorder,
                    verified_receiver,
                    tpu_vote_receiver,
                    vote_receiver,
                    3,
                    None,
                    gossip_vote_sender,
                    Arc::new(RwLock::new(CostModel::default())),
                );

                // wait for banking_stage to eat the packets
                while bank.get_balance(&alice.pubkey()) < 2 {
                    sleep(Duration::from_millis(100));
                }
                exit.store(true, Ordering::Relaxed);
                poh_service.join().unwrap();
                entry_receiver
            };
            drop(verified_sender);
            drop(vote_sender);
            drop(tpu_vote_sender);

            // consume the entire entry_receiver, feed it into a new bank
            // check that the balance is what we expect.
            let entries: Vec<_> = entry_receiver
                .iter()
                .map(
                    |WorkingBankEntry {
                         bank: _,
                         entries_ticks,
                     }| entries_ticks.into_iter().map(|e| e.0),
                )
                .flatten()
                .collect();

            let bank = Bank::new_no_wallclock_throttle_for_tests(&genesis_config);
            for entry in entries {
                bank.process_entry_transactions(entry.transactions)
                    .iter()
                    .for_each(|x| assert_eq!(*x, Ok(())));
            }

            // Assert the user holds two lamports, not three. If the stage only outputs one
            // entry, then the second transaction will be rejected, because it drives
            // the account balance below zero before the credit is added.
            assert_eq!(bank.get_balance(&alice.pubkey()), 2);
        }
        Blockstore::destroy(ledger_path.path()).unwrap();
    }

    fn sanitize_transactions(txs: Vec<Transaction>) -> Vec<SanitizedTransaction> {
        txs.into_iter()
            .map(SanitizedTransaction::from_transaction_for_tests)
            .collect()
    }

    #[test]
    fn test_bank_record_transactions() {
        solana_logger::setup();

        let GenesisConfigInfo {
            genesis_config,
            mint_keypair,
            ..
        } = create_genesis_config(10_000);
        let bank = Arc::new(Bank::new_no_wallclock_throttle_for_tests(&genesis_config));
        let ledger_path = get_tmp_ledger_path_auto_delete!();
        {
            let blockstore = Blockstore::open(ledger_path.path())
                .expect("Expected to be able to open database ledger");
            let (poh_recorder, entry_receiver, record_receiver) = PohRecorder::new(
                // TODO use record_receiver
                bank.tick_height(),
                bank.last_blockhash(),
                bank.clone(),
                None,
                bank.ticks_per_slot(),
                &Pubkey::default(),
                &Arc::new(blockstore),
                &Arc::new(LeaderScheduleCache::new_from_bank(&bank)),
                &Arc::new(PohConfig::default()),
                Arc::new(AtomicBool::default()),
            );
            let recorder = poh_recorder.recorder();
            let poh_recorder = Arc::new(Mutex::new(poh_recorder));

            let poh_simulator = simulate_poh(record_receiver, &poh_recorder);

            poh_recorder.lock().unwrap().set_bank(&bank);
            let pubkey = solana_sdk::pubkey::new_rand();
            let keypair2 = Keypair::new();
            let pubkey2 = solana_sdk::pubkey::new_rand();

            let txs = vec![
                system_transaction::transfer(&mint_keypair, &pubkey, 1, genesis_config.hash())
                    .into(),
                system_transaction::transfer(&keypair2, &pubkey2, 1, genesis_config.hash()).into(),
            ];

            let _ = BankingStage::record_transactions(bank.slot(), txs.clone(), &recorder);
            let WorkingBankEntry {
                bank: _,
                entries_ticks,
            } = entry_receiver.recv().unwrap();
            assert_eq!(entries_ticks.len(), 1);
            let entry = entries_ticks.get(0).unwrap().0.clone();
            assert_eq!(entry.transactions, txs);

            // Once bank is set to a new bank (setting bank.slot() + 1 in record_transactions),
            // record_transactions should throw MaxHeightReached
            let next_slot = bank.slot() + 1;
            let RecordTransactionsSummary { result, .. } =
                BankingStage::record_transactions(next_slot, txs, &recorder);
            assert_matches!(result, Err(PohRecorderError::MaxHeightReached));
            // Should receive nothing from PohRecorder b/c record failed
            assert!(entry_receiver.try_recv().is_err());

            poh_recorder
                .lock()
                .unwrap()
                .is_exited
                .store(true, Ordering::Relaxed);
            let _ = poh_simulator.join();
        }
        Blockstore::destroy(ledger_path.path()).unwrap();
    }

    #[test]
    fn test_bank_prepare_filter_for_pending_transaction() {
        assert_eq!(
            BankingStage::prepare_filter_for_pending_transactions(6, &[2, 4, 5]),
            vec![
                Err(TransactionError::BlockhashNotFound),
                Err(TransactionError::BlockhashNotFound),
                Ok(()),
                Err(TransactionError::BlockhashNotFound),
                Ok(()),
                Ok(())
            ]
        );

        assert_eq!(
            BankingStage::prepare_filter_for_pending_transactions(6, &[0, 2, 3]),
            vec![
                Ok(()),
                Err(TransactionError::BlockhashNotFound),
                Ok(()),
                Ok(()),
                Err(TransactionError::BlockhashNotFound),
                Err(TransactionError::BlockhashNotFound),
            ]
        );
    }

    #[test]
    fn test_bank_filter_valid_transaction_indexes() {
        assert_eq!(
            BankingStage::filter_valid_transaction_indexes(
                &[
                    (Err(TransactionError::BlockhashNotFound), None),
                    (Err(TransactionError::BlockhashNotFound), None),
                    (Ok(()), None),
                    (Err(TransactionError::BlockhashNotFound), None),
                    (Ok(()), None),
                    (Ok(()), None),
                ],
                &[2, 4, 5, 9, 11, 13]
            ),
            [5, 11, 13]
        );

        assert_eq!(
            BankingStage::filter_valid_transaction_indexes(
                &[
                    (Ok(()), None),
                    (Err(TransactionError::BlockhashNotFound), None),
                    (Err(TransactionError::BlockhashNotFound), None),
                    (Ok(()), None),
                    (Ok(()), None),
                    (Ok(()), None),
                ],
                &[1, 6, 7, 9, 31, 43]
            ),
            [1, 9, 31, 43]
        );
    }

    #[test]
    fn test_should_process_or_forward_packets() {
        let my_pubkey = solana_sdk::pubkey::new_rand();
        let my_pubkey1 = solana_sdk::pubkey::new_rand();
        let bank = Arc::new(Bank::default_for_tests());
        // having active bank allows to consume immediately
        assert_matches!(
            BankingStage::consume_or_forward_packets(&my_pubkey, None, Some(&bank), false, false),
            BufferedPacketsDecision::Consume(_)
        );
        assert_matches!(
            BankingStage::consume_or_forward_packets(&my_pubkey, None, None, false, false),
            BufferedPacketsDecision::Hold
        );
        assert_matches!(
            BankingStage::consume_or_forward_packets(&my_pubkey1, None, None, false, false),
            BufferedPacketsDecision::Hold
        );

        assert_matches!(
            BankingStage::consume_or_forward_packets(
                &my_pubkey,
                Some(my_pubkey1),
                None,
                false,
                false
            ),
            BufferedPacketsDecision::Forward
        );

        assert_matches!(
            BankingStage::consume_or_forward_packets(
                &my_pubkey,
                Some(my_pubkey1),
                None,
                true,
                true
            ),
            BufferedPacketsDecision::Hold
        );
        assert_matches!(
            BankingStage::consume_or_forward_packets(
                &my_pubkey,
                Some(my_pubkey1),
                None,
                true,
                false
            ),
            BufferedPacketsDecision::ForwardAndHold
        );
        assert_matches!(
            BankingStage::consume_or_forward_packets(
                &my_pubkey,
                Some(my_pubkey1),
                Some(&bank),
                false,
                false
            ),
            BufferedPacketsDecision::Consume(_)
        );
        assert_matches!(
            BankingStage::consume_or_forward_packets(
                &my_pubkey1,
                Some(my_pubkey1),
                None,
                false,
                false
            ),
            BufferedPacketsDecision::Hold
        );
        assert_matches!(
            BankingStage::consume_or_forward_packets(
                &my_pubkey1,
                Some(my_pubkey1),
                Some(&bank),
                false,
                false
            ),
            BufferedPacketsDecision::Consume(_)
        );
    }

    fn create_slow_genesis_config(lamports: u64) -> GenesisConfigInfo {
        let mut config_info = create_genesis_config(lamports);
        // For these tests there's only 1 slot, don't want to run out of ticks
        config_info.genesis_config.ticks_per_slot *= 8;
        config_info
    }

    #[test]
    fn test_bank_process_and_record_transactions() {
        solana_logger::setup();
        let GenesisConfigInfo {
            genesis_config,
            mint_keypair,
            ..
        } = create_slow_genesis_config(10_000);
        let bank = Arc::new(Bank::new_no_wallclock_throttle_for_tests(&genesis_config));
        let pubkey = solana_sdk::pubkey::new_rand();

        let transactions = sanitize_transactions(vec![system_transaction::transfer(
            &mint_keypair,
            &pubkey,
            1,
            genesis_config.hash(),
        )]);

        let ledger_path = get_tmp_ledger_path_auto_delete!();
        {
            let blockstore = Blockstore::open(ledger_path.path())
                .expect("Expected to be able to open database ledger");
            let (poh_recorder, entry_receiver, record_receiver) = PohRecorder::new(
                bank.tick_height(),
                bank.last_blockhash(),
                bank.clone(),
                Some((4, 4)),
                bank.ticks_per_slot(),
                &pubkey,
                &Arc::new(blockstore),
                &Arc::new(LeaderScheduleCache::new_from_bank(&bank)),
                &Arc::new(PohConfig::default()),
                Arc::new(AtomicBool::default()),
            );
            let recorder = poh_recorder.recorder();
            let poh_recorder = Arc::new(Mutex::new(poh_recorder));

            let poh_simulator = simulate_poh(record_receiver, &poh_recorder);

            poh_recorder.lock().unwrap().set_bank(&bank);
            let (gossip_vote_sender, _gossip_vote_receiver) = unbounded();

            let process_transactions_batch_output = BankingStage::process_and_record_transactions(
                &bank,
                &transactions,
                &recorder,
                0,
                None,
                &gossip_vote_sender,
                &QosService::new(Arc::new(RwLock::new(CostModel::default())), 1),
            );

            let ExecuteAndCommitTransactionsOutput {
                transactions_attempted_execution_count,
                executed_transactions_count,
                executed_with_successful_result_count,
                commit_transactions_result,
                ..
            } = process_transactions_batch_output.execute_and_commit_transactions_output;

            assert_eq!(transactions_attempted_execution_count, 1);
            assert_eq!(executed_transactions_count, 1);
            assert_eq!(executed_with_successful_result_count, 1);
            assert!(commit_transactions_result.is_ok());

            // Tick up to max tick height
            while poh_recorder.lock().unwrap().tick_height() != bank.max_tick_height() {
                poh_recorder.lock().unwrap().tick();
            }

            let mut done = false;
            // read entries until I find mine, might be ticks...
            while let Ok(WorkingBankEntry {
                bank: _,
                entries_ticks,
            }) = entry_receiver.recv()
            {
                assert_eq!(entries_ticks.len(), 1);
                let entry = entries_ticks.get(0).unwrap().0.clone();
                if !entry.is_tick() {
                    trace!("got entry");
                    assert_eq!(entry.transactions.len(), transactions.len());
                    assert_eq!(bank.get_balance(&pubkey), 1);
                    done = true;
                }
                if done {
                    break;
                }
            }
            trace!("done ticking");

            assert!(done);

            let transactions = sanitize_transactions(vec![system_transaction::transfer(
                &mint_keypair,
                &pubkey,
                2,
                genesis_config.hash(),
            )]);

            let process_transactions_batch_output = BankingStage::process_and_record_transactions(
                &bank,
                &transactions,
                &recorder,
                0,
                None,
                &gossip_vote_sender,
                &QosService::new(Arc::new(RwLock::new(CostModel::default())), 1),
            );

            let ExecuteAndCommitTransactionsOutput {
                transactions_attempted_execution_count,
                executed_transactions_count,
                executed_with_successful_result_count,
                retryable_transaction_indexes,
                commit_transactions_result,
                ..
            } = process_transactions_batch_output.execute_and_commit_transactions_output;
            assert_eq!(transactions_attempted_execution_count, 1);
            // Transactions was still executed, just wasn't committed, so should be counted here.
            assert_eq!(executed_transactions_count, 1);
            assert_eq!(executed_with_successful_result_count, 1);
            assert_eq!(retryable_transaction_indexes, vec![0]);
            assert_matches!(
                commit_transactions_result,
                Err(PohRecorderError::MaxHeightReached)
            );

            poh_recorder
                .lock()
                .unwrap()
                .is_exited
                .store(true, Ordering::Relaxed);
            let _ = poh_simulator.join();

            assert_eq!(bank.get_balance(&pubkey), 1);
        }
        Blockstore::destroy(ledger_path.path()).unwrap();
    }

    #[test]
    fn test_bank_process_and_record_transactions_all_unexecuted() {
        solana_logger::setup();
        let GenesisConfigInfo {
            genesis_config,
            mint_keypair,
            ..
        } = create_slow_genesis_config(10_000);
        let bank = Arc::new(Bank::new_no_wallclock_throttle_for_tests(&genesis_config));
        let pubkey = solana_sdk::pubkey::new_rand();

        let transactions = {
            let mut tx =
                system_transaction::transfer(&mint_keypair, &pubkey, 1, genesis_config.hash());
            // Add duplicate account key
            tx.message.account_keys.push(pubkey);
            sanitize_transactions(vec![tx])
        };

        let ledger_path = get_tmp_ledger_path_auto_delete!();
        {
            let blockstore = Blockstore::open(ledger_path.path())
                .expect("Expected to be able to open database ledger");
            let (poh_recorder, _entry_receiver, record_receiver) = PohRecorder::new(
                bank.tick_height(),
                bank.last_blockhash(),
                bank.clone(),
                Some((4, 4)),
                bank.ticks_per_slot(),
                &pubkey,
                &Arc::new(blockstore),
                &Arc::new(LeaderScheduleCache::new_from_bank(&bank)),
                &Arc::new(PohConfig::default()),
                Arc::new(AtomicBool::default()),
            );
            let recorder = poh_recorder.recorder();
            let poh_recorder = Arc::new(Mutex::new(poh_recorder));

            let poh_simulator = simulate_poh(record_receiver, &poh_recorder);

            poh_recorder.lock().unwrap().set_bank(&bank);
            let (gossip_vote_sender, _gossip_vote_receiver) = unbounded();

            let process_transactions_batch_output = BankingStage::process_and_record_transactions(
                &bank,
                &transactions,
                &recorder,
                0,
                None,
                &gossip_vote_sender,
                &QosService::new(Arc::new(RwLock::new(CostModel::default())), 1),
            );

            let ExecuteAndCommitTransactionsOutput {
                transactions_attempted_execution_count,
                executed_transactions_count,
                executed_with_successful_result_count,
                commit_transactions_result,
                retryable_transaction_indexes,
                ..
            } = process_transactions_batch_output.execute_and_commit_transactions_output;

            assert_eq!(transactions_attempted_execution_count, 1);
            assert_eq!(executed_transactions_count, 0);
            assert_eq!(executed_with_successful_result_count, 0);
            assert!(retryable_transaction_indexes.is_empty());
            assert_eq!(
                commit_transactions_result.ok(),
                Some(vec![CommitTransactionDetails::NotCommitted; 1])
            );

            poh_recorder
                .lock()
                .unwrap()
                .is_exited
                .store(true, Ordering::Relaxed);
            let _ = poh_simulator.join();
        }
        Blockstore::destroy(ledger_path.path()).unwrap();
    }

    #[test]
    fn test_bank_process_and_record_transactions_cost_tracker() {
        solana_logger::setup();
        let GenesisConfigInfo {
            genesis_config,
            mint_keypair,
            ..
        } = create_slow_genesis_config(10_000);
        let bank = Arc::new(Bank::new_no_wallclock_throttle_for_tests(&genesis_config));
        let pubkey = solana_sdk::pubkey::new_rand();

        let ledger_path = get_tmp_ledger_path_auto_delete!();
        {
            let blockstore = Blockstore::open(ledger_path.path())
                .expect("Expected to be able to open database ledger");
            let (poh_recorder, _entry_receiver, record_receiver) = PohRecorder::new(
                bank.tick_height(),
                bank.last_blockhash(),
                bank.clone(),
                Some((4, 4)),
                bank.ticks_per_slot(),
                &pubkey,
                &Arc::new(blockstore),
                &Arc::new(LeaderScheduleCache::new_from_bank(&bank)),
                &Arc::new(PohConfig::default()),
                Arc::new(AtomicBool::default()),
            );
            let recorder = poh_recorder.recorder();
            let poh_recorder = Arc::new(Mutex::new(poh_recorder));

            let poh_simulator = simulate_poh(record_receiver, &poh_recorder);

            poh_recorder.lock().unwrap().set_bank(&bank);
            let (gossip_vote_sender, _gossip_vote_receiver) = unbounded();

            let qos_service = QosService::new(Arc::new(RwLock::new(CostModel::default())), 1);

            let get_block_cost = || bank.read_cost_tracker().unwrap().block_cost();
            let get_tx_count = || bank.read_cost_tracker().unwrap().transaction_count();
            assert_eq!(get_block_cost(), 0);
            assert_eq!(get_tx_count(), 0);

            //
            // TEST: cost tracker's block cost increases when successfully processing a tx
            //

            let transactions = sanitize_transactions(vec![system_transaction::transfer(
                &mint_keypair,
                &pubkey,
                1,
                genesis_config.hash(),
            )]);

            let process_transactions_batch_output = BankingStage::process_and_record_transactions(
                &bank,
                &transactions,
                &recorder,
                0,
                None,
                &gossip_vote_sender,
                &qos_service,
            );

            let ExecuteAndCommitTransactionsOutput {
                executed_with_successful_result_count,
                commit_transactions_result,
                ..
            } = process_transactions_batch_output.execute_and_commit_transactions_output;
            assert_eq!(executed_with_successful_result_count, 1);
            assert!(commit_transactions_result.is_ok());

            let single_transfer_cost = get_block_cost();
            assert_ne!(single_transfer_cost, 0);
            assert_eq!(get_tx_count(), 1);

            //
            // TEST: When a tx in a batch can't be executed (here because of account
            // locks), then its cost does not affect the cost tracker.
            //

            let allocate_keypair = Keypair::new();
            let transactions = sanitize_transactions(vec![
                system_transaction::transfer(&mint_keypair, &pubkey, 2, genesis_config.hash()),
                // intentionally use a tx that has a different cost
                system_transaction::allocate(
                    &mint_keypair,
                    &allocate_keypair,
                    genesis_config.hash(),
                    1,
                ),
            ]);

            let process_transactions_batch_output = BankingStage::process_and_record_transactions(
                &bank,
                &transactions,
                &recorder,
                0,
                None,
                &gossip_vote_sender,
                &qos_service,
            );

            let ExecuteAndCommitTransactionsOutput {
                executed_with_successful_result_count,
                commit_transactions_result,
                retryable_transaction_indexes,
                ..
            } = process_transactions_batch_output.execute_and_commit_transactions_output;
            assert_eq!(executed_with_successful_result_count, 1);
            assert!(commit_transactions_result.is_ok());
            assert_eq!(retryable_transaction_indexes, vec![1]);

            assert_eq!(get_block_cost(), 2 * single_transfer_cost);
            assert_eq!(get_tx_count(), 2);

            poh_recorder
                .lock()
                .unwrap()
                .is_exited
                .store(true, Ordering::Relaxed);
            let _ = poh_simulator.join();
        }
        Blockstore::destroy(ledger_path.path()).unwrap();
    }

    fn simulate_poh(
        record_receiver: RecordReceiver,
        poh_recorder: &Arc<Mutex<PohRecorder>>,
    ) -> JoinHandle<()> {
        let poh_recorder = poh_recorder.clone();
        let is_exited = poh_recorder.lock().unwrap().is_exited.clone();
        let tick_producer = Builder::new()
            .name("solana-simulate_poh".to_string())
            .spawn(move || loop {
                PohService::read_record_receiver_and_process(
                    &poh_recorder,
                    &record_receiver,
                    Duration::from_millis(10),
                );
                if is_exited.load(Ordering::Relaxed) {
                    break;
                }
            });
        tick_producer.unwrap()
    }

    #[test]
    fn test_bank_process_and_record_transactions_account_in_use() {
        solana_logger::setup();
        let GenesisConfigInfo {
            genesis_config,
            mint_keypair,
            ..
        } = create_slow_genesis_config(10_000);
        let bank = Arc::new(Bank::new_no_wallclock_throttle_for_tests(&genesis_config));
        let pubkey = solana_sdk::pubkey::new_rand();
        let pubkey1 = solana_sdk::pubkey::new_rand();

        let transactions = sanitize_transactions(vec![
            system_transaction::transfer(&mint_keypair, &pubkey, 1, genesis_config.hash()),
            system_transaction::transfer(&mint_keypair, &pubkey1, 1, genesis_config.hash()),
        ]);

        let ledger_path = get_tmp_ledger_path_auto_delete!();
        {
            let blockstore = Blockstore::open(ledger_path.path())
                .expect("Expected to be able to open database ledger");
            let (poh_recorder, _entry_receiver, record_receiver) = PohRecorder::new(
                bank.tick_height(),
                bank.last_blockhash(),
                bank.clone(),
                Some((4, 4)),
                bank.ticks_per_slot(),
                &pubkey,
                &Arc::new(blockstore),
                &Arc::new(LeaderScheduleCache::new_from_bank(&bank)),
                &Arc::new(PohConfig::default()),
                Arc::new(AtomicBool::default()),
            );
            let recorder = poh_recorder.recorder();
            let poh_recorder = Arc::new(Mutex::new(poh_recorder));

            poh_recorder.lock().unwrap().set_bank(&bank);

            let poh_simulator = simulate_poh(record_receiver, &poh_recorder);

            let (gossip_vote_sender, _gossip_vote_receiver) = unbounded();

            let process_transactions_batch_output = BankingStage::process_and_record_transactions(
                &bank,
                &transactions,
                &recorder,
                0,
                None,
                &gossip_vote_sender,
                &QosService::new(Arc::new(RwLock::new(CostModel::default())), 1),
            );

            poh_recorder
                .lock()
                .unwrap()
                .is_exited
                .store(true, Ordering::Relaxed);
            let _ = poh_simulator.join();

            let ExecuteAndCommitTransactionsOutput {
                transactions_attempted_execution_count,
                executed_transactions_count,
                retryable_transaction_indexes,
                commit_transactions_result,
                ..
            } = process_transactions_batch_output.execute_and_commit_transactions_output;

            assert_eq!(transactions_attempted_execution_count, 2);
            assert_eq!(executed_transactions_count, 1);
            assert_eq!(retryable_transaction_indexes, vec![1],);
            assert!(commit_transactions_result.is_ok());
        }
        Blockstore::destroy(ledger_path.path()).unwrap();
    }

    #[test]
    fn test_filter_valid_packets() {
        solana_logger::setup();
        let mut packets: Vec<DeserializedPacket> = (0..256)
            .map(|packets_id| {
                // packets are deserialized upon receiving, failed packets will not be
                // forwarded; Therefore we need to create real packets here.
                let keypair = Keypair::new();
                let pubkey = solana_sdk::pubkey::new_rand();
                let blockhash = Hash::new_unique();
                let transaction = system_transaction::transfer(&keypair, &pubkey, 1, blockhash);
                let mut p = Packet::from_data(None, &transaction).unwrap();
                p.meta.port = packets_id;
                DeserializedPacket::new(p, None).unwrap()
            })
            .collect_vec();

        let result = BankingStage::filter_valid_packets_for_forwarding(packets.iter());
        assert_eq!(result.len(), 256);

        // packets in a batch are forwarded in arbitrary order; verify the ports match after
        // sorting
        let expected_ports: Vec<_> = (0..256).collect();
        let mut forwarded_ports: Vec<_> = result.into_iter().map(|p| p.meta.port).collect();
        forwarded_ports.sort_unstable();
        assert_eq!(expected_ports, forwarded_ports);

        let num_already_forwarded = 16;
        for packet in &mut packets[0..num_already_forwarded] {
            packet.forwarded = true;
        }
        let result = BankingStage::filter_valid_packets_for_forwarding(packets.iter());
        assert_eq!(result.len(), packets.len() - num_already_forwarded);
    }

    #[test]
    fn test_process_transactions_returns_unprocessed_txs() {
        solana_logger::setup();
        let GenesisConfigInfo {
            genesis_config,
            mint_keypair,
            ..
        } = create_slow_genesis_config(10_000);
        let bank = Arc::new(Bank::new_no_wallclock_throttle_for_tests(&genesis_config));

        let pubkey = solana_sdk::pubkey::new_rand();

        let transactions = sanitize_transactions(vec![system_transaction::transfer(
            &mint_keypair,
            &pubkey,
            1,
            genesis_config.hash(),
        )]);

        let ledger_path = get_tmp_ledger_path_auto_delete!();
        {
            let blockstore = Blockstore::open(ledger_path.path())
                .expect("Expected to be able to open database ledger");
            let (poh_recorder, _entry_receiver, record_receiver) = PohRecorder::new(
                bank.tick_height(),
                bank.last_blockhash(),
                bank.clone(),
                Some((4, 4)),
                bank.ticks_per_slot(),
                &solana_sdk::pubkey::new_rand(),
                &Arc::new(blockstore),
                &Arc::new(LeaderScheduleCache::new_from_bank(&bank)),
                &Arc::new(PohConfig::default()),
                Arc::new(AtomicBool::default()),
            );

            // Poh Recorder has no working bank, so should throw MaxHeightReached error on
            // record
            let recorder = poh_recorder.recorder();

            let poh_simulator = simulate_poh(record_receiver, &Arc::new(Mutex::new(poh_recorder)));

            let (gossip_vote_sender, _gossip_vote_receiver) = unbounded();

            let process_transactions_summary = BankingStage::process_transactions(
                &bank,
                &Instant::now(),
                &transactions,
                &recorder,
                None,
                &gossip_vote_sender,
                &QosService::new(Arc::new(RwLock::new(CostModel::default())), 1),
            );

            let ProcessTransactionsSummary {
                reached_max_poh_height,
                transactions_attempted_execution_count,
                committed_transactions_count,
                committed_transactions_with_successful_result_count,
                failed_commit_count,
                mut retryable_transaction_indexes,
                ..
            } = process_transactions_summary;
            assert!(reached_max_poh_height);
            assert_eq!(transactions_attempted_execution_count, 1);
            assert_eq!(failed_commit_count, 1);
            // MaxHeightReached error does not commit, should be zero here
            assert_eq!(committed_transactions_count, 0);
            assert_eq!(committed_transactions_with_successful_result_count, 0);

            retryable_transaction_indexes.sort_unstable();
            let expected: Vec<usize> = (0..transactions.len()).collect();
            assert_eq!(retryable_transaction_indexes, expected);

            recorder.is_exited.store(true, Ordering::Relaxed);
            let _ = poh_simulator.join();
        }

        Blockstore::destroy(ledger_path.path()).unwrap();
    }

    fn execute_transactions_with_dummy_poh_service(
        bank: Arc<Bank>,
        transactions: Vec<Transaction>,
    ) -> ProcessTransactionsSummary {
        let transactions = sanitize_transactions(transactions);
        let ledger_path = get_tmp_ledger_path_auto_delete!();
        let blockstore = Blockstore::open(ledger_path.path())
            .expect("Expected to be able to open database ledger");
        let (poh_recorder, _entry_receiver, record_receiver) = PohRecorder::new(
            bank.tick_height(),
            bank.last_blockhash(),
            bank.clone(),
            Some((4, 4)),
            bank.ticks_per_slot(),
            &Pubkey::new_unique(),
            &Arc::new(blockstore),
            &Arc::new(LeaderScheduleCache::new_from_bank(&bank)),
            &Arc::new(PohConfig::default()),
            Arc::new(AtomicBool::default()),
        );
        let recorder = poh_recorder.recorder();
        let poh_recorder = Arc::new(Mutex::new(poh_recorder));

        poh_recorder.lock().unwrap().set_bank(&bank);

        let poh_simulator = simulate_poh(record_receiver, &poh_recorder);

        let (gossip_vote_sender, _gossip_vote_receiver) = unbounded();

        let process_transactions_summary = BankingStage::process_transactions(
            &bank,
            &Instant::now(),
            &transactions,
            &recorder,
            None,
            &gossip_vote_sender,
            &QosService::new(Arc::new(RwLock::new(CostModel::default())), 1),
        );

        poh_recorder
            .lock()
            .unwrap()
            .is_exited
            .store(true, Ordering::Relaxed);
        let _ = poh_simulator.join();

        process_transactions_summary
    }

    #[test]
    fn test_process_transactions_instruction_error() {
        solana_logger::setup();
        let lamports = 10_000;
        let GenesisConfigInfo {
            genesis_config,
            mint_keypair,
            ..
        } = create_slow_genesis_config(lamports);
        let bank = Arc::new(Bank::new_no_wallclock_throttle_for_tests(&genesis_config));
        // set cost tracker limits to MAX so it will not filter out TXs
        bank.write_cost_tracker()
            .unwrap()
            .set_limits(std::u64::MAX, std::u64::MAX, std::u64::MAX);

        // Transfer more than the balance of the mint keypair, should cause a
        // InstructionError::InsufficientFunds that is then committed. Needs to be
        // MAX_NUM_TRANSACTIONS_PER_BATCH at least so it doesn't conflict on account locks
        // with the below transaction
        let mut transactions = vec![
            system_transaction::transfer(
                &mint_keypair,
                &Pubkey::new_unique(),
                lamports + 1,
                genesis_config.hash(),
            );
            MAX_NUM_TRANSACTIONS_PER_BATCH
        ];

        // Make one transaction that will succeed.
        transactions.push(system_transaction::transfer(
            &mint_keypair,
            &Pubkey::new_unique(),
            1,
            genesis_config.hash(),
        ));

        let transactions_count = transactions.len();
        let ProcessTransactionsSummary {
            reached_max_poh_height,
            transactions_attempted_execution_count,
            committed_transactions_count,
            committed_transactions_with_successful_result_count,
            failed_commit_count,
            retryable_transaction_indexes,
            ..
        } = execute_transactions_with_dummy_poh_service(bank, transactions);

        // All the transactions should have been replayed, but only 1 committed
        assert!(!reached_max_poh_height);
        assert_eq!(transactions_attempted_execution_count, transactions_count);
        // Both transactions should have been committed, even though one was an error,
        // because InstructionErrors are committed
        assert_eq!(committed_transactions_count, 2);
        assert_eq!(committed_transactions_with_successful_result_count, 1);
        assert_eq!(failed_commit_count, 0);
        assert_eq!(
            retryable_transaction_indexes,
            (1..transactions_count - 1).collect::<Vec<usize>>()
        );
    }
    #[test]
    fn test_process_transactions_account_in_use() {
        solana_logger::setup();
        let GenesisConfigInfo {
            genesis_config,
            mint_keypair,
            ..
        } = create_slow_genesis_config(10_000);
        let bank = Arc::new(Bank::new_no_wallclock_throttle_for_tests(&genesis_config));
        // set cost tracker limits to MAX so it will not filter out TXs
        bank.write_cost_tracker()
            .unwrap()
            .set_limits(std::u64::MAX, std::u64::MAX, std::u64::MAX);

        // Make all repetitive transactions that conflict on the `mint_keypair`, so only 1 should be executed
        let mut transactions = vec![
            system_transaction::transfer(
                &mint_keypair,
                &Pubkey::new_unique(),
                1,
                genesis_config.hash()
            );
            MAX_NUM_TRANSACTIONS_PER_BATCH
        ];

        // Make one more in separate batch that also conflicts, but because it's in a separate batch, it
        // should be executed
        transactions.push(system_transaction::transfer(
            &mint_keypair,
            &Pubkey::new_unique(),
            1,
            genesis_config.hash(),
        ));

        let transactions_count = transactions.len();
        let ProcessTransactionsSummary {
            reached_max_poh_height,
            transactions_attempted_execution_count,
            committed_transactions_count,
            committed_transactions_with_successful_result_count,
            failed_commit_count,
            retryable_transaction_indexes,
            ..
        } = execute_transactions_with_dummy_poh_service(bank, transactions);

        // All the transactions should have been replayed, but only 2 committed (first and last)
        assert!(!reached_max_poh_height);
        assert_eq!(transactions_attempted_execution_count, transactions_count);
        assert_eq!(committed_transactions_count, 2);
        assert_eq!(committed_transactions_with_successful_result_count, 2);
        assert_eq!(failed_commit_count, 0,);

        // Everything except first and last index of the transactions failed and are last retryable
        assert_eq!(
            retryable_transaction_indexes,
            (1..transactions_count - 1).collect::<Vec<usize>>()
        );
    }

    #[test]
    fn test_write_persist_transaction_status() {
        solana_logger::setup();
        let GenesisConfigInfo {
            mut genesis_config,
            mint_keypair,
            ..
        } = create_slow_genesis_config(solana_sdk::native_token::sol_to_lamports(1000.0));
        genesis_config.rent.lamports_per_byte_year = 50;
        genesis_config.rent.exemption_threshold = 2.0;
        let bank = Arc::new(Bank::new_no_wallclock_throttle_for_tests(&genesis_config));
        let pubkey = solana_sdk::pubkey::new_rand();
        let pubkey1 = solana_sdk::pubkey::new_rand();
        let keypair1 = Keypair::new();

        let rent_exempt_amount = bank.get_minimum_balance_for_rent_exemption(0);

        let success_tx = system_transaction::transfer(
            &mint_keypair,
            &pubkey,
            rent_exempt_amount,
            genesis_config.hash(),
        );
        let success_signature = success_tx.signatures[0];
        let entry_1 = next_entry(&genesis_config.hash(), 1, vec![success_tx.clone()]);
        let ix_error_tx = system_transaction::transfer(
            &keypair1,
            &pubkey1,
            2 * rent_exempt_amount,
            genesis_config.hash(),
        );
        let ix_error_signature = ix_error_tx.signatures[0];
        let entry_2 = next_entry(&entry_1.hash, 1, vec![ix_error_tx.clone()]);
        let entries = vec![entry_1, entry_2];

        let transactions = sanitize_transactions(vec![success_tx, ix_error_tx]);
        bank.transfer(rent_exempt_amount, &mint_keypair, &keypair1.pubkey())
            .unwrap();

        let ledger_path = get_tmp_ledger_path_auto_delete!();
        {
            let blockstore = Blockstore::open(ledger_path.path())
                .expect("Expected to be able to open database ledger");
            let blockstore = Arc::new(blockstore);
            let (poh_recorder, _entry_receiver, record_receiver) = PohRecorder::new(
                bank.tick_height(),
                bank.last_blockhash(),
                bank.clone(),
                Some((4, 4)),
                bank.ticks_per_slot(),
                &pubkey,
                &blockstore,
                &Arc::new(LeaderScheduleCache::new_from_bank(&bank)),
                &Arc::new(PohConfig::default()),
                Arc::new(AtomicBool::default()),
            );
            let recorder = poh_recorder.recorder();
            let poh_recorder = Arc::new(Mutex::new(poh_recorder));

            let poh_simulator = simulate_poh(record_receiver, &poh_recorder);

            poh_recorder.lock().unwrap().set_bank(&bank);

            let shreds = entries_to_test_shreds(&entries, bank.slot(), 0, true, 0);
            blockstore.insert_shreds(shreds, None, false).unwrap();
            blockstore.set_roots(std::iter::once(&bank.slot())).unwrap();

            let (transaction_status_sender, transaction_status_receiver) = unbounded();
            let transaction_status_service = TransactionStatusService::new(
                transaction_status_receiver,
                Arc::new(AtomicU64::default()),
                true,
                None,
                blockstore.clone(),
                false,
                &Arc::new(AtomicBool::new(false)),
            );

            let (gossip_vote_sender, _gossip_vote_receiver) = unbounded();

            let _ = BankingStage::process_and_record_transactions(
                &bank,
                &transactions,
                &recorder,
                0,
                Some(TransactionStatusSender {
                    sender: transaction_status_sender,
                }),
                &gossip_vote_sender,
                &QosService::new(Arc::new(RwLock::new(CostModel::default())), 1),
            );

            transaction_status_service.join().unwrap();

            let confirmed_block = blockstore.get_rooted_block(bank.slot(), false).unwrap();
            let actual_tx_results: Vec<_> = confirmed_block
                .transactions
                .into_iter()
                .map(|VersionedTransactionWithStatusMeta { transaction, meta }| {
                    (transaction.signatures[0], meta.status)
                })
                .collect();
            let expected_tx_results = vec![
                (success_signature, Ok(())),
                (
                    ix_error_signature,
                    Err(TransactionError::InstructionError(
                        0,
                        InstructionError::Custom(1),
                    )),
                ),
            ];
            assert_eq!(actual_tx_results, expected_tx_results);

            poh_recorder
                .lock()
                .unwrap()
                .is_exited
                .store(true, Ordering::Relaxed);
            let _ = poh_simulator.join();
        }
        Blockstore::destroy(ledger_path.path()).unwrap();
    }

    fn generate_new_address_lookup_table(
        authority: Option<Pubkey>,
        num_addresses: usize,
    ) -> AddressLookupTable<'static> {
        let mut addresses = Vec::with_capacity(num_addresses);
        addresses.resize_with(num_addresses, Pubkey::new_unique);
        AddressLookupTable {
            meta: LookupTableMeta {
                authority,
                ..LookupTableMeta::default()
            },
            addresses: Cow::Owned(addresses),
        }
    }

    fn store_address_lookup_table(
        bank: &Bank,
        account_address: Pubkey,
        address_lookup_table: AddressLookupTable<'static>,
    ) -> AccountSharedData {
        let data = address_lookup_table.serialize_for_tests().unwrap();
        let mut account =
            AccountSharedData::new(1, data.len(), &solana_address_lookup_table_program::id());
        account.set_data(data);
        bank.store_account(&account_address, &account);

        account
    }

    #[test]
    fn test_write_persist_loaded_addresses() {
        solana_logger::setup();
        let GenesisConfigInfo {
            genesis_config,
            mint_keypair,
            ..
        } = create_slow_genesis_config(10_000);
        let bank = Arc::new(Bank::new_no_wallclock_throttle_for_tests(&genesis_config));
        let keypair = Keypair::new();

        let address_table_key = Pubkey::new_unique();
        let address_table_state = generate_new_address_lookup_table(None, 2);
        store_address_lookup_table(&bank, address_table_key, address_table_state);

        let bank = Arc::new(Bank::new_from_parent(&bank, &Pubkey::new_unique(), 1));
        let message = VersionedMessage::V0(v0::Message {
            header: MessageHeader {
                num_required_signatures: 1,
                num_readonly_signed_accounts: 0,
                num_readonly_unsigned_accounts: 0,
            },
            recent_blockhash: genesis_config.hash(),
            account_keys: vec![keypair.pubkey()],
            address_table_lookups: vec![MessageAddressTableLookup {
                account_key: address_table_key,
                writable_indexes: vec![0],
                readonly_indexes: vec![1],
            }],
            instructions: vec![],
        });

        let tx = VersionedTransaction::try_new(message, &[&keypair]).unwrap();
        let sanitized_tx = SanitizedTransaction::try_create(
            tx.clone(),
            MessageHash::Compute,
            Some(false),
            bank.as_ref(),
            true, // require_static_program_ids
        )
        .unwrap();

        let entry = next_versioned_entry(&genesis_config.hash(), 1, vec![tx]);
        let entries = vec![entry];

        bank.transfer(1, &mint_keypair, &keypair.pubkey()).unwrap();

        let ledger_path = get_tmp_ledger_path_auto_delete!();
        {
            let blockstore = Blockstore::open(ledger_path.path())
                .expect("Expected to be able to open database ledger");
            let blockstore = Arc::new(blockstore);
            let (poh_recorder, _entry_receiver, record_receiver) = PohRecorder::new(
                bank.tick_height(),
                bank.last_blockhash(),
                bank.clone(),
                Some((4, 4)),
                bank.ticks_per_slot(),
                &Pubkey::new_unique(),
                &blockstore,
                &Arc::new(LeaderScheduleCache::new_from_bank(&bank)),
                &Arc::new(PohConfig::default()),
                Arc::new(AtomicBool::default()),
            );
            let recorder = poh_recorder.recorder();
            let poh_recorder = Arc::new(Mutex::new(poh_recorder));

            let poh_simulator = simulate_poh(record_receiver, &poh_recorder);

            poh_recorder.lock().unwrap().set_bank(&bank);

            let shreds = entries_to_test_shreds(&entries, bank.slot(), 0, true, 0);
            blockstore.insert_shreds(shreds, None, false).unwrap();
            blockstore.set_roots(std::iter::once(&bank.slot())).unwrap();

            let (transaction_status_sender, transaction_status_receiver) = unbounded();
            let transaction_status_service = TransactionStatusService::new(
                transaction_status_receiver,
                Arc::new(AtomicU64::default()),
                true,
                None,
                blockstore.clone(),
                false,
                &Arc::new(AtomicBool::new(false)),
            );

            let (gossip_vote_sender, _gossip_vote_receiver) = unbounded();

            let _ = BankingStage::process_and_record_transactions(
                &bank,
                &[sanitized_tx.clone()],
                &recorder,
                0,
                Some(TransactionStatusSender {
                    sender: transaction_status_sender,
                }),
                &gossip_vote_sender,
                &QosService::new(Arc::new(RwLock::new(CostModel::default())), 1),
            );

            transaction_status_service.join().unwrap();

            let mut confirmed_block = blockstore.get_rooted_block(bank.slot(), false).unwrap();
            assert_eq!(confirmed_block.transactions.len(), 1);

            let recorded_meta = confirmed_block.transactions.pop().unwrap().meta;
            assert_eq!(
                recorded_meta,
                TransactionStatusMeta {
                    status: Ok(()),
                    pre_balances: vec![1, 0, 0],
                    post_balances: vec![1, 0, 0],
                    pre_token_balances: Some(vec![]),
                    post_token_balances: Some(vec![]),
                    rewards: Some(vec![]),
                    loaded_addresses: sanitized_tx.get_loaded_addresses(),
                    ..TransactionStatusMeta::default()
                }
            );
            poh_recorder
                .lock()
                .unwrap()
                .is_exited
                .store(true, Ordering::Relaxed);
            let _ = poh_simulator.join();
        }
        Blockstore::destroy(ledger_path.path()).unwrap();
    }

    #[allow(clippy::type_complexity)]
    fn setup_conflicting_transactions(
        ledger_path: &Path,
    ) -> (
        Vec<Transaction>,
        Arc<Bank>,
        Arc<Mutex<PohRecorder>>,
        Receiver<WorkingBankEntry>,
        JoinHandle<()>,
    ) {
        Blockstore::destroy(ledger_path).unwrap();
        let genesis_config_info = create_slow_genesis_config(10_000);
        let GenesisConfigInfo {
            genesis_config,
            mint_keypair,
            ..
        } = &genesis_config_info;
        let blockstore =
            Blockstore::open(ledger_path).expect("Expected to be able to open database ledger");
        let bank = Arc::new(Bank::new_no_wallclock_throttle_for_tests(genesis_config));
        let exit = Arc::new(AtomicBool::default());
        let (poh_recorder, entry_receiver, record_receiver) = PohRecorder::new(
            bank.tick_height(),
            bank.last_blockhash(),
            bank.clone(),
            Some((4, 4)),
            bank.ticks_per_slot(),
            &solana_sdk::pubkey::new_rand(),
            &Arc::new(blockstore),
            &Arc::new(LeaderScheduleCache::new_from_bank(&bank)),
            &Arc::new(PohConfig::default()),
            exit,
        );
        let poh_recorder = Arc::new(Mutex::new(poh_recorder));

        // Set up unparallelizable conflicting transactions
        let pubkey0 = solana_sdk::pubkey::new_rand();
        let pubkey1 = solana_sdk::pubkey::new_rand();
        let pubkey2 = solana_sdk::pubkey::new_rand();
        let transactions = vec![
            system_transaction::transfer(mint_keypair, &pubkey0, 1, genesis_config.hash()),
            system_transaction::transfer(mint_keypair, &pubkey1, 1, genesis_config.hash()),
            system_transaction::transfer(mint_keypair, &pubkey2, 1, genesis_config.hash()),
        ];
        let poh_simulator = simulate_poh(record_receiver, &poh_recorder);

        (
            transactions,
            bank,
            poh_recorder,
            entry_receiver,
            poh_simulator,
        )
    }

    #[test]
    fn test_consume_buffered_packets() {
        let ledger_path = get_tmp_ledger_path_auto_delete!();
        {
            let (transactions, bank, poh_recorder, _entry_receiver, poh_simulator) =
                setup_conflicting_transactions(ledger_path.path());
            let recorder = poh_recorder.lock().unwrap().recorder();
            let num_conflicting_transactions = transactions.len();
            let deserialized_packets =
                unprocessed_packet_batches::transactions_to_deserialized_packets(&transactions)
                    .unwrap();
            assert_eq!(deserialized_packets.len(), num_conflicting_transactions);
            let mut buffered_packet_batches: UnprocessedPacketBatches =
                UnprocessedPacketBatches::from_iter(
                    deserialized_packets.into_iter(),
                    num_conflicting_transactions,
                );

            let (gossip_vote_sender, _gossip_vote_receiver) = unbounded();

            // When the working bank in poh_recorder is None, no packets should be processed
            assert!(!poh_recorder.lock().unwrap().has_bank());
            let max_tx_processing_ns = std::u128::MAX;
            BankingStage::consume_buffered_packets(
                &Pubkey::default(),
                max_tx_processing_ns,
                &poh_recorder,
                &mut buffered_packet_batches,
                None,
                &gossip_vote_sender,
                None::<Box<dyn Fn()>>,
                &BankingStageStats::default(),
                &recorder,
                &QosService::new(Arc::new(RwLock::new(CostModel::default())), 1),
                &mut LeaderSlotMetricsTracker::new(0),
                num_conflicting_transactions,
            );
            assert_eq!(buffered_packet_batches.len(), num_conflicting_transactions);
            // When the poh recorder has a bank, should process all non conflicting buffered packets.
            // Processes one packet per iteration of the loop
            let num_packets_to_process_per_iteration = num_conflicting_transactions;
            for num_expected_unprocessed in (0..num_conflicting_transactions).rev() {
                poh_recorder.lock().unwrap().set_bank(&bank);
                BankingStage::consume_buffered_packets(
                    &Pubkey::default(),
                    max_tx_processing_ns,
                    &poh_recorder,
                    &mut buffered_packet_batches,
                    None,
                    &gossip_vote_sender,
                    None::<Box<dyn Fn()>>,
                    &BankingStageStats::default(),
                    &recorder,
                    &QosService::new(Arc::new(RwLock::new(CostModel::default())), 1),
                    &mut LeaderSlotMetricsTracker::new(0),
                    num_packets_to_process_per_iteration,
                );
                if num_expected_unprocessed == 0 {
                    assert!(buffered_packet_batches.is_empty())
                } else {
                    assert_eq!(buffered_packet_batches.len(), num_expected_unprocessed);
                }
            }
            poh_recorder
                .lock()
                .unwrap()
                .is_exited
                .store(true, Ordering::Relaxed);
            let _ = poh_simulator.join();
        }
        Blockstore::destroy(ledger_path.path()).unwrap();
    }

    #[test]
    fn test_consume_buffered_packets_interrupted() {
        let ledger_path = get_tmp_ledger_path_auto_delete!();
        {
            let (continue_sender, continue_receiver) = unbounded();
            let (finished_packet_sender, finished_packet_receiver) = unbounded();
            let (transactions, bank, poh_recorder, _entry_receiver, poh_simulator) =
                setup_conflicting_transactions(ledger_path.path());

            let test_fn = Some(move || {
                finished_packet_sender.send(()).unwrap();
                continue_receiver.recv().unwrap();
            });
            // When the poh recorder has a bank, it should process all non conflicting buffered packets.
            // Because each conflicting transaction is in it's own `Packet` within a `PacketBatch`, then
            // each iteration of this loop will process one element of the batch per iteration of the
            // loop.
            let interrupted_iteration = 1;
            poh_recorder.lock().unwrap().set_bank(&bank);
            let poh_recorder_ = poh_recorder.clone();
            let recorder = poh_recorder_.lock().unwrap().recorder();
            let (gossip_vote_sender, _gossip_vote_receiver) = unbounded();
            // Start up thread to process the banks
            let t_consume = Builder::new()
                .name("consume-buffered-packets".to_string())
                .spawn(move || {
                    let num_conflicting_transactions = transactions.len();
                    let deserialized_packets =
                        unprocessed_packet_batches::transactions_to_deserialized_packets(
                            &transactions,
                        )
                        .unwrap();
                    assert_eq!(deserialized_packets.len(), num_conflicting_transactions);
                    let num_packets_to_process_per_iteration = 1;
                    let mut buffered_packet_batches: UnprocessedPacketBatches =
                        UnprocessedPacketBatches::from_iter(
                            deserialized_packets.clone().into_iter(),
                            num_conflicting_transactions,
                        );
                    let all_packet_message_hashes: HashSet<Hash> = buffered_packet_batches
                        .iter()
                        .map(|packet| *packet.immutable_section().message_hash())
                        .collect();
                    BankingStage::consume_buffered_packets(
                        &Pubkey::default(),
                        std::u128::MAX,
                        &poh_recorder_,
                        &mut buffered_packet_batches,
                        None,
                        &gossip_vote_sender,
                        test_fn,
                        &BankingStageStats::default(),
                        &recorder,
                        &QosService::new(Arc::new(RwLock::new(CostModel::default())), 1),
                        &mut LeaderSlotMetricsTracker::new(0),
                        num_packets_to_process_per_iteration,
                    );

                    // Check everything is correct. All indexes after `interrupted_iteration`
                    // should still be unprocessed
                    assert_eq!(
                        buffered_packet_batches.len(),
                        deserialized_packets[interrupted_iteration + 1..].len()
                    );
                    for packet in buffered_packet_batches.iter() {
                        assert!(all_packet_message_hashes
                            .contains(packet.immutable_section().message_hash()));
                    }
                })
                .unwrap();

            for i in 0..=interrupted_iteration {
                finished_packet_receiver.recv().unwrap();
                if i == interrupted_iteration {
                    poh_recorder
                        .lock()
                        .unwrap()
                        .schedule_dummy_max_height_reached_failure();
                }
                continue_sender.send(()).unwrap();
            }

            t_consume.join().unwrap();
            poh_recorder
                .lock()
                .unwrap()
                .is_exited
                .store(true, Ordering::Relaxed);
            let _ = poh_simulator.join();
        }
        Blockstore::destroy(ledger_path.path()).unwrap();
    }

    #[test]
    fn test_forwarder_budget() {
        solana_logger::setup();
        // Create `PacketBatch` with 1 unprocessed packet
        let tx = system_transaction::transfer(
            &Keypair::new(),
            &solana_sdk::pubkey::new_rand(),
            1,
            Hash::new_unique(),
        );
        let packet = Packet::from_data(None, &tx).unwrap();
        let deserialized_packet = DeserializedPacket::new(packet, None).unwrap();

        let genesis_config_info = create_slow_genesis_config(10_000);
        let GenesisConfigInfo {
            genesis_config,
            validator_pubkey,
            ..
        } = &genesis_config_info;

        let bank = Arc::new(Bank::new_no_wallclock_throttle_for_tests(genesis_config));
        let ledger_path = get_tmp_ledger_path_auto_delete!();
        {
            let blockstore = Arc::new(
                Blockstore::open(ledger_path.path())
                    .expect("Expected to be able to open database ledger"),
            );
            let poh_config = PohConfig {
                // limit tick count to avoid clearing working_bank at
                // PohRecord then PohRecorderError(MaxHeightReached) at BankingStage
                target_tick_count: Some(bank.max_tick_height() - 1),
                ..PohConfig::default()
            };

            let (exit, poh_recorder, poh_service, _entry_receiver) =
                create_test_recorder(&bank, &blockstore, Some(poh_config), None);

            let local_node = Node::new_localhost_with_pubkey(validator_pubkey);
            let cluster_info = new_test_cluster_info(local_node.info);
            let recv_socket = &local_node.sockets.tpu_forwards[0];

            let test_cases = vec![
                ("budget-restricted", DataBudget::restricted(), 0),
                ("budget-available", DataBudget::default(), 1),
            ];

            for (name, data_budget, expected_num_forwarded) in test_cases {
                let mut unprocessed_packet_batches: UnprocessedPacketBatches =
                    UnprocessedPacketBatches::from_iter(
                        vec![deserialized_packet.clone()].into_iter(),
                        1,
                    );
                BankingStage::handle_forwarding(
                    &ForwardOption::ForwardTransaction,
                    &cluster_info,
                    &mut unprocessed_packet_batches,
                    &poh_recorder,
                    true,
                    &data_budget,
                    &mut LeaderSlotMetricsTracker::new(0),
                );

                recv_socket
                    .set_nonblocking(expected_num_forwarded == 0)
                    .unwrap();

                let mut packets = vec![Packet::default(); 2];
                let num_received = recv_mmsg(recv_socket, &mut packets[..]).unwrap_or_default();
                assert_eq!(num_received, expected_num_forwarded, "{}", name);
            }

            exit.store(true, Ordering::Relaxed);
            poh_service.join().unwrap();
        }
        Blockstore::destroy(ledger_path.path()).unwrap();
    }

    #[test]
    fn test_handle_forwarding() {
        solana_logger::setup();
        // packets are deserialized upon receiving, failed packets will not be
        // forwarded; Therefore need to create real packets here.
        let keypair = Keypair::new();
        let pubkey = solana_sdk::pubkey::new_rand();

        let fwd_block_hash = Hash::new_unique();
        let forwarded_packet = {
            let transaction = system_transaction::transfer(&keypair, &pubkey, 1, fwd_block_hash);
            let mut packet = Packet::from_data(None, &transaction).unwrap();
            packet.meta.flags |= PacketFlags::FORWARDED;
            DeserializedPacket::new(packet, None).unwrap()
        };

        let normal_block_hash = Hash::new_unique();
        let normal_packet = {
            let transaction = system_transaction::transfer(&keypair, &pubkey, 1, normal_block_hash);
            let packet = Packet::from_data(None, &transaction).unwrap();
            DeserializedPacket::new(packet, None).unwrap()
        };

        let mut unprocessed_packet_batches: UnprocessedPacketBatches =
            UnprocessedPacketBatches::from_iter(
                vec![forwarded_packet, normal_packet].into_iter(),
                2,
            );

        let genesis_config_info = create_slow_genesis_config(10_000);
        let GenesisConfigInfo {
            genesis_config,
            validator_pubkey,
            ..
        } = &genesis_config_info;
        let bank = Arc::new(Bank::new_no_wallclock_throttle_for_tests(genesis_config));
        let ledger_path = get_tmp_ledger_path_auto_delete!();
        {
            let blockstore = Arc::new(
                Blockstore::open(ledger_path.path())
                    .expect("Expected to be able to open database ledger"),
            );
            let poh_config = PohConfig {
                // limit tick count to avoid clearing working_bank at
                // PohRecord then PohRecorderError(MaxHeightReached) at BankingStage
                target_tick_count: Some(bank.max_tick_height() - 1),
                ..PohConfig::default()
            };

            let (exit, poh_recorder, poh_service, _entry_receiver) =
                create_test_recorder(&bank, &blockstore, Some(poh_config), None);

            let local_node = Node::new_localhost_with_pubkey(validator_pubkey);
            let cluster_info = new_test_cluster_info(local_node.info);
            let recv_socket = &local_node.sockets.tpu_forwards[0];

            let test_cases = vec![
                ("not-forward", ForwardOption::NotForward, true, vec![], 2),
                (
                    "fwd-normal",
                    ForwardOption::ForwardTransaction,
                    true,
                    vec![normal_block_hash],
                    2,
                ),
                (
                    "fwd-no-op",
                    ForwardOption::ForwardTransaction,
                    true,
                    vec![],
                    2,
                ),
                (
                    "fwd-no-hold",
                    ForwardOption::ForwardTransaction,
                    false,
                    vec![],
                    0,
                ),
            ];

            for (name, forward_option, hold, expected_ids, expected_num_unprocessed) in test_cases {
                BankingStage::handle_forwarding(
                    &forward_option,
                    &cluster_info,
                    &mut unprocessed_packet_batches,
                    &poh_recorder,
                    hold,
                    &DataBudget::default(),
                    &mut LeaderSlotMetricsTracker::new(0),
                );

                recv_socket
                    .set_nonblocking(expected_ids.is_empty())
                    .unwrap();

                let mut packets = vec![Packet::default(); 2];
                let num_received = recv_mmsg(recv_socket, &mut packets[..]).unwrap_or_default();
                assert_eq!(num_received, expected_ids.len(), "{}", name);
                for (i, expected_id) in expected_ids.iter().enumerate() {
                    assert_eq!(packets[i].meta.size, 215);
                    let recv_transaction: VersionedTransaction =
                        limited_deserialize(&packets[i].data[0..packets[i].meta.size]).unwrap();
                    assert_eq!(
                        recv_transaction.message.recent_blockhash(),
                        expected_id,
                        "{}",
                        name
                    );
                }

                let num_unprocessed_packets: usize = unprocessed_packet_batches.len();
                assert_eq!(
                    num_unprocessed_packets, expected_num_unprocessed,
                    "{}",
                    name
                );
            }

            exit.store(true, Ordering::Relaxed);
            poh_service.join().unwrap();
        }
        Blockstore::destroy(ledger_path.path()).unwrap();
    }

    #[cfg(test)]
    fn make_test_packets(
        transactions: Vec<Transaction>,
        vote_indexes: Vec<usize>,
    ) -> Vec<DeserializedPacket> {
        let capacity = transactions.len();
        let mut packet_vector = Vec::with_capacity(capacity);
        for tx in transactions.iter() {
            packet_vector.push(Packet::from_data(None, &tx).unwrap());
        }
        for index in vote_indexes.iter() {
            packet_vector[*index].meta.flags |= PacketFlags::SIMPLE_VOTE_TX;
        }

        packet_vector
            .into_iter()
            .map(|p| DeserializedPacket::new(p, None).unwrap())
            .collect()
    }

    #[test]
    fn test_transaction_from_deserialized_packet() {
        use solana_sdk::feature_set::FeatureSet;
        let keypair = Keypair::new();
        let transfer_tx =
            system_transaction::transfer(&keypair, &keypair.pubkey(), 1, Hash::default());
        let vote_tx = vote_transaction::new_vote_transaction(
            vec![42],
            Hash::default(),
            Hash::default(),
            &keypair,
            &keypair,
            &keypair,
            None,
        );

        let tip_program = Keypair::new().pubkey();

        // packets with no votes
        {
            let vote_indexes = vec![];
            let packet_vector =
                make_test_packets(vec![transfer_tx.clone(), transfer_tx.clone()], vote_indexes);

            let mut votes_only = false;
<<<<<<< HEAD
            let (txs, tx_packet_index) = BankingStage::transactions_from_packets(
                &deserialized_packet_batch.unprocessed_packets,
                &Arc::new(FeatureSet::default()),
                votes_only,
                SimpleAddressLoader::Disabled,
                &tip_program,
            );
            assert_eq!(2, txs.len());
            assert_eq!(vec![0, 1], sorted(tx_packet_index));

            votes_only = true;
            let (txs, tx_packet_index) = BankingStage::transactions_from_packets(
                &deserialized_packet_batch.unprocessed_packets,
                &Arc::new(FeatureSet::default()),
                votes_only,
                SimpleAddressLoader::Disabled,
                &tip_program,
            );
            assert_eq!(0, txs.len());
            assert_eq!(0, tx_packet_index.len());
=======
            let txs = packet_vector.iter().filter_map(|tx| {
                BankingStage::transaction_from_deserialized_packet(
                    tx.immutable_section(),
                    &Arc::new(FeatureSet::default()),
                    votes_only,
                    SimpleAddressLoader::Disabled,
                )
            });
            assert_eq!(2, txs.count());

            votes_only = true;
            let txs = packet_vector.iter().filter_map(|tx| {
                BankingStage::transaction_from_deserialized_packet(
                    tx.immutable_section(),
                    &Arc::new(FeatureSet::default()),
                    votes_only,
                    SimpleAddressLoader::Disabled,
                )
            });
            assert_eq!(0, txs.count());
>>>>>>> 98496866
        }

        // packets with some votes
        {
            let vote_indexes = vec![0, 2];
            let packet_vector = make_test_packets(
                vec![vote_tx.clone(), transfer_tx, vote_tx.clone()],
                vote_indexes,
            );

            let mut votes_only = false;
<<<<<<< HEAD
            let (txs, tx_packet_index) = BankingStage::transactions_from_packets(
                &deserialized_packet_batch.unprocessed_packets,
                &Arc::new(FeatureSet::default()),
                votes_only,
                SimpleAddressLoader::Disabled,
                &tip_program,
            );
            assert_eq!(3, txs.len());
            assert_eq!(vec![0, 1, 2], sorted(tx_packet_index));

            votes_only = true;
            let (txs, tx_packet_index) = BankingStage::transactions_from_packets(
                &deserialized_packet_batch.unprocessed_packets,
                &Arc::new(FeatureSet::default()),
                votes_only,
                SimpleAddressLoader::Disabled,
                &tip_program,
            );
            assert_eq!(2, txs.len());
            assert_eq!(vec![0, 2], sorted(tx_packet_index));
=======
            let txs = packet_vector.iter().filter_map(|tx| {
                BankingStage::transaction_from_deserialized_packet(
                    tx.immutable_section(),
                    &Arc::new(FeatureSet::default()),
                    votes_only,
                    SimpleAddressLoader::Disabled,
                )
            });
            assert_eq!(3, txs.count());

            votes_only = true;
            let txs = packet_vector.iter().filter_map(|tx| {
                BankingStage::transaction_from_deserialized_packet(
                    tx.immutable_section(),
                    &Arc::new(FeatureSet::default()),
                    votes_only,
                    SimpleAddressLoader::Disabled,
                )
            });
            assert_eq!(2, txs.count());
>>>>>>> 98496866
        }

        // packets with all votes
        {
            let vote_indexes = vec![0, 1, 2];
            let packet_vector = make_test_packets(
                vec![vote_tx.clone(), vote_tx.clone(), vote_tx],
                vote_indexes,
            );

            let mut votes_only = false;
<<<<<<< HEAD
            let (txs, tx_packet_index) = BankingStage::transactions_from_packets(
                &deserialized_packet_batch.unprocessed_packets,
                &Arc::new(FeatureSet::default()),
                votes_only,
                SimpleAddressLoader::Disabled,
                &tip_program,
            );
            assert_eq!(3, txs.len());
            assert_eq!(vec![0, 1, 2], sorted(tx_packet_index));

            votes_only = true;
            let (txs, tx_packet_index) = BankingStage::transactions_from_packets(
                &deserialized_packet_batch.unprocessed_packets,
                &Arc::new(FeatureSet::default()),
                votes_only,
                SimpleAddressLoader::Disabled,
                &tip_program,
            );
            assert_eq!(3, txs.len());
            assert_eq!(vec![0, 1, 2], sorted(tx_packet_index));
=======
            let txs = packet_vector.iter().filter_map(|tx| {
                BankingStage::transaction_from_deserialized_packet(
                    tx.immutable_section(),
                    &Arc::new(FeatureSet::default()),
                    votes_only,
                    SimpleAddressLoader::Disabled,
                )
            });
            assert_eq!(3, txs.count());

            votes_only = true;
            let txs = packet_vector.iter().filter_map(|tx| {
                BankingStage::transaction_from_deserialized_packet(
                    tx.immutable_section(),
                    &Arc::new(FeatureSet::default()),
                    votes_only,
                    SimpleAddressLoader::Disabled,
                )
            });
            assert_eq!(3, txs.count());
>>>>>>> 98496866
        }
    }

    #[test]
    fn test_accumulate_batched_transaction_costs() {
        let signature_cost = 1;
        let write_lock_cost = 2;
        let data_bytes_cost = 3;
        let builtins_execution_cost = 4;
        let bpf_execution_cost = 10;
        let num_txs = 4;

        let tx_costs: Vec<_> = (0..num_txs)
            .map(|_| TransactionCost {
                signature_cost,
                write_lock_cost,
                data_bytes_cost,
                builtins_execution_cost,
                bpf_execution_cost,
                ..TransactionCost::default()
            })
            .collect();
        let tx_results: Vec<_> = (0..num_txs)
            .map(|n| {
                if n % 2 == 0 {
                    Ok(())
                } else {
                    Err(TransactionError::WouldExceedMaxBlockCostLimit)
                }
            })
            .collect();
        // should only accumulate half of the costs that are OK
        let expected_signatures = signature_cost * (num_txs / 2);
        let expected_write_locks = write_lock_cost * (num_txs / 2);
        let expected_data_bytes = data_bytes_cost * (num_txs / 2);
        let expected_builtins_execution_costs = builtins_execution_cost * (num_txs / 2);
        let expected_bpf_execution_costs = bpf_execution_cost * (num_txs / 2);
        let batched_transaction_details =
            BankingStage::accumulate_batched_transaction_costs(tx_costs.iter(), tx_results.iter());
        assert_eq!(
            expected_signatures,
            batched_transaction_details.costs.batched_signature_cost
        );
        assert_eq!(
            expected_write_locks,
            batched_transaction_details.costs.batched_write_lock_cost
        );
        assert_eq!(
            expected_data_bytes,
            batched_transaction_details.costs.batched_data_bytes_cost
        );
        assert_eq!(
            expected_builtins_execution_costs,
            batched_transaction_details
                .costs
                .batched_builtins_execute_cost
        );
        assert_eq!(
            expected_bpf_execution_costs,
            batched_transaction_details.costs.batched_bpf_execute_cost
        );
    }

    #[test]
    fn test_accumulate_execute_units_and_time() {
        let mut execute_timings = ExecuteTimings::default();
        let mut expected_units = 0;
        let mut expected_us = 0;

        for n in 0..10 {
            execute_timings.details.per_program_timings.insert(
                Pubkey::new_unique(),
                ProgramTiming {
                    accumulated_us: n * 100,
                    accumulated_units: n * 1000,
                    count: n as u32,
                    errored_txs_compute_consumed: vec![],
                    total_errored_units: 0,
                },
            );
            expected_us += n * 100;
            expected_units += n * 1000;
        }

        let (units, us) = BankingStage::accumulate_execute_units_and_time(&execute_timings);

        assert_eq!(expected_units, units);
        assert_eq!(expected_us, us);
    }

    #[test]
    fn test_filter_processed_packets() {
        let retryable_indexes = [0, 1, 2, 3];
        let mut non_retryable_indexes = vec![];
        let f = |start, end| {
            non_retryable_indexes.push((start, end));
        };
        BankingStage::filter_processed_packets(retryable_indexes.iter(), f);
        assert!(non_retryable_indexes.is_empty());

        let retryable_indexes = [0, 1, 2, 3, 5];
        let mut non_retryable_indexes = vec![];
        let f = |start, end| {
            non_retryable_indexes.push((start, end));
        };
        BankingStage::filter_processed_packets(retryable_indexes.iter(), f);
        assert_eq!(non_retryable_indexes, vec![(4, 5)]);

        let retryable_indexes = [1, 2, 3];
        let mut non_retryable_indexes = vec![];
        let f = |start, end| {
            non_retryable_indexes.push((start, end));
        };
        BankingStage::filter_processed_packets(retryable_indexes.iter(), f);
        assert_eq!(non_retryable_indexes, vec![(0, 1)]);

        let retryable_indexes = [1, 2, 3, 5];
        let mut non_retryable_indexes = vec![];
        let f = |start, end| {
            non_retryable_indexes.push((start, end));
        };
        BankingStage::filter_processed_packets(retryable_indexes.iter(), f);
        assert_eq!(non_retryable_indexes, vec![(0, 1), (4, 5)]);

        let retryable_indexes = [1, 2, 3, 5, 8];
        let mut non_retryable_indexes = vec![];
        let f = |start, end| {
            non_retryable_indexes.push((start, end));
        };
        BankingStage::filter_processed_packets(retryable_indexes.iter(), f);
        assert_eq!(non_retryable_indexes, vec![(0, 1), (4, 5), (6, 8)]);

        let retryable_indexes = [1, 2, 3, 5, 8, 8];
        let mut non_retryable_indexes = vec![];
        let f = |start, end| {
            non_retryable_indexes.push((start, end));
        };
        BankingStage::filter_processed_packets(retryable_indexes.iter(), f);
        assert_eq!(non_retryable_indexes, vec![(0, 1), (4, 5), (6, 8)]);
    }
}<|MERGE_RESOLUTION|>--- conflicted
+++ resolved
@@ -1,6 +1,7 @@
 //! The `banking_stage` processes Transaction messages. It is intended to be used
 //! to construct a software pipeline. The stage uses all available CPU cores and
 //! can do its processing in parallel with signature verification on the GPU.
+use solana_mev::tip_manager::TipManager;
 use {
     crate::{
         leader_slot_banking_stage_metrics::{LeaderSlotMetricsTracker, ProcessTransactionsSummary},
@@ -8,11 +9,7 @@
             LeaderExecuteAndCommitTimings, RecordTransactionsTimings,
         },
         qos_service::{CommitTransactionDetails, QosService},
-<<<<<<< HEAD
-        unprocessed_packet_batches::*,
-=======
         unprocessed_packet_batches::{self, *},
->>>>>>> 98496866
     },
     crossbeam_channel::{Receiver as CrossbeamReceiver, RecvTimeoutError},
     histogram::Histogram,
@@ -24,7 +21,6 @@
     solana_ledger::blockstore_processor::TransactionStatusSender,
     solana_measure::measure::Measure,
     solana_metrics::inc_new_counter_info,
-    solana_mev::tip_manager::TipManager,
     solana_perf::{
         cuda_runtime::PinnedVec,
         data_budget::DataBudget,
@@ -446,6 +442,7 @@
                 let data_budget = data_budget.clone();
                 let cost_model = cost_model.clone();
                 let tip_manager = tip_manager.clone();
+
                 Builder::new()
                     .name(format!("solana-banking-stage-tx-{}", i))
                     .spawn(move || {
@@ -554,11 +551,8 @@
         recorder: &TransactionRecorder,
         qos_service: &QosService,
         slot_metrics_tracker: &mut LeaderSlotMetricsTracker,
-<<<<<<< HEAD
+        num_packets_to_process_per_iteration: usize,
         tip_program: &Pubkey,
-=======
-        num_packets_to_process_per_iteration: usize,
->>>>>>> 98496866
     ) {
         let mut rebuffered_packet_count = 0;
         let mut consumed_buffered_packets_count = 0;
@@ -566,46 +560,11 @@
         let mut proc_start = Measure::start("consume_buffered_process");
         let mut reached_end_of_slot: Option<EndOfSlot> = None;
 
-<<<<<<< HEAD
-        RetainMut::retain_mut(buffered_packet_batches, |deserialized_packet_batch| {
-            let original_unprocessed_indexes = deserialized_packet_batch
-                .unprocessed_packets
-                .keys()
-                .cloned()
-                .collect::<Vec<usize>>();
-            if let Some(end_of_slot) = &reached_end_of_slot {
-                // We've hit the end of this slot, no need to perform more processing,
-                // just filter the remaining packets for the invalid (e.g. too old) ones
-                // if the working_bank is available
-                let mut end_of_slot_filtering_time = Measure::start("end_of_slot_filtering");
-                let should_retain = if let Some(bank) = &end_of_slot.working_bank {
-                    let new_unprocessed_indexes = Self::filter_unprocessed_packets_at_end_of_slot(
-                        bank,
-                        &deserialized_packet_batch.unprocessed_packets,
-                        my_pubkey,
-                        end_of_slot.next_slot_leader,
-                        banking_stage_stats,
-                        &tip_program,
-                    );
-
-                    let end_of_slot_filtered_invalid_count = original_unprocessed_indexes
-                        .len()
-                        .saturating_sub(new_unprocessed_indexes.len());
-
-                    slot_metrics_tracker.increment_end_of_slot_filtered_invalid_count(
-                        end_of_slot_filtered_invalid_count as u64,
-                    );
-
-                    banking_stage_stats
-                        .end_of_slot_filtered_invalid_count
-                        .fetch_add(end_of_slot_filtered_invalid_count, Ordering::Relaxed);
-=======
         let mut retryable_packets = MinMaxHeap::with_capacity(buffered_packet_batches.capacity());
         std::mem::swap(
             &mut buffered_packet_batches.packet_priority_queue,
             &mut retryable_packets,
         );
->>>>>>> 98496866
 
         let mut retryable_packets: MinMaxHeap<Rc<ImmutableDeserializedPacket>> = retryable_packets
             .drain_desc()
@@ -781,6 +740,7 @@
                     my_pubkey,
                     end_of_slot.next_slot_leader,
                     banking_stage_stats,
+                    tip_program,
                 );
 
             inc_new_counter_info!(
@@ -925,11 +885,8 @@
                             recorder,
                             qos_service,
                             slot_metrics_tracker,
-<<<<<<< HEAD
+                            UNPROCESSED_BUFFER_STEP_SIZE,
                             tip_program,
-=======
-                            UNPROCESSED_BUFFER_STEP_SIZE,
->>>>>>> 98496866
                         )
                     },
                     (),
@@ -1058,9 +1015,8 @@
         let qos_service = QosService::new(cost_model, id);
         let mut slot_metrics_tracker = LeaderSlotMetricsTracker::new(id);
 
-        // TODO (LB): add the tip program change_tip_receiver in banking_stage to unlock tips through
-        //  normal packets
         let tip_program = tip_manager.lock().unwrap().program_id();
+
         loop {
             let my_pubkey = cluster_info.id();
             while !buffered_packet_batches.is_empty() {
@@ -1794,37 +1750,7 @@
         feature_set: &Arc<feature_set::FeatureSet>,
         votes_only: bool,
         address_loader: impl AddressLoader,
-<<<<<<< HEAD
         tip_program: &Pubkey,
-    ) -> (Vec<SanitizedTransaction>, Vec<usize>) {
-        deserialized_packet_batch
-            .iter()
-            .filter_map(|(&tx_index, deserialized_packet)| {
-                if votes_only && !deserialized_packet.is_simple_vote {
-                    return None;
-                }
-
-                let tx = SanitizedTransaction::try_create(
-                    deserialized_packet.versioned_transaction.clone(),
-                    deserialized_packet.message_hash,
-                    Some(deserialized_packet.is_simple_vote),
-                    address_loader.clone(),
-                )
-                .ok()?;
-                tx.verify_precompiles(feature_set).ok()?;
-
-                // Avoid any transactions that mention the tip program because someone could
-                // change the tip_receiver to themselves and steal all tips from transactions and
-                // bundles
-                if tx.message().account_keys().iter().any(|a| a == tip_program) {
-                    warn!("someone attempted to change the tip program!!");
-                    return None;
-                }
-
-                Some((tx, tx_index))
-            })
-            .unzip()
-=======
     ) -> Option<SanitizedTransaction> {
         if votes_only && !deserialized_packet.is_simple_vote() {
             return None;
@@ -1839,8 +1765,13 @@
         )
         .ok()?;
         tx.verify_precompiles(feature_set).ok()?;
+
+        if tx.message().account_keys().iter().any(|a| a == tip_program) {
+            warn!("someone attempted to change the tip program!!");
+            return None;
+        }
+
         Some(tx)
->>>>>>> 98496866
     }
 
     /// This function filters pending packets that are still valid
@@ -1908,18 +1839,11 @@
         poh: &'a TransactionRecorder,
         deserialized_packets: impl Iterator<Item = &'a ImmutableDeserializedPacket>,
         transaction_status_sender: Option<TransactionStatusSender>,
-<<<<<<< HEAD
-        gossip_vote_sender: &ReplayVoteSender,
-        banking_stage_stats: &BankingStageStats,
-        qos_service: &QosService,
-        slot_metrics_tracker: &mut LeaderSlotMetricsTracker,
-        tip_program: &Pubkey,
-=======
         gossip_vote_sender: &'a ReplayVoteSender,
         banking_stage_stats: &'a BankingStageStats,
         qos_service: &'a QosService,
         slot_metrics_tracker: &'a mut LeaderSlotMetricsTracker,
->>>>>>> 98496866
+        tip_program: &Pubkey,
     ) -> ProcessTransactionsSummary {
         // Convert packets to transactions
         let ((transactions, transaction_to_packet_indexes), packet_conversion_time): (
@@ -1927,15 +1851,6 @@
             _,
         ) = Measure::this(
             |_| {
-<<<<<<< HEAD
-                Self::transactions_from_packets(
-                    deserialized_packet_batch,
-                    &bank.feature_set,
-                    bank.vote_only_bank(),
-                    bank.as_ref(),
-                    tip_program,
-                )
-=======
                 deserialized_packets
                     .enumerate()
                     .filter_map(|(i, deserialized_packet)| {
@@ -1944,11 +1859,11 @@
                             &bank.feature_set,
                             bank.vote_only_bank(),
                             bank.as_ref(),
+                            tip_program,
                         )
                         .map(|transaction| (transaction, i))
                     })
                     .unzip()
->>>>>>> 98496866
             },
             (),
             "packet_conversion",
@@ -2042,12 +1957,8 @@
         my_pubkey: &Pubkey,
         next_leader: Option<Pubkey>,
         banking_stage_stats: &BankingStageStats,
-<<<<<<< HEAD
         tip_program: &Pubkey,
-    ) -> Vec<usize> {
-=======
     ) -> usize {
->>>>>>> 98496866
         // Check if we are the next leader. If so, let's not filter the packets
         // as we'll filter it again while processing the packets.
         // Filtering helps if we were going to forward the packets to some other node
@@ -2070,6 +1981,7 @@
                     &bank.feature_set,
                     bank.vote_only_bank(),
                     bank.as_ref(),
+                    tip_program,
                 )
                 .is_some()
             };
@@ -2083,43 +1995,7 @@
                 );
         }
 
-<<<<<<< HEAD
-        let mut unprocessed_packet_conversion_time =
-            Measure::start("unprocessed_packet_conversion");
-        let (transactions, transaction_to_packet_indexes) = Self::transactions_from_packets(
-            deserialized_packet_batch,
-            &bank.feature_set,
-            bank.vote_only_bank(),
-            bank.as_ref(),
-            tip_program,
-        );
-        unprocessed_packet_conversion_time.stop();
-
-        let unprocessed_tx_indexes = (0..transactions.len()).collect_vec();
-        let filtered_unprocessed_packet_indexes = Self::filter_pending_packets_from_pending_txs(
-            bank,
-            &transactions,
-            &transaction_to_packet_indexes,
-            &unprocessed_tx_indexes,
-        );
-
-        inc_new_counter_info!(
-            "banking_stage-dropped_tx_before_forwarding",
-            unprocessed_tx_indexes
-                .len()
-                .saturating_sub(filtered_unprocessed_packet_indexes.len())
-        );
-        banking_stage_stats
-            .unprocessed_packet_conversion_elapsed
-            .fetch_add(
-                unprocessed_packet_conversion_time.as_us(),
-                Ordering::Relaxed,
-            );
-
-        filtered_unprocessed_packet_indexes
-=======
         original_unprocessed_packets_len.saturating_sub(unprocessed_packets.len())
->>>>>>> 98496866
     }
 
     fn generate_packet_indexes(vers: &PinnedVec<Packet>) -> Vec<usize> {
@@ -4400,8 +4276,6 @@
             None,
         );
 
-        let tip_program = Keypair::new().pubkey();
-
         // packets with no votes
         {
             let vote_indexes = vec![];
@@ -4409,28 +4283,6 @@
                 make_test_packets(vec![transfer_tx.clone(), transfer_tx.clone()], vote_indexes);
 
             let mut votes_only = false;
-<<<<<<< HEAD
-            let (txs, tx_packet_index) = BankingStage::transactions_from_packets(
-                &deserialized_packet_batch.unprocessed_packets,
-                &Arc::new(FeatureSet::default()),
-                votes_only,
-                SimpleAddressLoader::Disabled,
-                &tip_program,
-            );
-            assert_eq!(2, txs.len());
-            assert_eq!(vec![0, 1], sorted(tx_packet_index));
-
-            votes_only = true;
-            let (txs, tx_packet_index) = BankingStage::transactions_from_packets(
-                &deserialized_packet_batch.unprocessed_packets,
-                &Arc::new(FeatureSet::default()),
-                votes_only,
-                SimpleAddressLoader::Disabled,
-                &tip_program,
-            );
-            assert_eq!(0, txs.len());
-            assert_eq!(0, tx_packet_index.len());
-=======
             let txs = packet_vector.iter().filter_map(|tx| {
                 BankingStage::transaction_from_deserialized_packet(
                     tx.immutable_section(),
@@ -4451,7 +4303,6 @@
                 )
             });
             assert_eq!(0, txs.count());
->>>>>>> 98496866
         }
 
         // packets with some votes
@@ -4463,28 +4314,6 @@
             );
 
             let mut votes_only = false;
-<<<<<<< HEAD
-            let (txs, tx_packet_index) = BankingStage::transactions_from_packets(
-                &deserialized_packet_batch.unprocessed_packets,
-                &Arc::new(FeatureSet::default()),
-                votes_only,
-                SimpleAddressLoader::Disabled,
-                &tip_program,
-            );
-            assert_eq!(3, txs.len());
-            assert_eq!(vec![0, 1, 2], sorted(tx_packet_index));
-
-            votes_only = true;
-            let (txs, tx_packet_index) = BankingStage::transactions_from_packets(
-                &deserialized_packet_batch.unprocessed_packets,
-                &Arc::new(FeatureSet::default()),
-                votes_only,
-                SimpleAddressLoader::Disabled,
-                &tip_program,
-            );
-            assert_eq!(2, txs.len());
-            assert_eq!(vec![0, 2], sorted(tx_packet_index));
-=======
             let txs = packet_vector.iter().filter_map(|tx| {
                 BankingStage::transaction_from_deserialized_packet(
                     tx.immutable_section(),
@@ -4505,7 +4334,6 @@
                 )
             });
             assert_eq!(2, txs.count());
->>>>>>> 98496866
         }
 
         // packets with all votes
@@ -4517,28 +4345,6 @@
             );
 
             let mut votes_only = false;
-<<<<<<< HEAD
-            let (txs, tx_packet_index) = BankingStage::transactions_from_packets(
-                &deserialized_packet_batch.unprocessed_packets,
-                &Arc::new(FeatureSet::default()),
-                votes_only,
-                SimpleAddressLoader::Disabled,
-                &tip_program,
-            );
-            assert_eq!(3, txs.len());
-            assert_eq!(vec![0, 1, 2], sorted(tx_packet_index));
-
-            votes_only = true;
-            let (txs, tx_packet_index) = BankingStage::transactions_from_packets(
-                &deserialized_packet_batch.unprocessed_packets,
-                &Arc::new(FeatureSet::default()),
-                votes_only,
-                SimpleAddressLoader::Disabled,
-                &tip_program,
-            );
-            assert_eq!(3, txs.len());
-            assert_eq!(vec![0, 1, 2], sorted(tx_packet_index));
-=======
             let txs = packet_vector.iter().filter_map(|tx| {
                 BankingStage::transaction_from_deserialized_packet(
                     tx.immutable_section(),
@@ -4559,7 +4365,6 @@
                 )
             });
             assert_eq!(3, txs.count());
->>>>>>> 98496866
         }
     }
 
