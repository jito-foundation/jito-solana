//! A stage to broadcast data from a leader node to validators
#![allow(clippy::rc_buffer)]

use {
    self::{
        broadcast_duplicates_run::{BroadcastDuplicatesConfig, BroadcastDuplicatesRun},
        broadcast_fake_shreds_run::BroadcastFakeShredsRun,
        broadcast_metrics::*,
        fail_entry_verification_broadcast_run::FailEntryVerificationBroadcastRun,
        standard_broadcast_run::StandardBroadcastRun,
    },
    crate::{
        cluster_nodes::{ClusterNodes, ClusterNodesCache},
        result::{Error, Result},
    },
    crossbeam_channel::{unbounded, Receiver, RecvError, RecvTimeoutError, Sender},
    itertools::Itertools,
    solana_gossip::cluster_info::{ClusterInfo, ClusterInfoError, DATA_PLANE_FANOUT},
    solana_ledger::{blockstore::Blockstore, shred::Shred},
    solana_measure::measure::Measure,
    solana_metrics::{inc_new_counter_error, inc_new_counter_info},
    solana_poh::poh_recorder::WorkingBankEntry,
    solana_runtime::bank_forks::BankForks,
    solana_sdk::{
        clock::Slot,
        pubkey::Pubkey,
        signature::Keypair,
        timing::{timestamp, AtomicInterval},
    },
    solana_streamer::{
        sendmmsg::{batch_send, SendPktsError},
        socket::SocketAddrSpace,
    },
    std::{
        collections::{HashMap, HashSet},
        iter::repeat,
        net::{SocketAddr, UdpSocket},
        sync::{
            atomic::{AtomicBool, Ordering},
            Arc, Mutex, RwLock,
        },
        thread::{self, Builder, JoinHandle},
        time::{Duration, Instant},
    },
};

pub mod broadcast_duplicates_run;
mod broadcast_fake_shreds_run;
pub mod broadcast_metrics;
pub(crate) mod broadcast_utils;
mod fail_entry_verification_broadcast_run;
mod standard_broadcast_run;

const CLUSTER_NODES_CACHE_NUM_EPOCH_CAP: usize = 8;
const CLUSTER_NODES_CACHE_TTL: Duration = Duration::from_secs(5);

pub(crate) const NUM_INSERT_THREADS: usize = 2;
pub(crate) type RetransmitSlotsSender = Sender<Slot>;
pub(crate) type RetransmitSlotsReceiver = Receiver<Slot>;
pub(crate) type RecordReceiver = Receiver<(Arc<Vec<Shred>>, Option<BroadcastShredBatchInfo>)>;
pub(crate) type TransmitReceiver = Receiver<(Arc<Vec<Shred>>, Option<BroadcastShredBatchInfo>)>;

#[derive(Debug, PartialEq, Eq, Clone)]
pub enum BroadcastStageReturnType {
    ChannelDisconnected,
}

#[derive(PartialEq, Eq, Clone, Debug)]
pub enum BroadcastStageType {
    Standard,
    FailEntryVerification,
    BroadcastFakeShreds,
    BroadcastDuplicates(BroadcastDuplicatesConfig),
}

impl BroadcastStageType {
    #[allow(clippy::too_many_arguments)]
    pub fn new_broadcast_stage(
        &self,
        sock: Vec<UdpSocket>,
        cluster_info: Arc<ClusterInfo>,
        receiver: Receiver<WorkingBankEntry>,
        retransmit_slots_receiver: RetransmitSlotsReceiver,
        exit_sender: Arc<AtomicBool>,
        blockstore: Arc<Blockstore>,
        bank_forks: Arc<RwLock<BankForks>>,
        shred_version: u16,
        shred_receiver_addr: Option<SocketAddr>,
    ) -> BroadcastStage {
        match self {
            BroadcastStageType::Standard => BroadcastStage::new(
                sock,
                cluster_info,
                receiver,
                retransmit_slots_receiver,
                exit_sender,
                blockstore,
                bank_forks,
                StandardBroadcastRun::new(shred_version),
                shred_receiver_addr,
            ),

            BroadcastStageType::FailEntryVerification => BroadcastStage::new(
                sock,
                cluster_info,
                receiver,
                retransmit_slots_receiver,
                exit_sender,
                blockstore,
                bank_forks,
                FailEntryVerificationBroadcastRun::new(shred_version),
                None,
            ),

            BroadcastStageType::BroadcastFakeShreds => BroadcastStage::new(
                sock,
                cluster_info,
                receiver,
                retransmit_slots_receiver,
                exit_sender,
                blockstore,
                bank_forks,
                BroadcastFakeShredsRun::new(0, shred_version),
                None,
            ),

            BroadcastStageType::BroadcastDuplicates(config) => BroadcastStage::new(
                sock,
                cluster_info,
                receiver,
                retransmit_slots_receiver,
                exit_sender,
                blockstore,
                bank_forks,
                BroadcastDuplicatesRun::new(shred_version, config.clone()),
                None,
            ),
        }
    }
}

trait BroadcastRun {
    fn run(
        &mut self,
        keypair: &Keypair,
        blockstore: &Blockstore,
        receiver: &Receiver<WorkingBankEntry>,
        socket_sender: &Sender<(Arc<Vec<Shred>>, Option<BroadcastShredBatchInfo>)>,
        blockstore_sender: &Sender<(Arc<Vec<Shred>>, Option<BroadcastShredBatchInfo>)>,
    ) -> Result<()>;
    fn transmit(
        &mut self,
        receiver: &Mutex<TransmitReceiver>,
        cluster_info: &ClusterInfo,
        sock: &UdpSocket,
<<<<<<< HEAD
        bank_forks: &Arc<RwLock<BankForks>>,
        shred_receiver_service: Option<SocketAddr>,
    ) -> Result<()>;
    fn record(
        &mut self,
        receiver: &Arc<Mutex<RecordReceiver>>,
        blockstore: &Arc<Blockstore>,
=======
        bank_forks: &RwLock<BankForks>,
>>>>>>> 1ee4b412
    ) -> Result<()>;
    fn record(&mut self, receiver: &Mutex<RecordReceiver>, blockstore: &Blockstore) -> Result<()>;
}

// Implement a destructor for the BroadcastStage thread to signal it exited
// even on panics
struct Finalizer {
    exit_sender: Arc<AtomicBool>,
}

impl Finalizer {
    fn new(exit_sender: Arc<AtomicBool>) -> Self {
        Finalizer { exit_sender }
    }
}
// Implement a destructor for Finalizer.
impl Drop for Finalizer {
    fn drop(&mut self) {
        self.exit_sender.clone().store(true, Ordering::Relaxed);
    }
}

pub struct BroadcastStage {
    thread_hdls: Vec<JoinHandle<BroadcastStageReturnType>>,
}

impl BroadcastStage {
    #[allow(clippy::too_many_arguments)]
    fn run(
        cluster_info: Arc<ClusterInfo>,
        blockstore: &Blockstore,
        receiver: &Receiver<WorkingBankEntry>,
        socket_sender: &Sender<(Arc<Vec<Shred>>, Option<BroadcastShredBatchInfo>)>,
        blockstore_sender: &Sender<(Arc<Vec<Shred>>, Option<BroadcastShredBatchInfo>)>,
        mut broadcast_stage_run: impl BroadcastRun,
    ) -> BroadcastStageReturnType {
        loop {
            let res = broadcast_stage_run.run(
                &cluster_info.keypair(),
                blockstore,
                receiver,
                socket_sender,
                blockstore_sender,
            );
            let res = Self::handle_error(res, "run");
            if let Some(res) = res {
                return res;
            }
        }
    }
    fn handle_error(r: Result<()>, name: &str) -> Option<BroadcastStageReturnType> {
        if let Err(e) = r {
            match e {
                Error::RecvTimeout(RecvTimeoutError::Disconnected)
                | Error::Send
                | Error::Recv(RecvError) => {
                    return Some(BroadcastStageReturnType::ChannelDisconnected);
                }
                Error::RecvTimeout(RecvTimeoutError::Timeout)
                | Error::ClusterInfo(ClusterInfoError::NoPeers) => (), // TODO: Why are the unit-tests throwing hundreds of these?
                _ => {
                    inc_new_counter_error!("streamer-broadcaster-error", 1, 1);
                    error!("{} broadcaster error: {:?}", name, e);
                }
            }
        }
        None
    }

    /// Service to broadcast messages from the leader to layer 1 nodes.
    /// See `cluster_info` for network layer definitions.
    /// # Arguments
    /// * `sock` - Socket to send from.
    /// * `exit` - Boolean to signal system exit.
    /// * `cluster_info` - ClusterInfo structure
    /// * `window` - Cache of Shreds that we have broadcast
    /// * `receiver` - Receive channel for Shreds to be retransmitted to all the layer 1 nodes.
    /// * `exit_sender` - Set to true when this service exits, allows rest of Tpu to exit cleanly.
    /// Otherwise, when a Tpu closes, it only closes the stages that come after it. The stages
    /// that come before could be blocked on a receive, and never notice that they need to
    /// exit. Now, if any stage of the Tpu closes, it will lead to closing the WriteStage (b/c
    /// WriteStage is the last stage in the pipeline), which will then close Broadcast service,
    /// which will then close FetchStage in the Tpu, and then the rest of the Tpu,
    /// completing the cycle.
    #[allow(clippy::too_many_arguments)]
    #[allow(clippy::same_item_push)]
    fn new(
        socks: Vec<UdpSocket>,
        cluster_info: Arc<ClusterInfo>,
        receiver: Receiver<WorkingBankEntry>,
        retransmit_slots_receiver: RetransmitSlotsReceiver,
        exit: Arc<AtomicBool>,
        blockstore: Arc<Blockstore>,
        bank_forks: Arc<RwLock<BankForks>>,
        broadcast_stage_run: impl BroadcastRun + Send + 'static + Clone,
        shred_receiver_addr: Option<SocketAddr>,
    ) -> Self {
        let (socket_sender, socket_receiver) = unbounded();
        let (blockstore_sender, blockstore_receiver) = unbounded();
        let bs_run = broadcast_stage_run.clone();

        let socket_sender_ = socket_sender.clone();
        let thread_hdl = {
            let blockstore = blockstore.clone();
            let cluster_info = cluster_info.clone();
            Builder::new()
                .name("solana-broadcaster".to_string())
                .spawn(move || {
                    let _finalizer = Finalizer::new(exit);
                    Self::run(
                        cluster_info,
                        &blockstore,
                        &receiver,
                        &socket_sender_,
                        &blockstore_sender,
                        bs_run,
                    )
                })
                .unwrap()
        };
        let mut thread_hdls = vec![thread_hdl];
        let socket_receiver = Arc::new(Mutex::new(socket_receiver));
        for sock in socks.into_iter() {
            let socket_receiver = socket_receiver.clone();
            let mut bs_transmit = broadcast_stage_run.clone();
            let cluster_info = cluster_info.clone();
            let bank_forks = bank_forks.clone();
            let t = Builder::new()
                .name("solana-broadcaster-transmit".to_string())
                .spawn(move || loop {
                    let res = bs_transmit.transmit(
                        &socket_receiver,
                        &cluster_info,
                        &sock,
                        &bank_forks,
                        shred_receiver_addr,
                    );
                    let res = Self::handle_error(res, "solana-broadcaster-transmit");
                    if let Some(res) = res {
                        return res;
                    }
                })
                .unwrap();
            thread_hdls.push(t);
        }
        let blockstore_receiver = Arc::new(Mutex::new(blockstore_receiver));
        for _ in 0..NUM_INSERT_THREADS {
            let blockstore_receiver = blockstore_receiver.clone();
            let mut bs_record = broadcast_stage_run.clone();
            let btree = blockstore.clone();
            let t = Builder::new()
                .name("solana-broadcaster-record".to_string())
                .spawn(move || loop {
                    let res = bs_record.record(&blockstore_receiver, &btree);
                    let res = Self::handle_error(res, "solana-broadcaster-record");
                    if let Some(res) = res {
                        return res;
                    }
                })
                .unwrap();
            thread_hdls.push(t);
        }

        let retransmit_thread = Builder::new()
            .name("solana-broadcaster-retransmit".to_string())
            .spawn(move || loop {
                if let Some(res) = Self::handle_error(
                    Self::check_retransmit_signals(
                        &blockstore,
                        &retransmit_slots_receiver,
                        &socket_sender,
                    ),
                    "solana-broadcaster-retransmit-check_retransmit_signals",
                ) {
                    return res;
                }
            })
            .unwrap();

        thread_hdls.push(retransmit_thread);
        Self { thread_hdls }
    }

    fn check_retransmit_signals(
        blockstore: &Blockstore,
        retransmit_slots_receiver: &RetransmitSlotsReceiver,
        socket_sender: &Sender<(Arc<Vec<Shred>>, Option<BroadcastShredBatchInfo>)>,
    ) -> Result<()> {
        const RECV_TIMEOUT: Duration = Duration::from_millis(100);
        let retransmit_slots: HashSet<Slot> =
            std::iter::once(retransmit_slots_receiver.recv_timeout(RECV_TIMEOUT)?)
                .chain(retransmit_slots_receiver.try_iter())
                .collect();

        for new_retransmit_slot in retransmit_slots {
            let data_shreds = Arc::new(
                blockstore
                    .get_data_shreds_for_slot(new_retransmit_slot, 0)
                    .expect("My own shreds must be reconstructable"),
            );
            debug_assert!(data_shreds
                .iter()
                .all(|shred| shred.slot() == new_retransmit_slot));
            if !data_shreds.is_empty() {
                socket_sender.send((data_shreds, None))?;
            }

            let coding_shreds = Arc::new(
                blockstore
                    .get_coding_shreds_for_slot(new_retransmit_slot, 0)
                    .expect("My own shreds must be reconstructable"),
            );

            debug_assert!(coding_shreds
                .iter()
                .all(|shred| shred.slot() == new_retransmit_slot));
            if !coding_shreds.is_empty() {
                socket_sender.send((coding_shreds, None))?;
            }
        }

        Ok(())
    }

    pub fn join(self) -> thread::Result<BroadcastStageReturnType> {
        for thread_hdl in self.thread_hdls.into_iter() {
            let _ = thread_hdl.join();
        }
        Ok(BroadcastStageReturnType::ChannelDisconnected)
    }
}

fn update_peer_stats(
    cluster_nodes: &ClusterNodes<BroadcastStage>,
    last_datapoint_submit: &AtomicInterval,
) {
    if last_datapoint_submit.should_update(1000) {
        let now = timestamp();
        let num_live_peers = cluster_nodes.num_peers_live(now);
        let broadcast_len = cluster_nodes.num_peers() + 1;
        datapoint_info!(
            "cluster_info-num_nodes",
            ("live_count", num_live_peers, i64),
            ("broadcast_count", broadcast_len, i64)
        );
    }
}

/// broadcast messages from the leader to layer 1 nodes
/// # Remarks
pub fn broadcast_shreds(
    s: &UdpSocket,
    shreds: &[Shred],
    cluster_nodes_cache: &ClusterNodesCache<BroadcastStage>,
    last_datapoint_submit: &AtomicInterval,
    transmit_stats: &mut TransmitShredsStats,
    cluster_info: &ClusterInfo,
    bank_forks: &RwLock<BankForks>,
    socket_addr_space: &SocketAddrSpace,
    shred_receiver_addr: Option<SocketAddr>,
) -> Result<()> {
    let mut result = Ok(());
    let mut shred_select = Measure::start("shred_select");
    let (root_bank, working_bank) = {
        let bank_forks = bank_forks.read().unwrap();
        (bank_forks.root_bank(), bank_forks.working_bank())
    };
    let packets: Vec<_> = shreds
        .iter()
        .group_by(|shred| shred.slot())
        .into_iter()
        .flat_map(|(slot, shreds)| {
            let cluster_nodes =
                cluster_nodes_cache.get(slot, &root_bank, &working_bank, cluster_info);
            update_peer_stats(&cluster_nodes, last_datapoint_submit);
            let root_bank = root_bank.clone();
            shreds.flat_map(move |shred| {
                repeat(shred.payload()).zip(cluster_nodes.maybe_extend_broadcast_addrs(
                    shred,
                    &root_bank,
                    DATA_PLANE_FANOUT,
                    socket_addr_space,
                    shred_receiver_addr,
                ))
            })
        })
        .collect();
    shred_select.stop();
    transmit_stats.shred_select += shred_select.as_us();

    let mut send_mmsg_time = Measure::start("send_mmsg");
    if let Err(SendPktsError::IoError(ioerr, num_failed)) = batch_send(s, &packets[..]) {
        transmit_stats.dropped_packets += num_failed;
        result = Err(Error::Io(ioerr));
    }
    send_mmsg_time.stop();
    transmit_stats.send_mmsg_elapsed += send_mmsg_time.as_us();
    transmit_stats.total_packets += packets.len();
    result
}

#[cfg(test)]
pub mod test {
    use {
        super::*,
        crossbeam_channel::unbounded,
        solana_entry::entry::create_ticks,
        solana_gossip::cluster_info::{ClusterInfo, Node},
        solana_ledger::{
            blockstore::{make_slot_entries, Blockstore},
            genesis_utils::{create_genesis_config, GenesisConfigInfo},
            get_tmp_ledger_path,
            shred::{max_ticks_per_n_shreds, ProcessShredsStats, Shredder},
        },
        solana_runtime::bank::Bank,
        solana_sdk::{
            hash::Hash,
            pubkey::Pubkey,
            signature::{Keypair, Signer},
        },
        std::{
            path::Path,
            sync::{atomic::AtomicBool, Arc},
            thread::sleep,
        },
    };

    #[allow(clippy::implicit_hasher)]
    #[allow(clippy::type_complexity)]
    fn make_transmit_shreds(
        slot: Slot,
        num: u64,
    ) -> (
        Vec<Shred>,
        Vec<Shred>,
        Vec<Arc<Vec<Shred>>>,
        Vec<Arc<Vec<Shred>>>,
    ) {
        let num_entries = max_ticks_per_n_shreds(num, None);
        let (data_shreds, _) = make_slot_entries(slot, 0, num_entries);
        let keypair = Keypair::new();
        let coding_shreds = Shredder::data_shreds_to_coding_shreds(
            &keypair,
            &data_shreds[0..],
            true, // is_last_in_slot
            0,    // next_code_index
            &mut ProcessShredsStats::default(),
        )
        .unwrap();
        (
            data_shreds.clone(),
            coding_shreds.clone(),
            data_shreds
                .into_iter()
                .map(|shred| Arc::new(vec![shred]))
                .collect(),
            coding_shreds
                .into_iter()
                .map(|shred| Arc::new(vec![shred]))
                .collect(),
        )
    }

    fn check_all_shreds_received(
        transmit_receiver: &TransmitReceiver,
        mut data_index: u64,
        mut coding_index: u64,
        num_expected_data_shreds: u64,
        num_expected_coding_shreds: u64,
    ) {
        while let Ok((shreds, _)) = transmit_receiver.try_recv() {
            if shreds[0].is_data() {
                for data_shred in shreds.iter() {
                    assert_eq!(data_shred.index() as u64, data_index);
                    data_index += 1;
                }
            } else {
                assert_eq!(shreds[0].index() as u64, coding_index);
                for coding_shred in shreds.iter() {
                    assert_eq!(coding_shred.index() as u64, coding_index);
                    coding_index += 1;
                }
            }
        }

        assert_eq!(num_expected_data_shreds, data_index);
        assert_eq!(num_expected_coding_shreds, coding_index);
    }

    #[test]
    fn test_duplicate_retransmit_signal() {
        // Setup
        let ledger_path = get_tmp_ledger_path!();
        let blockstore = Arc::new(Blockstore::open(&ledger_path).unwrap());
        let (transmit_sender, transmit_receiver) = unbounded();
        let (retransmit_slots_sender, retransmit_slots_receiver) = unbounded();

        // Make some shreds
        let updated_slot = 0;
        let (all_data_shreds, all_coding_shreds, _, _all_coding_transmit_shreds) =
            make_transmit_shreds(updated_slot, 10);
        let num_data_shreds = all_data_shreds.len();
        let num_coding_shreds = all_coding_shreds.len();
        assert!(num_data_shreds >= 10);

        // Insert all the shreds
        blockstore
            .insert_shreds(all_data_shreds, None, true)
            .unwrap();
        blockstore
            .insert_shreds(all_coding_shreds, None, true)
            .unwrap();

        // Insert duplicate retransmit signal, blocks should
        // only be retransmitted once
        retransmit_slots_sender.send(updated_slot).unwrap();
        retransmit_slots_sender.send(updated_slot).unwrap();
        BroadcastStage::check_retransmit_signals(
            &blockstore,
            &retransmit_slots_receiver,
            &transmit_sender,
        )
        .unwrap();
        // Check all the data shreds were received only once
        check_all_shreds_received(
            &transmit_receiver,
            0,
            0,
            num_data_shreds as u64,
            num_coding_shreds as u64,
        );
    }

    struct MockBroadcastStage {
        blockstore: Arc<Blockstore>,
        broadcast_service: BroadcastStage,
        bank: Arc<Bank>,
    }

    fn setup_dummy_broadcast_service(
        leader_pubkey: &Pubkey,
        ledger_path: &Path,
        entry_receiver: Receiver<WorkingBankEntry>,
        retransmit_slots_receiver: RetransmitSlotsReceiver,
    ) -> MockBroadcastStage {
        // Make the database ledger
        let blockstore = Arc::new(Blockstore::open(ledger_path).unwrap());

        // Make the leader node and scheduler
        let leader_info = Node::new_localhost_with_pubkey(leader_pubkey);

        // Make a node to broadcast to
        let buddy_keypair = Keypair::new();
        let broadcast_buddy = Node::new_localhost_with_pubkey(&buddy_keypair.pubkey());

        // Fill the cluster_info with the buddy's info
        let cluster_info = ClusterInfo::new(
            leader_info.info.clone(),
            Arc::new(Keypair::new()),
            SocketAddrSpace::Unspecified,
        );
        cluster_info.insert_info(broadcast_buddy.info);
        let cluster_info = Arc::new(cluster_info);

        let exit_sender = Arc::new(AtomicBool::new(false));

        let GenesisConfigInfo { genesis_config, .. } = create_genesis_config(10_000);
        let bank = Bank::new_for_tests(&genesis_config);
        let bank_forks = Arc::new(RwLock::new(BankForks::new(bank)));
        let bank = bank_forks.read().unwrap().root_bank();

        // Start up the broadcast stage
        let broadcast_service = BroadcastStage::new(
            leader_info.sockets.broadcast,
            cluster_info,
            entry_receiver,
            retransmit_slots_receiver,
            exit_sender,
            blockstore.clone(),
            bank_forks,
            StandardBroadcastRun::new(0),
            None,
        );

        MockBroadcastStage {
            blockstore,
            broadcast_service,
            bank,
        }
    }

    #[test]
    fn test_broadcast_ledger() {
        solana_logger::setup();
        let ledger_path = get_tmp_ledger_path!();

        {
            // Create the leader scheduler
            let leader_keypair = Keypair::new();

            let (entry_sender, entry_receiver) = unbounded();
            let (retransmit_slots_sender, retransmit_slots_receiver) = unbounded();
            let broadcast_service = setup_dummy_broadcast_service(
                &leader_keypair.pubkey(),
                &ledger_path,
                entry_receiver,
                retransmit_slots_receiver,
            );
            let start_tick_height;
            let max_tick_height;
            let ticks_per_slot;
            let slot;
            {
                let bank = broadcast_service.bank.clone();
                start_tick_height = bank.tick_height();
                max_tick_height = bank.max_tick_height();
                ticks_per_slot = bank.ticks_per_slot();
                slot = bank.slot();
                let ticks = create_ticks(max_tick_height - start_tick_height, 0, Hash::default());
                for (i, tick) in ticks.into_iter().enumerate() {
                    entry_sender
                        .send(WorkingBankEntry {
                            bank: bank.clone(),
                            entries_ticks: vec![(tick, i as u64 + 1)],
                        })
                        .expect("Expect successful send to broadcast service");
                }
            }

            trace!(
                "[broadcast_ledger] max_tick_height: {}, start_tick_height: {}, ticks_per_slot: {}",
                max_tick_height,
                start_tick_height,
                ticks_per_slot,
            );

            let mut entries = vec![];
            for _ in 0..10 {
                entries = broadcast_service
                    .blockstore
                    .get_slot_entries(slot, 0)
                    .expect("Expect entries to be present");
                if entries.len() >= max_tick_height as usize {
                    break;
                }
                sleep(Duration::from_millis(1000));
            }
            assert_eq!(entries.len(), max_tick_height as usize);

            drop(entry_sender);
            drop(retransmit_slots_sender);
            broadcast_service
                .broadcast_service
                .join()
                .expect("Expect successful join of broadcast service");
        }

        Blockstore::destroy(&ledger_path).expect("Expected successful database destruction");
    }
}<|MERGE_RESOLUTION|>--- conflicted
+++ resolved
@@ -153,17 +153,8 @@
         receiver: &Mutex<TransmitReceiver>,
         cluster_info: &ClusterInfo,
         sock: &UdpSocket,
-<<<<<<< HEAD
-        bank_forks: &Arc<RwLock<BankForks>>,
+        bank_forks: &RwLock<BankForks>,
         shred_receiver_service: Option<SocketAddr>,
-    ) -> Result<()>;
-    fn record(
-        &mut self,
-        receiver: &Arc<Mutex<RecordReceiver>>,
-        blockstore: &Arc<Blockstore>,
-=======
-        bank_forks: &RwLock<BankForks>,
->>>>>>> 1ee4b412
     ) -> Result<()>;
     fn record(&mut self, receiver: &Mutex<RecordReceiver>, blockstore: &Blockstore) -> Result<()>;
 }
