--- conflicted
+++ resolved
@@ -254,12 +254,8 @@
         receiver: &Mutex<TransmitReceiver>,
         cluster_info: &ClusterInfo,
         sock: &UdpSocket,
-<<<<<<< HEAD
-        bank_forks: &Arc<RwLock<BankForks>>,
+        bank_forks: &RwLock<BankForks>,
         _shred_receiver_addr: Option<SocketAddr>,
-=======
-        bank_forks: &RwLock<BankForks>,
->>>>>>> 1ee4b412
     ) -> Result<()> {
         let (shreds, _) = receiver.lock().unwrap().recv()?;
         if shreds.is_empty() {
