use {
    super::*,
    solana_entry::entry::Entry,
    solana_ledger::shred::{ProcessShredsStats, Shredder},
    solana_sdk::{hash::Hash, signature::Keypair},
};

#[derive(Clone)]
pub(super) struct BroadcastFakeShredsRun {
    last_blockhash: Hash,
    partition: usize,
    shred_version: u16,
    next_code_index: u32,
}

impl BroadcastFakeShredsRun {
    pub(super) fn new(partition: usize, shred_version: u16) -> Self {
        Self {
            last_blockhash: Hash::default(),
            partition,
            shred_version,
            next_code_index: 0,
        }
    }
}

impl BroadcastRun for BroadcastFakeShredsRun {
    fn run(
        &mut self,
        keypair: &Keypair,
        blockstore: &Blockstore,
        receiver: &Receiver<WorkingBankEntry>,
        socket_sender: &Sender<(Arc<Vec<Shred>>, Option<BroadcastShredBatchInfo>)>,
        blockstore_sender: &Sender<(Arc<Vec<Shred>>, Option<BroadcastShredBatchInfo>)>,
    ) -> Result<()> {
        // 1) Pull entries from banking stage
        let receive_results = broadcast_utils::recv_slot_entries(receiver)?;
        let bank = receive_results.bank.clone();
        let last_tick_height = receive_results.last_tick_height;

        let next_shred_index = blockstore
            .meta(bank.slot())
            .expect("Database error")
            .map(|meta| meta.consumed)
            .unwrap_or(0) as u32;

        let num_entries = receive_results.entries.len();

        let shredder = Shredder::new(
            bank.slot(),
            bank.parent().unwrap().slot(),
            (bank.tick_height() % bank.ticks_per_slot()) as u8,
            self.shred_version,
        )
        .expect("Expected to create a new shredder");

        let (data_shreds, coding_shreds) = shredder.entries_to_shreds(
            keypair,
            &receive_results.entries,
            last_tick_height == bank.max_tick_height(),
            next_shred_index,
            self.next_code_index,
            &mut ProcessShredsStats::default(),
        );

        // If the last blockhash is default, a new block is being created
        // So grab the last blockhash from the parent bank
        if self.last_blockhash == Hash::default() {
            self.last_blockhash = bank.parent().unwrap().last_blockhash();
        }

        let fake_entries: Vec<_> = (0..num_entries)
            .map(|_| Entry::new(&self.last_blockhash, 0, vec![]))
            .collect();

        let (fake_data_shreds, fake_coding_shreds) = shredder.entries_to_shreds(
            keypair,
            &fake_entries,
            last_tick_height == bank.max_tick_height(),
            next_shred_index,
            self.next_code_index,
            &mut ProcessShredsStats::default(),
        );

        if let Some(index) = coding_shreds
            .iter()
            .chain(&fake_coding_shreds)
            .map(Shred::index)
            .max()
        {
            self.next_code_index = index + 1;
        }

        // If it's the last tick, reset the last block hash to default
        // this will cause next run to grab last bank's blockhash
        if last_tick_height == bank.max_tick_height() {
            self.last_blockhash = Hash::default();
        }

        let data_shreds = Arc::new(data_shreds);
        blockstore_sender.send((data_shreds.clone(), None))?;

        let slot = bank.slot();
        let batch_info = BroadcastShredBatchInfo {
            slot,
            num_expected_batches: None,
            slot_start_ts: Instant::now(),
            was_interrupted: false,
        };
        // 3) Start broadcast step
        //some indicates fake shreds
        let batch_info = Some(batch_info);
        assert!(fake_data_shreds.iter().all(|shred| shred.slot() == slot));
        assert!(fake_coding_shreds.iter().all(|shred| shred.slot() == slot));
        socket_sender.send((Arc::new(fake_data_shreds), batch_info.clone()))?;
        socket_sender.send((Arc::new(fake_coding_shreds), batch_info))?;
        //none indicates real shreds
        socket_sender.send((data_shreds, None))?;
        socket_sender.send((Arc::new(coding_shreds), None))?;

        Ok(())
    }
    fn transmit(
        &mut self,
        receiver: &Mutex<TransmitReceiver>,
        cluster_info: &ClusterInfo,
        sock: &UdpSocket,
        _bank_forks: &RwLock<BankForks>,
<<<<<<< HEAD
        _shred_receiver_addr: Option<SocketAddr>,
=======
>>>>>>> 37f4621c
    ) -> Result<()> {
        for (data_shreds, batch_info) in receiver.lock().unwrap().iter() {
            let fake = batch_info.is_some();
            let peers = cluster_info.tvu_peers();
            peers.iter().enumerate().for_each(|(i, peer)| {
                if fake == (i <= self.partition) {
                    // Send fake shreds to the first N peers
                    data_shreds.iter().for_each(|b| {
                        sock.send_to(b.payload(), &peer.tvu_forwards).unwrap();
                    });
                }
            });
        }
        Ok(())
    }
    fn record(&mut self, receiver: &Mutex<RecordReceiver>, blockstore: &Blockstore) -> Result<()> {
        for (data_shreds, _) in receiver.lock().unwrap().iter() {
            blockstore.insert_shreds(data_shreds.to_vec(), None, true)?;
        }
        Ok(())
    }
}

#[cfg(test)]
mod tests {
    use {
        super::*,
        solana_gossip::contact_info::ContactInfo,
        solana_streamer::socket::SocketAddrSpace,
        std::net::{IpAddr, Ipv4Addr, SocketAddr},
    };

    #[test]
    fn test_tvu_peers_ordering() {
        let cluster = ClusterInfo::new(
            ContactInfo::new_localhost(&solana_sdk::pubkey::new_rand(), 0),
            Arc::new(Keypair::new()),
            SocketAddrSpace::Unspecified,
        );
        cluster.insert_info(ContactInfo::new_with_socketaddr(&SocketAddr::new(
            IpAddr::V4(Ipv4Addr::new(192, 168, 1, 1)),
            8080,
        )));
        cluster.insert_info(ContactInfo::new_with_socketaddr(&SocketAddr::new(
            IpAddr::V4(Ipv4Addr::new(192, 168, 1, 2)),
            8080,
        )));
        cluster.insert_info(ContactInfo::new_with_socketaddr(&SocketAddr::new(
            IpAddr::V4(Ipv4Addr::new(192, 168, 1, 3)),
            8080,
        )));
        cluster.insert_info(ContactInfo::new_with_socketaddr(&SocketAddr::new(
            IpAddr::V4(Ipv4Addr::new(192, 168, 1, 4)),
            8080,
        )));

        let tvu_peers1 = cluster.tvu_peers();
        (0..5).for_each(|_| {
            cluster
                .tvu_peers()
                .iter()
                .zip(tvu_peers1.iter())
                .for_each(|(v1, v2)| {
                    assert_eq!(v1, v2);
                });
        });
    }
}<|MERGE_RESOLUTION|>--- conflicted
+++ resolved
@@ -126,10 +126,7 @@
         cluster_info: &ClusterInfo,
         sock: &UdpSocket,
         _bank_forks: &RwLock<BankForks>,
-<<<<<<< HEAD
         _shred_receiver_addr: Option<SocketAddr>,
-=======
->>>>>>> 37f4621c
     ) -> Result<()> {
         for (data_shreds, batch_info) in receiver.lock().unwrap().iter() {
             let fake = batch_info.is_some();
