--- conflicted
+++ resolved
@@ -151,12 +151,8 @@
         receiver: &Mutex<TransmitReceiver>,
         cluster_info: &ClusterInfo,
         sock: &UdpSocket,
-<<<<<<< HEAD
-        bank_forks: &Arc<RwLock<BankForks>>,
+        bank_forks: &RwLock<BankForks>,
         shred_receiver_addr: Option<SocketAddr>,
-=======
-        bank_forks: &RwLock<BankForks>,
->>>>>>> 1ee4b412
     ) -> Result<()> {
         let (shreds, _) = receiver.lock().unwrap().recv()?;
         broadcast_shreds(
