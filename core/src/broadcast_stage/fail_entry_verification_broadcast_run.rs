use {
    super::*,
    crate::cluster_nodes::ClusterNodesCache,
    solana_ledger::shred::{ProcessShredsStats, Shredder},
    solana_sdk::{hash::Hash, signature::Keypair},
    std::{thread::sleep, time::Duration},
};

pub const NUM_BAD_SLOTS: u64 = 10;
pub const SLOT_TO_RESOLVE: u64 = 32;

#[derive(Clone)]
pub(super) struct FailEntryVerificationBroadcastRun {
    shred_version: u16,
    good_shreds: Vec<Shred>,
    current_slot: Slot,
    next_shred_index: u32,
    next_code_index: u32,
    cluster_nodes_cache: Arc<ClusterNodesCache<BroadcastStage>>,
}

impl FailEntryVerificationBroadcastRun {
    pub(super) fn new(shred_version: u16) -> Self {
        let cluster_nodes_cache = Arc::new(ClusterNodesCache::<BroadcastStage>::new(
            CLUSTER_NODES_CACHE_NUM_EPOCH_CAP,
            CLUSTER_NODES_CACHE_TTL,
        ));
        Self {
            shred_version,
            good_shreds: vec![],
            current_slot: 0,
            next_shred_index: 0,
            next_code_index: 0,
            cluster_nodes_cache,
        }
    }
}

impl BroadcastRun for FailEntryVerificationBroadcastRun {
    fn run(
        &mut self,
        keypair: &Keypair,
        blockstore: &Blockstore,
        receiver: &Receiver<WorkingBankEntry>,
        socket_sender: &Sender<(Arc<Vec<Shred>>, Option<BroadcastShredBatchInfo>)>,
        blockstore_sender: &Sender<(Arc<Vec<Shred>>, Option<BroadcastShredBatchInfo>)>,
    ) -> Result<()> {
        // 1) Pull entries from banking stage
        let mut receive_results = broadcast_utils::recv_slot_entries(receiver)?;
        let bank = receive_results.bank.clone();
        let last_tick_height = receive_results.last_tick_height;

        if bank.slot() != self.current_slot {
            self.next_shred_index = 0;
            self.next_code_index = 0;
            self.current_slot = bank.slot();
        }

        // 2) If we're past SLOT_TO_RESOLVE, insert the correct shreds so validators can repair
        // and make progress
        if bank.slot() > SLOT_TO_RESOLVE && !self.good_shreds.is_empty() {
            info!("Resolving bad shreds");
            let mut shreds = vec![];
            std::mem::swap(&mut shreds, &mut self.good_shreds);
            blockstore_sender.send((Arc::new(shreds), None))?;
        }

        // 3) Convert entries to shreds + generate coding shreds. Set a garbage PoH on the last entry
        // in the slot to make verification fail on validators
        let last_entries = {
            if last_tick_height == bank.max_tick_height() && bank.slot() < NUM_BAD_SLOTS {
                let good_last_entry = receive_results.entries.pop().unwrap();
                let mut bad_last_entry = good_last_entry.clone();
                bad_last_entry.hash = Hash::default();
                Some((good_last_entry, bad_last_entry))
            } else {
                None
            }
        };

        let shredder = Shredder::new(
            bank.slot(),
            bank.parent().unwrap().slot(),
            (bank.tick_height() % bank.ticks_per_slot()) as u8,
            self.shred_version,
        )
        .expect("Expected to create a new shredder");

        let (data_shreds, coding_shreds) = shredder.entries_to_shreds(
            keypair,
            &receive_results.entries,
            last_tick_height == bank.max_tick_height() && last_entries.is_none(),
            self.next_shred_index,
            self.next_code_index,
            &mut ProcessShredsStats::default(),
        );

        self.next_shred_index += data_shreds.len() as u32;
        if let Some(index) = coding_shreds.iter().map(Shred::index).max() {
            self.next_code_index = index + 1;
        }
        let last_shreds = last_entries.map(|(good_last_entry, bad_last_entry)| {
            let (good_last_data_shred, _) = shredder.entries_to_shreds(
                keypair,
                &[good_last_entry],
                true,
                self.next_shred_index,
                self.next_code_index,
                &mut ProcessShredsStats::default(),
            );
            // Don't mark the last shred as last so that validators won't know
            // that they've gotten all the shreds, and will continue trying to
            // repair.
            let (bad_last_data_shred, _) = shredder.entries_to_shreds(
                keypair,
                &[bad_last_entry],
                false,
                self.next_shred_index,
                self.next_code_index,
                &mut ProcessShredsStats::default(),
            );
            self.next_shred_index += 1;
            (good_last_data_shred, bad_last_data_shred)
        });

        let data_shreds = Arc::new(data_shreds);
        blockstore_sender.send((data_shreds.clone(), None))?;
        // 4) Start broadcast step
        socket_sender.send((data_shreds, None))?;
        if let Some((good_last_data_shred, bad_last_data_shred)) = last_shreds {
            // Stash away the good shred so we can rewrite them later
            self.good_shreds.extend(good_last_data_shred.clone());
            let good_last_data_shred = Arc::new(good_last_data_shred);
            let bad_last_data_shred = Arc::new(bad_last_data_shred);
            // Store the good shred so that blockstore will signal ClusterSlots
            // that the slot is complete
            blockstore_sender.send((good_last_data_shred, None))?;
            loop {
                // Wait for slot to be complete
                if blockstore.is_full(bank.slot()) {
                    break;
                }
                sleep(Duration::from_millis(10));
            }
            // Store the bad shred so we serve bad repairs to validators catching up
            blockstore_sender.send((bad_last_data_shred.clone(), None))?;
            // Send bad shreds to rest of network
            socket_sender.send((bad_last_data_shred, None))?;
        }
        Ok(())
    }
    fn transmit(
        &mut self,
        receiver: &Mutex<TransmitReceiver>,
        cluster_info: &ClusterInfo,
        sock: &UdpSocket,
        bank_forks: &RwLock<BankForks>,
<<<<<<< HEAD
        shred_receiver_addr: Option<SocketAddr>,
=======
>>>>>>> 37f4621c
    ) -> Result<()> {
        let (shreds, _) = receiver.lock().unwrap().recv()?;
        broadcast_shreds(
            sock,
            &shreds,
            &self.cluster_nodes_cache,
            &AtomicInterval::default(),
            &mut TransmitShredsStats::default(),
            cluster_info,
            bank_forks,
            cluster_info.socket_addr_space(),
            shred_receiver_addr,
        )
    }
    fn record(&mut self, receiver: &Mutex<RecordReceiver>, blockstore: &Blockstore) -> Result<()> {
        let (all_shreds, _) = receiver.lock().unwrap().recv()?;
        blockstore
            .insert_shreds(all_shreds.to_vec(), None, true)
            .expect("Failed to insert shreds in blockstore");
        Ok(())
    }
}<|MERGE_RESOLUTION|>--- conflicted
+++ resolved
@@ -155,10 +155,7 @@
         cluster_info: &ClusterInfo,
         sock: &UdpSocket,
         bank_forks: &RwLock<BankForks>,
-<<<<<<< HEAD
         shred_receiver_addr: Option<SocketAddr>,
-=======
->>>>>>> 37f4621c
     ) -> Result<()> {
         let (shreds, _) = receiver.lock().unwrap().recv()?;
         broadcast_shreds(
