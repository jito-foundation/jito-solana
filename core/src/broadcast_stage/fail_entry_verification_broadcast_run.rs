use {
    super::*,
    crate::cluster_nodes::ClusterNodesCache,
    solana_ledger::shred::{ProcessShredsStats, Shredder},
    solana_sdk::{hash::Hash, signature::Keypair},
    std::{thread::sleep, time::Duration},
};

pub const NUM_BAD_SLOTS: u64 = 10;
pub const SLOT_TO_RESOLVE: u64 = 32;

#[derive(Clone)]
pub(super) struct FailEntryVerificationBroadcastRun {
    shred_version: u16,
    good_shreds: Vec<Shred>,
    current_slot: Slot,
    next_shred_index: u32,
    next_code_index: u32,
    cluster_nodes_cache: Arc<ClusterNodesCache<BroadcastStage>>,
}

impl FailEntryVerificationBroadcastRun {
    pub(super) fn new(shred_version: u16) -> Self {
        let cluster_nodes_cache = Arc::new(ClusterNodesCache::<BroadcastStage>::new(
            CLUSTER_NODES_CACHE_NUM_EPOCH_CAP,
            CLUSTER_NODES_CACHE_TTL,
        ));
        Self {
            shred_version,
            good_shreds: vec![],
            current_slot: 0,
            next_shred_index: 0,
            next_code_index: 0,
            cluster_nodes_cache,
        }
    }
}

impl BroadcastRun for FailEntryVerificationBroadcastRun {
    fn run(
        &mut self,
        keypair: &Keypair,
        blockstore: &Blockstore,
        receiver: &Receiver<WorkingBankEntry>,
        socket_sender: &Sender<(Arc<Vec<Shred>>, Option<BroadcastShredBatchInfo>)>,
        blockstore_sender: &Sender<(Arc<Vec<Shred>>, Option<BroadcastShredBatchInfo>)>,
    ) -> Result<()> {
        // 1) Pull entries from banking stage
        let mut receive_results = broadcast_utils::recv_slot_entries(receiver)?;
        let bank = receive_results.bank.clone();
        let last_tick_height = receive_results.last_tick_height;

        if bank.slot() != self.current_slot {
            self.next_shred_index = 0;
            self.next_code_index = 0;
            self.current_slot = bank.slot();
        }

        // 2) If we're past SLOT_TO_RESOLVE, insert the correct shreds so validators can repair
        // and make progress
        if bank.slot() > SLOT_TO_RESOLVE && !self.good_shreds.is_empty() {
            info!("Resolving bad shreds");
            let shreds = std::mem::take(&mut self.good_shreds);
            blockstore_sender.send((Arc::new(shreds), None))?;
        }

        // 3) Convert entries to shreds + generate coding shreds. Set a garbage PoH on the last entry
        // in the slot to make verification fail on validators
        let last_entries = {
            if last_tick_height == bank.max_tick_height() && bank.slot() < NUM_BAD_SLOTS {
                let good_last_entry = receive_results.entries.pop().unwrap();
                let mut bad_last_entry = good_last_entry.clone();
                bad_last_entry.hash = Hash::default();
                Some((good_last_entry, bad_last_entry))
            } else {
                None
            }
        };

        let shredder = Shredder::new(
            bank.slot(),
            bank.parent().unwrap().slot(),
            (bank.tick_height() % bank.ticks_per_slot()) as u8,
            self.shred_version,
        )
        .expect("Expected to create a new shredder");

        let (data_shreds, coding_shreds) = shredder.entries_to_shreds(
            keypair,
            &receive_results.entries,
            last_tick_height == bank.max_tick_height() && last_entries.is_none(),
            self.next_shred_index,
            self.next_code_index,
            &mut ProcessShredsStats::default(),
        );

        self.next_shred_index += data_shreds.len() as u32;
        if let Some(index) = coding_shreds.iter().map(Shred::index).max() {
            self.next_code_index = index + 1;
        }
        let last_shreds = last_entries.map(|(good_last_entry, bad_last_entry)| {
            let (good_last_data_shred, _) = shredder.entries_to_shreds(
                keypair,
                &[good_last_entry],
                true,
                self.next_shred_index,
                self.next_code_index,
                &mut ProcessShredsStats::default(),
            );
            // Don't mark the last shred as last so that validators won't know
            // that they've gotten all the shreds, and will continue trying to
            // repair.
            let (bad_last_data_shred, _) = shredder.entries_to_shreds(
                keypair,
                &[bad_last_entry],
                false,
                self.next_shred_index,
                self.next_code_index,
                &mut ProcessShredsStats::default(),
            );
            self.next_shred_index += 1;
            (good_last_data_shred, bad_last_data_shred)
        });

        let data_shreds = Arc::new(data_shreds);
        blockstore_sender.send((data_shreds.clone(), None))?;
        // 4) Start broadcast step
        socket_sender.send((data_shreds, None))?;
        if let Some((good_last_data_shred, bad_last_data_shred)) = last_shreds {
            // Stash away the good shred so we can rewrite them later
            self.good_shreds.extend(good_last_data_shred.clone());
            let good_last_data_shred = Arc::new(good_last_data_shred);
            let bad_last_data_shred = Arc::new(bad_last_data_shred);
            // Store the good shred so that blockstore will signal ClusterSlots
            // that the slot is complete
            blockstore_sender.send((good_last_data_shred, None))?;
            loop {
                // Wait for slot to be complete
                if blockstore.is_full(bank.slot()) {
                    break;
                }
                sleep(Duration::from_millis(10));
            }
            // Store the bad shred so we serve bad repairs to validators catching up
            blockstore_sender.send((bad_last_data_shred.clone(), None))?;
            // Send bad shreds to rest of network
            socket_sender.send((bad_last_data_shred, None))?;
        }
        Ok(())
    }
    fn transmit(
        &mut self,
        receiver: &Mutex<TransmitReceiver>,
        cluster_info: &ClusterInfo,
        sock: &UdpSocket,
        bank_forks: &RwLock<BankForks>,
<<<<<<< HEAD
        shred_receiver_addr: Option<SocketAddr>,
=======
>>>>>>> 263911e7
    ) -> Result<()> {
        let (shreds, _) = receiver.lock().unwrap().recv()?;
        broadcast_shreds(
            sock,
            &shreds,
            &self.cluster_nodes_cache,
            &AtomicInterval::default(),
            &mut TransmitShredsStats::default(),
            cluster_info,
            bank_forks,
            cluster_info.socket_addr_space(),
            shred_receiver_addr,
        )
    }
    fn record(&mut self, receiver: &Mutex<RecordReceiver>, blockstore: &Blockstore) -> Result<()> {
        let (all_shreds, _) = receiver.lock().unwrap().recv()?;
        blockstore
            .insert_shreds(all_shreds.to_vec(), None, true)
            .expect("Failed to insert shreds in blockstore");
        Ok(())
    }
}<|MERGE_RESOLUTION|>--- conflicted
+++ resolved
@@ -154,10 +154,7 @@
         cluster_info: &ClusterInfo,
         sock: &UdpSocket,
         bank_forks: &RwLock<BankForks>,
-<<<<<<< HEAD
         shred_receiver_addr: Option<SocketAddr>,
-=======
->>>>>>> 263911e7
     ) -> Result<()> {
         let (shreds, _) = receiver.lock().unwrap().recv()?;
         broadcast_shreds(
