--- conflicted
+++ resolved
@@ -116,7 +116,7 @@
 
     pub fn maybe_extend_broadcast_addrs(
         &self,
-        shred: &Shred,
+        shred: &ShredId,
         root_bank: &Bank,
         fanout: usize,
         socket_addr_space: &SocketAddrSpace,
@@ -138,11 +138,7 @@
         socket_addr_space: &SocketAddrSpace,
     ) -> Vec<SocketAddr> {
         const MAX_CONTACT_INFO_AGE: Duration = Duration::from_secs(2 * 60);
-<<<<<<< HEAD
-        let shred_seed = shred.seed(self.pubkey);
-=======
         let shred_seed = shred.seed(&self.pubkey);
->>>>>>> 37f4621c
         let mut rng = ChaChaRng::from_seed(shred_seed);
         let index = match self.weighted_shuffle.first(&mut rng) {
             None => return Vec::default(),
@@ -196,8 +192,8 @@
 impl ClusterNodes<RetransmitStage> {
     pub fn maybe_extend_retransmit_addrs(
         &self,
-        slot_leader: Pubkey,
-        shred: &Shred,
+        slot_leader: &Pubkey,
+        shred: &ShredId,
         root_bank: &Bank,
         fanout: usize,
         shred_receiver_addr: Option<SocketAddr>,
