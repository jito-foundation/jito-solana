use {
    crossbeam_channel::{Receiver, RecvTimeoutError, Sender},
    solana_measure::measure::Measure,
    solana_perf::packet::PacketBatch,
    solana_sdk::timing::timestamp,
    solana_streamer::streamer::{self, StakedNodes, StreamerError},
    std::{
        collections::HashMap,
        net::IpAddr,
        sync::{Arc, RwLock},
        thread::{self, Builder, JoinHandle},
    },
};

// Try to target 50ms, rough timings from a testnet validator
//
// 50ms/(200ns/packet) = 250k packets
const MAX_FINDPACKETSENDERSTAKE_BATCH: usize = 250_000;

pub type FindPacketSenderStakeSender = Sender<Vec<PacketBatch>>;
pub type FindPacketSenderStakeReceiver = Receiver<Vec<PacketBatch>>;

#[derive(Debug, Default)]
struct FindPacketSenderStakeStats {
    last_print: u64,
    refresh_ip_to_stake_time: u64,
    apply_sender_stakes_time: u64,
    send_batches_time: u64,
    receive_batches_time: u64,
    total_batches: u64,
    total_packets: u64,
    total_discard_random: usize,
    total_discard_random_time_us: usize,
}

impl FindPacketSenderStakeStats {
    fn report(&mut self, name: &'static str) {
        let now = timestamp();
        let elapsed_ms = now - self.last_print;
        if elapsed_ms > 2000 {
            datapoint_info!(
                name,
                (
                    "refresh_ip_to_stake_time_us",
                    self.refresh_ip_to_stake_time as i64,
                    i64
                ),
                (
                    "apply_sender_stakes_time_us",
                    self.apply_sender_stakes_time as i64,
                    i64
                ),
                ("send_batches_time_us", self.send_batches_time as i64, i64),
                (
                    "receive_batches_time_ns",
                    self.receive_batches_time as i64,
                    i64
                ),
                ("total_batches", self.total_batches as i64, i64),
                ("total_packets", self.total_packets as i64, i64),
                ("total_discard_random", self.total_discard_random, i64),
                (
                    "total_discard_random_time_us",
                    self.total_discard_random_time_us,
                    i64
                ),
            );
            *self = FindPacketSenderStakeStats::default();
            self.last_print = now;
        }
    }
}

pub struct FindPacketSenderStakeStage {
    thread_hdl: JoinHandle<()>,
}

impl FindPacketSenderStakeStage {
    pub fn new(
        packet_receiver: streamer::PacketBatchReceiver,
        sender: FindPacketSenderStakeSender,
        staked_nodes: Arc<RwLock<StakedNodes>>,
        name: &'static str,
    ) -> Self {
        let mut stats = FindPacketSenderStakeStats::default();
        let thread_hdl = Builder::new()
            .name("find-packet-sender-stake".to_string())
            .spawn(move || loop {
                match streamer::recv_packet_batches(&packet_receiver) {
                    Ok((mut batches, num_packets, recv_duration)) => {
                        let num_batches = batches.len();

                        let mut discard_random_time =
                            Measure::start("findpacketsenderstake_discard_random_time");
                        let non_discarded_packets = solana_perf::discard::discard_batches_randomly(
                            &mut batches,
                            MAX_FINDPACKETSENDERSTAKE_BATCH,
                            num_packets,
                        );
                        let num_discarded_randomly =
                            num_packets.saturating_sub(non_discarded_packets);
                        discard_random_time.stop();

                        let mut apply_sender_stakes_time =
                            Measure::start("apply_sender_stakes_time");
                        let mut apply_stake = || {
                            let ip_to_stake = staked_nodes.read().unwrap();
<<<<<<< HEAD
                            Self::apply_sender_stakes(&mut batches, &ip_to_stake.stake_map);
=======
                            Self::apply_sender_stakes(&mut batches, &ip_to_stake.ip_stake_map);
>>>>>>> 263911e7
                        };
                        apply_stake();
                        apply_sender_stakes_time.stop();

                        let mut send_batches_time = Measure::start("send_batches_time");
                        if let Err(e) = sender.send(batches) {
                            info!("Sender error: {:?}", e);
                        }
                        send_batches_time.stop();

                        stats.apply_sender_stakes_time = stats
                            .apply_sender_stakes_time
                            .saturating_add(apply_sender_stakes_time.as_us());
                        stats.send_batches_time = stats
                            .send_batches_time
                            .saturating_add(send_batches_time.as_us());
                        stats.receive_batches_time = stats
                            .receive_batches_time
                            .saturating_add(recv_duration.as_nanos() as u64);
                        stats.total_batches =
                            stats.total_batches.saturating_add(num_batches as u64);
                        stats.total_packets =
                            stats.total_packets.saturating_add(num_packets as u64);
                        stats.total_discard_random_time_us += discard_random_time.as_us() as usize;
                        stats.total_discard_random += num_discarded_randomly;
                    }
                    Err(e) => match e {
                        StreamerError::RecvTimeout(RecvTimeoutError::Disconnected) => break,
                        StreamerError::RecvTimeout(RecvTimeoutError::Timeout) => (),
                        _ => error!("error: {:?}", e),
                    },
                }

                stats.report(name);
            })
            .unwrap();
        Self { thread_hdl }
    }

    fn apply_sender_stakes(batches: &mut [PacketBatch], ip_to_stake: &HashMap<IpAddr, u64>) {
        batches
            .iter_mut()
            .flat_map(|batch| batch.iter_mut())
            .for_each(|packet| {
                packet.meta.sender_stake = ip_to_stake
                    .get(&packet.meta.addr)
                    .copied()
                    .unwrap_or_default();
            });
    }

    pub fn join(self) -> thread::Result<()> {
        self.thread_hdl.join()
    }
}<|MERGE_RESOLUTION|>--- conflicted
+++ resolved
@@ -105,11 +105,7 @@
                             Measure::start("apply_sender_stakes_time");
                         let mut apply_stake = || {
                             let ip_to_stake = staked_nodes.read().unwrap();
-<<<<<<< HEAD
-                            Self::apply_sender_stakes(&mut batches, &ip_to_stake.stake_map);
-=======
                             Self::apply_sender_stakes(&mut batches, &ip_to_stake.ip_stake_map);
->>>>>>> 263911e7
                         };
                         apply_stake();
                         apply_sender_stakes_time.stop();
