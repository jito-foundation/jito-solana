--- conflicted
+++ resolved
@@ -264,20 +264,14 @@
             };
         let cluster_nodes =
             cluster_nodes_cache.get(shred_slot, &root_bank, &working_bank, cluster_info);
-<<<<<<< HEAD
-        let addrs: Vec<_> = cluster_nodes
-            .maybe_extend_retransmit_addrs(
-                slot_leader,
-                shred,
-                &root_bank,
-                DATA_PLANE_FANOUT,
-                shred_receiver_addr,
-            )
-=======
-        let (root_distance, addrs) =
-            cluster_nodes.get_retransmit_addrs(slot_leader, shred, &root_bank, DATA_PLANE_FANOUT);
+        let (root_distance, addrs) = cluster_nodes.maybe_extend_retransmit_addrs(
+            slot_leader,
+            shred,
+            &root_bank,
+            DATA_PLANE_FANOUT,
+            shred_receiver_addr,
+        );
         let addrs: Vec<_> = addrs
->>>>>>> 1ee4b412
             .into_iter()
             .filter(|addr| ContactInfo::is_valid_address(addr, socket_addr_space))
             .collect();
