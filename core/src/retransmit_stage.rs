//! The `retransmit_stage` retransmits shreds between validators
#![allow(clippy::rc_buffer)]

use {
    crate::{
<<<<<<< HEAD
        ancestor_hashes_service::AncestorHashesReplayUpdateReceiver,
        cluster_info_vote_listener::VerifiedVoteReceiver,
        cluster_nodes::{ClusterNodes, ClusterNodesCache},
        cluster_slots::ClusterSlots,
        cluster_slots_service::{ClusterSlotsService, ClusterSlotsUpdateReceiver},
        completed_data_sets_service::CompletedDataSetsSender,
        packet_hasher::PacketHasher,
        repair_service::{DuplicateSlotsResetSender, RepairInfo},
        window_service::WindowService,
    },
    crossbeam_channel::{unbounded, Receiver, RecvTimeoutError, Sender},
=======
        cluster_nodes::{ClusterNodes, ClusterNodesCache},
        packet_hasher::PacketHasher,
    },
    crossbeam_channel::{Receiver, RecvTimeoutError},
>>>>>>> 263911e7
    itertools::{izip, Itertools},
    lru::LruCache,
    rayon::{prelude::*, ThreadPool, ThreadPoolBuilder},
    solana_client::rpc_response::SlotUpdate,
    solana_gossip::{
        cluster_info::{ClusterInfo, DATA_PLANE_FANOUT},
        contact_info::ContactInfo,
    },
    solana_ledger::{
        leader_schedule_cache::LeaderScheduleCache,
        shred::{self, ShredId},
    },
    solana_measure::measure::Measure,
    solana_rayon_threadlimit::get_thread_count,
    solana_rpc::{max_slots::MaxSlots, rpc_subscriptions::RpcSubscriptions},
    solana_runtime::{bank::Bank, bank_forks::BankForks},
<<<<<<< HEAD
    solana_sdk::{clock::Slot, epoch_schedule::EpochSchedule, pubkey::Pubkey, timing::timestamp},
=======
    solana_sdk::{clock::Slot, pubkey::Pubkey, timing::timestamp},
>>>>>>> 263911e7
    solana_streamer::{
        sendmmsg::{multi_target_send, SendPktsError},
        socket::SocketAddrSpace,
    },
    std::{
<<<<<<< HEAD
        collections::{HashMap, HashSet},
        iter::repeat,
        net::{SocketAddr, UdpSocket},
        ops::AddAssign,
        sync::{
            atomic::{AtomicBool, AtomicU64, AtomicUsize, Ordering},
=======
        collections::HashMap,
        iter::repeat,
        net::UdpSocket,
        ops::AddAssign,
        sync::{
            atomic::{AtomicU64, AtomicUsize, Ordering},
>>>>>>> 263911e7
            Arc, RwLock,
        },
        thread::{self, Builder, JoinHandle},
        time::{Duration, Instant},
    },
};

const MAX_DUPLICATE_COUNT: usize = 2;
const DEFAULT_LRU_SIZE: usize = 10_000;
// Minimum number of shreds to use rayon parallel iterators.
const PAR_ITER_MIN_NUM_SHREDS: usize = 2;

const CLUSTER_NODES_CACHE_NUM_EPOCH_CAP: usize = 8;
const CLUSTER_NODES_CACHE_TTL: Duration = Duration::from_secs(5);

#[derive(Default)]
struct RetransmitSlotStats {
    asof: u64,   // Latest timestamp struct was updated.
    outset: u64, // 1st shred retransmit timestamp.
    // Number of shreds sent and received at different
    // distances from the turbine broadcast root.
    num_shreds_received: [usize; 3],
    num_shreds_sent: [usize; 3],
}

struct RetransmitStats {
    since: Instant,
    num_nodes: AtomicUsize,
    num_addrs_failed: AtomicUsize,
    num_shreds: usize,
    num_shreds_skipped: usize,
    num_small_batches: usize,
    total_batches: usize,
    total_time: u64,
    epoch_fetch: u64,
    epoch_cache_update: u64,
    retransmit_total: AtomicU64,
    compute_turbine_peers_total: AtomicU64,
    slot_stats: LruCache<Slot, RetransmitSlotStats>,
    unknown_shred_slot_leader: usize,
}

impl RetransmitStats {
    fn maybe_submit(
        &mut self,
        root_bank: &Bank,
        working_bank: &Bank,
        cluster_info: &ClusterInfo,
        cluster_nodes_cache: &ClusterNodesCache<RetransmitStage>,
    ) {
        const SUBMIT_CADENCE: Duration = Duration::from_secs(2);
        if self.since.elapsed() < SUBMIT_CADENCE {
            return;
        }
        let num_peers = cluster_nodes_cache
            .get(root_bank.slot(), root_bank, working_bank, cluster_info)
            .num_peers();
        datapoint_info!("retransmit-num_nodes", ("count", num_peers, i64));
        datapoint_info!(
            "retransmit-stage",
            ("total_time", self.total_time, i64),
            ("epoch_fetch", self.epoch_fetch, i64),
            ("epoch_cache_update", self.epoch_cache_update, i64),
            ("total_batches", self.total_batches, i64),
            ("num_small_batches", self.num_small_batches, i64),
            ("num_nodes", *self.num_nodes.get_mut(), i64),
            ("num_addrs_failed", *self.num_addrs_failed.get_mut(), i64),
            ("num_shreds", self.num_shreds, i64),
            ("num_shreds_skipped", self.num_shreds_skipped, i64),
            ("retransmit_total", *self.retransmit_total.get_mut(), i64),
            (
                "compute_turbine",
                *self.compute_turbine_peers_total.get_mut(),
                i64
            ),
            (
                "unknown_shred_slot_leader",
                self.unknown_shred_slot_leader,
                i64
            ),
        );
        // slot_stats are submited at a different cadence.
        let old = std::mem::replace(self, Self::new(Instant::now()));
        self.slot_stats = old.slot_stats;
    }
}

// Map of shred (slot, index, type) => list of hash values seen for that key.
type ShredFilter = LruCache<ShredId, Vec<u64>>;

// Returns true if shred is already received and should skip retransmit.
fn should_skip_retransmit(
    key: ShredId,
    shred: &[u8],
    shreds_received: &mut ShredFilter,
    packet_hasher: &PacketHasher,
) -> bool {
    match shreds_received.get_mut(&key) {
        Some(sent) if sent.len() >= MAX_DUPLICATE_COUNT => true,
        Some(sent) => {
            let hash = packet_hasher.hash_shred(shred);
            if sent.contains(&hash) {
                true
            } else {
                sent.push(hash);
                false
            }
        }
        None => {
            let hash = packet_hasher.hash_shred(shred);
            shreds_received.put(key, vec![hash]);
            false
        }
    }
}

fn maybe_reset_shreds_received_cache(
    shreds_received: &mut ShredFilter,
    packet_hasher: &mut PacketHasher,
    hasher_reset_ts: &mut Instant,
) {
    const UPDATE_INTERVAL: Duration = Duration::from_secs(1);
    if hasher_reset_ts.elapsed() >= UPDATE_INTERVAL {
        *hasher_reset_ts = Instant::now();
        shreds_received.clear();
        packet_hasher.reset();
    }
}

#[allow(clippy::too_many_arguments)]
fn retransmit(
    thread_pool: &ThreadPool,
    bank_forks: &RwLock<BankForks>,
    leader_schedule_cache: &LeaderScheduleCache,
    cluster_info: &ClusterInfo,
    shreds_receiver: &Receiver<Vec</*shred:*/ Vec<u8>>>,
    sockets: &[UdpSocket],
    stats: &mut RetransmitStats,
    cluster_nodes_cache: &ClusterNodesCache<RetransmitStage>,
    hasher_reset_ts: &mut Instant,
    shreds_received: &mut ShredFilter,
    packet_hasher: &mut PacketHasher,
    max_slots: &MaxSlots,
    rpc_subscriptions: Option<&RpcSubscriptions>,
    shred_receiver_addr: Option<SocketAddr>,
) -> Result<(), RecvTimeoutError> {
    const RECV_TIMEOUT: Duration = Duration::from_secs(1);
    let mut shreds = shreds_receiver.recv_timeout(RECV_TIMEOUT)?;
    let mut timer_start = Measure::start("retransmit");
    shreds.extend(shreds_receiver.try_iter().flatten());
    stats.num_shreds += shreds.len();
    stats.total_batches += 1;

    let mut epoch_fetch = Measure::start("retransmit_epoch_fetch");
    let (working_bank, root_bank) = {
        let bank_forks = bank_forks.read().unwrap();
        (bank_forks.working_bank(), bank_forks.root_bank())
    };
    epoch_fetch.stop();
    stats.epoch_fetch += epoch_fetch.as_us();

    let mut epoch_cache_update = Measure::start("retransmit_epoch_cache_update");
    maybe_reset_shreds_received_cache(shreds_received, packet_hasher, hasher_reset_ts);
    epoch_cache_update.stop();
    stats.epoch_cache_update += epoch_cache_update.as_us();
    // Lookup slot leader and cluster nodes for each slot.
    let shreds: Vec<_> = shreds
        .into_iter()
        .filter_map(|shred| {
            let key = shred::layout::get_shred_id(&shred)?;
            if should_skip_retransmit(key, &shred, shreds_received, packet_hasher) {
                stats.num_shreds_skipped += 1;
                None
            } else {
                Some((key, shred))
            }
        })
        .into_group_map_by(|(key, _shred)| key.slot())
        .into_iter()
        .filter_map(|(slot, shreds)| {
            max_slots.retransmit.fetch_max(slot, Ordering::Relaxed);
            // TODO: consider using root-bank here for leader lookup!
            // Shreds' signatures should be verified before they reach here,
            // and if the leader is unknown they should fail signature check.
            // So here we should expect to know the slot leader and otherwise
            // skip the shred.
            let slot_leader = match leader_schedule_cache.slot_leader_at(slot, Some(&working_bank))
            {
                Some(pubkey) => pubkey,
                None => {
                    stats.unknown_shred_slot_leader += shreds.len();
                    return None;
                }
            };
            let cluster_nodes =
                cluster_nodes_cache.get(slot, &root_bank, &working_bank, cluster_info);
            Some(izip!(shreds, repeat(slot_leader), repeat(cluster_nodes)))
        })
        .flatten()
        .collect();
    let socket_addr_space = cluster_info.socket_addr_space();
    let record = |mut stats: HashMap<Slot, RetransmitSlotStats>,
                  (slot, root_distance, num_nodes)| {
        let now = timestamp();
        let entry = stats.entry(slot).or_default();
        entry.record(now, root_distance, num_nodes);
        stats
    };
    let slot_stats = if shreds.len() < PAR_ITER_MIN_NUM_SHREDS {
        stats.num_small_batches += 1;
        shreds
            .into_iter()
            .enumerate()
            .map(|(index, ((key, shred), slot_leader, cluster_nodes))| {
                let (root_distance, num_nodes) = retransmit_shred(
                    &key,
                    &shred,
                    &slot_leader,
                    &root_bank,
                    &cluster_nodes,
                    socket_addr_space,
                    &sockets[index % sockets.len()],
                    stats,
<<<<<<< HEAD
                    shred_receiver_addr,
=======
>>>>>>> 263911e7
                );
                (key.slot(), root_distance, num_nodes)
            })
            .fold(HashMap::new(), record)
    } else {
        thread_pool.install(|| {
            shreds
                .into_par_iter()
                .map(|((key, shred), slot_leader, cluster_nodes)| {
                    let index = thread_pool.current_thread_index().unwrap();
                    let (root_distance, num_nodes) = retransmit_shred(
                        &key,
                        &shred,
                        &slot_leader,
                        &root_bank,
                        &cluster_nodes,
                        socket_addr_space,
                        &sockets[index % sockets.len()],
                        stats,
<<<<<<< HEAD
                        shred_receiver_addr,
=======
>>>>>>> 263911e7
                    );
                    (key.slot(), root_distance, num_nodes)
                })
                .fold(HashMap::new, record)
                .reduce(HashMap::new, RetransmitSlotStats::merge)
        })
    };
    stats.upsert_slot_stats(slot_stats, root_bank.slot(), rpc_subscriptions);
    timer_start.stop();
    stats.total_time += timer_start.as_us();
    stats.maybe_submit(&root_bank, &working_bank, cluster_info, cluster_nodes_cache);
    Ok(())
}

fn retransmit_shred(
    key: &ShredId,
    shred: &[u8],
    slot_leader: &Pubkey,
    root_bank: &Bank,
    cluster_nodes: &ClusterNodes<RetransmitStage>,
    socket_addr_space: &SocketAddrSpace,
    socket: &UdpSocket,
    stats: &RetransmitStats,
<<<<<<< HEAD
    shred_receiver_addr: Option<SocketAddr>,
) -> (/*root_distance:*/ usize, /*num_nodes:*/ usize) {
    let mut compute_turbine_peers = Measure::start("turbine_start");
    let (root_distance, addrs) = cluster_nodes.maybe_extend_retransmit_addrs(
        slot_leader,
        key,
        root_bank,
        DATA_PLANE_FANOUT,
        shred_receiver_addr,
    );
=======
) -> (/*root_distance:*/ usize, /*num_nodes:*/ usize) {
    let mut compute_turbine_peers = Measure::start("turbine_start");
    let (root_distance, addrs) =
        cluster_nodes.get_retransmit_addrs(slot_leader, key, root_bank, DATA_PLANE_FANOUT);
>>>>>>> 263911e7
    let addrs: Vec<_> = addrs
        .into_iter()
        .filter(|addr| ContactInfo::is_valid_address(addr, socket_addr_space))
        .collect();
    compute_turbine_peers.stop();
    stats
        .compute_turbine_peers_total
        .fetch_add(compute_turbine_peers.as_us(), Ordering::Relaxed);

    let mut retransmit_time = Measure::start("retransmit_to");
    let num_nodes = match multi_target_send(socket, shred, &addrs) {
        Ok(()) => addrs.len(),
        Err(SendPktsError::IoError(ioerr, num_failed)) => {
            stats
                .num_addrs_failed
                .fetch_add(num_failed, Ordering::Relaxed);
            error!(
                "retransmit_to multi_target_send error: {:?}, {}/{} packets failed",
                ioerr,
                num_failed,
                addrs.len(),
            );
            addrs.len() - num_failed
        }
    };
    retransmit_time.stop();
    stats.num_nodes.fetch_add(num_nodes, Ordering::Relaxed);
    stats
        .retransmit_total
        .fetch_add(retransmit_time.as_us(), Ordering::Relaxed);
    (root_distance, num_nodes)
}

/// Service to retransmit messages from the leader or layer 1 to relevant peer nodes.
/// See `cluster_info` for network layer definitions.
/// # Arguments
/// * `sockets` - Sockets to read from.
/// * `bank_forks` - The BankForks structure
/// * `leader_schedule_cache` - The leader schedule to verify shreds
/// * `cluster_info` - This structure needs to be updated and populated by the bank and via gossip.
/// * `r` - Receive channel for shreds to be retransmitted to all the layer 1 nodes.
pub fn retransmitter(
    sockets: Arc<Vec<UdpSocket>>,
    bank_forks: Arc<RwLock<BankForks>>,
    leader_schedule_cache: Arc<LeaderScheduleCache>,
    cluster_info: Arc<ClusterInfo>,
    shreds_receiver: Receiver<Vec</*shred:*/ Vec<u8>>>,
    max_slots: Arc<MaxSlots>,
    rpc_subscriptions: Option<Arc<RpcSubscriptions>>,
    shred_receiver_addr: Option<SocketAddr>,
) -> JoinHandle<()> {
    let cluster_nodes_cache = ClusterNodesCache::<RetransmitStage>::new(
        CLUSTER_NODES_CACHE_NUM_EPOCH_CAP,
        CLUSTER_NODES_CACHE_TTL,
    );
    let mut hasher_reset_ts = Instant::now();
    let mut stats = RetransmitStats::new(Instant::now());
    let mut shreds_received = LruCache::<ShredId, _>::new(DEFAULT_LRU_SIZE);
    let mut packet_hasher = PacketHasher::default();
    let num_threads = get_thread_count().min(8).max(sockets.len());
    let thread_pool = ThreadPoolBuilder::new()
        .num_threads(num_threads)
        .thread_name(|i| format!("retransmit-{}", i))
        .build()
        .unwrap();
    Builder::new()
        .name("solana-retransmitter".to_string())
<<<<<<< HEAD
        .spawn(move || {
            trace!("retransmitter started");
            loop {
                match retransmit(
                    &thread_pool,
                    &bank_forks,
                    &leader_schedule_cache,
                    &cluster_info,
                    &shreds_receiver,
                    &sockets,
                    &mut stats,
                    &cluster_nodes_cache,
                    &mut hasher_reset_ts,
                    &mut shreds_received,
                    &mut packet_hasher,
                    &max_slots,
                    rpc_subscriptions.as_deref(),
                    shred_receiver_addr,
                ) {
                    Ok(()) => (),
                    Err(RecvTimeoutError::Timeout) => (),
                    Err(RecvTimeoutError::Disconnected) => break,
                }
=======
        .spawn(move || loop {
            match retransmit(
                &thread_pool,
                &bank_forks,
                &leader_schedule_cache,
                &cluster_info,
                &shreds_receiver,
                &sockets,
                &mut stats,
                &cluster_nodes_cache,
                &mut hasher_reset_ts,
                &mut shreds_received,
                &mut packet_hasher,
                &max_slots,
                rpc_subscriptions.as_deref(),
            ) {
                Ok(()) => (),
                Err(RecvTimeoutError::Timeout) => (),
                Err(RecvTimeoutError::Disconnected) => break,
>>>>>>> 263911e7
            }
        })
        .unwrap()
}

pub struct RetransmitStage {
    retransmit_thread_handle: JoinHandle<()>,
}

impl RetransmitStage {
    pub(crate) fn new(
        bank_forks: Arc<RwLock<BankForks>>,
        leader_schedule_cache: Arc<LeaderScheduleCache>,
        cluster_info: Arc<ClusterInfo>,
        retransmit_sockets: Arc<Vec<UdpSocket>>,
<<<<<<< HEAD
        repair_socket: Arc<UdpSocket>,
        ancestor_hashes_socket: Arc<UdpSocket>,
        verified_receiver: Receiver<Vec<PacketBatch>>,
        exit: Arc<AtomicBool>,
        cluster_slots_update_receiver: ClusterSlotsUpdateReceiver,
        epoch_schedule: EpochSchedule,
        turbine_disabled: Arc<AtomicBool>,
        cluster_slots: Arc<ClusterSlots>,
        duplicate_slots_reset_sender: DuplicateSlotsResetSender,
        verified_vote_receiver: VerifiedVoteReceiver,
        repair_validators: Option<HashSet<Pubkey>>,
        completed_data_sets_sender: CompletedDataSetsSender,
        max_slots: Arc<MaxSlots>,
        rpc_subscriptions: Option<Arc<RpcSubscriptions>>,
        duplicate_slots_sender: Sender<Slot>,
        ancestor_hashes_replay_update_receiver: AncestorHashesReplayUpdateReceiver,
        shred_receiver_addr: Option<SocketAddr>,
=======
        retransmit_receiver: Receiver<Vec</*shred:*/ Vec<u8>>>,
        max_slots: Arc<MaxSlots>,
        rpc_subscriptions: Option<Arc<RpcSubscriptions>>,
>>>>>>> 263911e7
    ) -> Self {
        let retransmit_thread_handle = retransmitter(
            retransmit_sockets,
            bank_forks,
            leader_schedule_cache,
            cluster_info,
            retransmit_receiver,
            max_slots,
            rpc_subscriptions,
            shred_receiver_addr,
        );

        Self {
            retransmit_thread_handle,
        }
    }

<<<<<<< HEAD
        let repair_info = RepairInfo {
            bank_forks,
            epoch_schedule,
            duplicate_slots_reset_sender,
            repair_validators,
            cluster_info,
            cluster_slots,
        };
        let window_service = WindowService::new(
            blockstore,
            verified_receiver,
            retransmit_sender,
            repair_socket,
            ancestor_hashes_socket,
            exit,
            repair_info,
            leader_schedule_cache,
            turbine_disabled,
            verified_vote_receiver,
            completed_data_sets_sender,
            duplicate_slots_sender,
            ancestor_hashes_replay_update_receiver,
        );
=======
    pub(crate) fn join(self) -> thread::Result<()> {
        self.retransmit_thread_handle.join()
    }
}

impl AddAssign for RetransmitSlotStats {
    fn add_assign(&mut self, other: Self) {
        let Self {
            asof,
            outset,
            num_shreds_received,
            num_shreds_sent,
        } = other;
        self.asof = self.asof.max(asof);
        self.outset = if self.outset == 0 {
            outset
        } else {
            self.outset.min(outset)
        };
        for k in 0..3 {
            self.num_shreds_received[k] += num_shreds_received[k];
            self.num_shreds_sent[k] += num_shreds_sent[k];
        }
    }
}
>>>>>>> 263911e7

impl RetransmitStats {
    const SLOT_STATS_CACHE_CAPACITY: usize = 750;

    fn new(now: Instant) -> Self {
        Self {
            since: now,
            num_nodes: AtomicUsize::default(),
            num_addrs_failed: AtomicUsize::default(),
            num_shreds: 0usize,
            num_shreds_skipped: 0usize,
            total_batches: 0usize,
            num_small_batches: 0usize,
            total_time: 0u64,
            epoch_fetch: 0u64,
            epoch_cache_update: 0u64,
            retransmit_total: AtomicU64::default(),
            compute_turbine_peers_total: AtomicU64::default(),
            // Cache capacity is manually enforced.
            slot_stats: LruCache::<Slot, RetransmitSlotStats>::unbounded(),
            unknown_shred_slot_leader: 0usize,
        }
    }

    fn upsert_slot_stats<I>(
        &mut self,
        feed: I,
        root: Slot,
        rpc_subscriptions: Option<&RpcSubscriptions>,
    ) where
        I: IntoIterator<Item = (Slot, RetransmitSlotStats)>,
    {
        for (slot, slot_stats) in feed {
            match self.slot_stats.get_mut(&slot) {
                None => {
                    if let Some(rpc_subscriptions) = rpc_subscriptions {
                        if slot > root {
                            let slot_update = SlotUpdate::FirstShredReceived {
                                slot,
                                timestamp: slot_stats.outset,
                            };
                            rpc_subscriptions.notify_slot_update(slot_update);
                            datapoint_info!("retransmit-first-shred", ("slot", slot, i64));
                        }
                    }
                    self.slot_stats.put(slot, slot_stats);
                }
                Some(entry) => {
                    *entry += slot_stats;
                }
            }
        }
        while self.slot_stats.len() > Self::SLOT_STATS_CACHE_CAPACITY {
            // Pop and submit metrics for the slot which was updated least
            // recently. At this point the node most likely will not receive
            // and retransmit any more shreds for this slot.
            match self.slot_stats.pop_lru() {
                Some((slot, stats)) => stats.submit(slot),
                None => break,
            }
        }
    }
}

impl RetransmitSlotStats {
    fn record(&mut self, now: u64, root_distance: usize, num_nodes: usize) {
        self.outset = if self.outset == 0 {
            now
        } else {
            self.outset.min(now)
        };
        self.asof = self.asof.max(now);
        self.num_shreds_received[root_distance] += 1;
        self.num_shreds_sent[root_distance] += num_nodes;
    }

    fn merge(mut acc: HashMap<Slot, Self>, other: HashMap<Slot, Self>) -> HashMap<Slot, Self> {
        if acc.len() < other.len() {
            return Self::merge(other, acc);
        }
        for (key, value) in other {
            *acc.entry(key).or_default() += value;
        }
        acc
    }

    fn submit(&self, slot: Slot) {
        let num_shreds: usize = self.num_shreds_received.iter().sum();
        let num_nodes: usize = self.num_shreds_sent.iter().sum();
        let elapsed_millis = self.asof.saturating_sub(self.outset);
        datapoint_info!(
            "retransmit-stage-slot-stats",
            ("slot", slot, i64),
            ("outset_timestamp", self.outset, i64),
            ("elapsed_millis", elapsed_millis, i64),
            ("num_shreds", num_shreds, i64),
            ("num_nodes", num_nodes, i64),
            ("num_shreds_received_root", self.num_shreds_received[0], i64),
            (
                "num_shreds_received_1st_layer",
                self.num_shreds_received[1],
                i64
            ),
            (
                "num_shreds_received_2nd_layer",
                self.num_shreds_received[2],
                i64
            ),
            ("num_shreds_sent_root", self.num_shreds_sent[0], i64),
            ("num_shreds_sent_1st_layer", self.num_shreds_sent[1], i64),
            ("num_shreds_sent_2nd_layer", self.num_shreds_sent[2], i64),
        );
    }
}

impl AddAssign for RetransmitSlotStats {
    fn add_assign(&mut self, other: Self) {
        let Self {
            asof,
            outset,
            num_shreds_received,
            num_shreds_sent,
        } = other;
        self.asof = self.asof.max(asof);
        self.outset = if self.outset == 0 {
            outset
        } else {
            self.outset.min(outset)
        };
        for k in 0..3 {
            self.num_shreds_received[k] += num_shreds_received[k];
            self.num_shreds_sent[k] += num_shreds_sent[k];
        }
    }
}

impl RetransmitStats {
    const SLOT_STATS_CACHE_CAPACITY: usize = 750;

    fn new(now: Instant) -> Self {
        Self {
            since: now,
            num_nodes: AtomicUsize::default(),
            num_addrs_failed: AtomicUsize::default(),
            num_shreds: 0usize,
            num_shreds_skipped: 0usize,
            total_batches: 0usize,
            num_small_batches: 0usize,
            total_time: 0u64,
            epoch_fetch: 0u64,
            epoch_cache_update: 0u64,
            retransmit_total: AtomicU64::default(),
            compute_turbine_peers_total: AtomicU64::default(),
            // Cache capacity is manually enforced.
            slot_stats: LruCache::<Slot, RetransmitSlotStats>::unbounded(),
            unknown_shred_slot_leader: 0usize,
        }
    }

    fn upsert_slot_stats<I>(
        &mut self,
        feed: I,
        root: Slot,
        rpc_subscriptions: Option<&RpcSubscriptions>,
    ) where
        I: IntoIterator<Item = (Slot, RetransmitSlotStats)>,
    {
        for (slot, slot_stats) in feed {
            match self.slot_stats.get_mut(&slot) {
                None => {
                    if let Some(rpc_subscriptions) = rpc_subscriptions {
                        if slot > root {
                            let slot_update = SlotUpdate::FirstShredReceived {
                                slot,
                                timestamp: slot_stats.outset,
                            };
                            rpc_subscriptions.notify_slot_update(slot_update);
                            datapoint_info!("retransmit-first-shred", ("slot", slot, i64));
                        }
                    }
                    self.slot_stats.put(slot, slot_stats);
                }
                Some(entry) => {
                    *entry += slot_stats;
                }
            }
        }
        while self.slot_stats.len() > Self::SLOT_STATS_CACHE_CAPACITY {
            // Pop and submit metrics for the slot which was updated least
            // recently. At this point the node most likely will not receive
            // and retransmit any more shreds for this slot.
            match self.slot_stats.pop_lru() {
                Some((slot, stats)) => stats.submit(slot),
                None => break,
            }
        }
    }
}

impl RetransmitSlotStats {
    fn record(&mut self, now: u64, root_distance: usize, num_nodes: usize) {
        self.outset = if self.outset == 0 {
            now
        } else {
            self.outset.min(now)
        };
        self.asof = self.asof.max(now);
        self.num_shreds_received[root_distance] += 1;
        self.num_shreds_sent[root_distance] += num_nodes;
    }

    fn merge(mut acc: HashMap<Slot, Self>, other: HashMap<Slot, Self>) -> HashMap<Slot, Self> {
        if acc.len() < other.len() {
            return Self::merge(other, acc);
        }
        for (key, value) in other {
            *acc.entry(key).or_default() += value;
        }
        acc
    }

    fn submit(&self, slot: Slot) {
        let num_shreds: usize = self.num_shreds_received.iter().sum();
        let num_nodes: usize = self.num_shreds_sent.iter().sum();
        let elapsed_millis = self.asof.saturating_sub(self.outset);
        datapoint_info!(
            "retransmit-stage-slot-stats",
            ("slot", slot, i64),
            ("outset_timestamp", self.outset, i64),
            ("elapsed_millis", elapsed_millis, i64),
            ("num_shreds", num_shreds, i64),
            ("num_nodes", num_nodes, i64),
            ("num_shreds_received_root", self.num_shreds_received[0], i64),
            (
                "num_shreds_received_1st_layer",
                self.num_shreds_received[1],
                i64
            ),
            (
                "num_shreds_received_2nd_layer",
                self.num_shreds_received[2],
                i64
            ),
            ("num_shreds_sent_root", self.num_shreds_sent[0], i64),
            ("num_shreds_sent_1st_layer", self.num_shreds_sent[1], i64),
            ("num_shreds_sent_2nd_layer", self.num_shreds_sent[2], i64),
        );
    }
}

#[cfg(test)]
mod tests {
    use {
        super::*,
        solana_ledger::shred::{Shred, ShredFlags},
    };

    #[test]
    fn test_already_received() {
        let slot = 1;
        let index = 5;
        let version = 0x40;
        let shred = Shred::new_from_data(
            slot,
            index,
            0,
            &[],
            ShredFlags::LAST_SHRED_IN_SLOT,
            0,
            version,
            0,
        );
        let mut shreds_received = LruCache::new(100);
        let packet_hasher = PacketHasher::default();
        // unique shred for (1, 5) should pass
        assert!(!should_skip_retransmit(
            shred.id(),
            shred.payload(),
            &mut shreds_received,
            &packet_hasher
        ));
        // duplicate shred for (1, 5) blocked
        assert!(should_skip_retransmit(
            shred.id(),
            shred.payload(),
            &mut shreds_received,
            &packet_hasher
        ));

        let shred = Shred::new_from_data(
            slot,
            index,
            2,
            &[],
            ShredFlags::LAST_SHRED_IN_SLOT,
            0,
            version,
            0,
        );
        // first duplicate shred for (1, 5) passed
        assert!(!should_skip_retransmit(
            shred.id(),
            shred.payload(),
            &mut shreds_received,
            &packet_hasher
        ));
        // then blocked
        assert!(should_skip_retransmit(
            shred.id(),
            shred.payload(),
            &mut shreds_received,
            &packet_hasher
        ));

        let shred = Shred::new_from_data(
            slot,
            index,
            8,
            &[],
            ShredFlags::LAST_SHRED_IN_SLOT,
            0,
            version,
            0,
        );
        // 2nd duplicate shred for (1, 5) blocked
        assert!(should_skip_retransmit(
            shred.id(),
            shred.payload(),
            &mut shreds_received,
            &packet_hasher
        ));
        assert!(should_skip_retransmit(
            shred.id(),
            shred.payload(),
            &mut shreds_received,
            &packet_hasher
        ));

        let shred = Shred::new_from_parity_shard(slot, index, &[], 0, 1, 1, 0, version);
        // Coding at (1, 5) passes
        assert!(!should_skip_retransmit(
            shred.id(),
            shred.payload(),
            &mut shreds_received,
            &packet_hasher
        ));
        // then blocked
        assert!(should_skip_retransmit(
            shred.id(),
            shred.payload(),
            &mut shreds_received,
            &packet_hasher
        ));

        let shred = Shred::new_from_parity_shard(slot, index, &[], 2, 1, 1, 0, version);
        // 2nd unique coding at (1, 5) passes
        assert!(!should_skip_retransmit(
            shred.id(),
            shred.payload(),
            &mut shreds_received,
            &packet_hasher
        ));
        // same again is blocked
        assert!(should_skip_retransmit(
            shred.id(),
            shred.payload(),
            &mut shreds_received,
            &packet_hasher
        ));

        let shred = Shred::new_from_parity_shard(slot, index, &[], 3, 1, 1, 0, version);
        // Another unique coding at (1, 5) always blocked
        assert!(should_skip_retransmit(
            shred.id(),
            shred.payload(),
            &mut shreds_received,
            &packet_hasher
        ));
        assert!(should_skip_retransmit(
            shred.id(),
            shred.payload(),
            &mut shreds_received,
            &packet_hasher
        ));
    }
}<|MERGE_RESOLUTION|>--- conflicted
+++ resolved
@@ -3,24 +3,10 @@
 
 use {
     crate::{
-<<<<<<< HEAD
-        ancestor_hashes_service::AncestorHashesReplayUpdateReceiver,
-        cluster_info_vote_listener::VerifiedVoteReceiver,
-        cluster_nodes::{ClusterNodes, ClusterNodesCache},
-        cluster_slots::ClusterSlots,
-        cluster_slots_service::{ClusterSlotsService, ClusterSlotsUpdateReceiver},
-        completed_data_sets_service::CompletedDataSetsSender,
-        packet_hasher::PacketHasher,
-        repair_service::{DuplicateSlotsResetSender, RepairInfo},
-        window_service::WindowService,
-    },
-    crossbeam_channel::{unbounded, Receiver, RecvTimeoutError, Sender},
-=======
         cluster_nodes::{ClusterNodes, ClusterNodesCache},
         packet_hasher::PacketHasher,
     },
     crossbeam_channel::{Receiver, RecvTimeoutError},
->>>>>>> 263911e7
     itertools::{izip, Itertools},
     lru::LruCache,
     rayon::{prelude::*, ThreadPool, ThreadPoolBuilder},
@@ -37,31 +23,18 @@
     solana_rayon_threadlimit::get_thread_count,
     solana_rpc::{max_slots::MaxSlots, rpc_subscriptions::RpcSubscriptions},
     solana_runtime::{bank::Bank, bank_forks::BankForks},
-<<<<<<< HEAD
-    solana_sdk::{clock::Slot, epoch_schedule::EpochSchedule, pubkey::Pubkey, timing::timestamp},
-=======
     solana_sdk::{clock::Slot, pubkey::Pubkey, timing::timestamp},
->>>>>>> 263911e7
     solana_streamer::{
         sendmmsg::{multi_target_send, SendPktsError},
         socket::SocketAddrSpace,
     },
     std::{
-<<<<<<< HEAD
-        collections::{HashMap, HashSet},
+        collections::HashMap,
         iter::repeat,
         net::{SocketAddr, UdpSocket},
         ops::AddAssign,
         sync::{
-            atomic::{AtomicBool, AtomicU64, AtomicUsize, Ordering},
-=======
-        collections::HashMap,
-        iter::repeat,
-        net::UdpSocket,
-        ops::AddAssign,
-        sync::{
             atomic::{AtomicU64, AtomicUsize, Ordering},
->>>>>>> 263911e7
             Arc, RwLock,
         },
         thread::{self, Builder, JoinHandle},
@@ -285,10 +258,7 @@
                     socket_addr_space,
                     &sockets[index % sockets.len()],
                     stats,
-<<<<<<< HEAD
                     shred_receiver_addr,
-=======
->>>>>>> 263911e7
                 );
                 (key.slot(), root_distance, num_nodes)
             })
@@ -308,10 +278,7 @@
                         socket_addr_space,
                         &sockets[index % sockets.len()],
                         stats,
-<<<<<<< HEAD
                         shred_receiver_addr,
-=======
->>>>>>> 263911e7
                     );
                     (key.slot(), root_distance, num_nodes)
                 })
@@ -335,23 +302,16 @@
     socket_addr_space: &SocketAddrSpace,
     socket: &UdpSocket,
     stats: &RetransmitStats,
-<<<<<<< HEAD
     shred_receiver_addr: Option<SocketAddr>,
 ) -> (/*root_distance:*/ usize, /*num_nodes:*/ usize) {
     let mut compute_turbine_peers = Measure::start("turbine_start");
-    let (root_distance, addrs) = cluster_nodes.maybe_extend_retransmit_addrs(
+    let (root_distance, addrs) = cluster_nodes.get_retransmit_addrs(
         slot_leader,
         key,
         root_bank,
         DATA_PLANE_FANOUT,
         shred_receiver_addr,
     );
-=======
-) -> (/*root_distance:*/ usize, /*num_nodes:*/ usize) {
-    let mut compute_turbine_peers = Measure::start("turbine_start");
-    let (root_distance, addrs) =
-        cluster_nodes.get_retransmit_addrs(slot_leader, key, root_bank, DATA_PLANE_FANOUT);
->>>>>>> 263911e7
     let addrs: Vec<_> = addrs
         .into_iter()
         .filter(|addr| ContactInfo::is_valid_address(addr, socket_addr_space))
@@ -419,31 +379,6 @@
         .unwrap();
     Builder::new()
         .name("solana-retransmitter".to_string())
-<<<<<<< HEAD
-        .spawn(move || {
-            trace!("retransmitter started");
-            loop {
-                match retransmit(
-                    &thread_pool,
-                    &bank_forks,
-                    &leader_schedule_cache,
-                    &cluster_info,
-                    &shreds_receiver,
-                    &sockets,
-                    &mut stats,
-                    &cluster_nodes_cache,
-                    &mut hasher_reset_ts,
-                    &mut shreds_received,
-                    &mut packet_hasher,
-                    &max_slots,
-                    rpc_subscriptions.as_deref(),
-                    shred_receiver_addr,
-                ) {
-                    Ok(()) => (),
-                    Err(RecvTimeoutError::Timeout) => (),
-                    Err(RecvTimeoutError::Disconnected) => break,
-                }
-=======
         .spawn(move || loop {
             match retransmit(
                 &thread_pool,
@@ -459,11 +394,11 @@
                 &mut packet_hasher,
                 &max_slots,
                 rpc_subscriptions.as_deref(),
+                shred_receiver_addr,
             ) {
                 Ok(()) => (),
                 Err(RecvTimeoutError::Timeout) => (),
                 Err(RecvTimeoutError::Disconnected) => break,
->>>>>>> 263911e7
             }
         })
         .unwrap()
@@ -479,29 +414,10 @@
         leader_schedule_cache: Arc<LeaderScheduleCache>,
         cluster_info: Arc<ClusterInfo>,
         retransmit_sockets: Arc<Vec<UdpSocket>>,
-<<<<<<< HEAD
-        repair_socket: Arc<UdpSocket>,
-        ancestor_hashes_socket: Arc<UdpSocket>,
-        verified_receiver: Receiver<Vec<PacketBatch>>,
-        exit: Arc<AtomicBool>,
-        cluster_slots_update_receiver: ClusterSlotsUpdateReceiver,
-        epoch_schedule: EpochSchedule,
-        turbine_disabled: Arc<AtomicBool>,
-        cluster_slots: Arc<ClusterSlots>,
-        duplicate_slots_reset_sender: DuplicateSlotsResetSender,
-        verified_vote_receiver: VerifiedVoteReceiver,
-        repair_validators: Option<HashSet<Pubkey>>,
-        completed_data_sets_sender: CompletedDataSetsSender,
-        max_slots: Arc<MaxSlots>,
-        rpc_subscriptions: Option<Arc<RpcSubscriptions>>,
-        duplicate_slots_sender: Sender<Slot>,
-        ancestor_hashes_replay_update_receiver: AncestorHashesReplayUpdateReceiver,
-        shred_receiver_addr: Option<SocketAddr>,
-=======
         retransmit_receiver: Receiver<Vec</*shred:*/ Vec<u8>>>,
         max_slots: Arc<MaxSlots>,
         rpc_subscriptions: Option<Arc<RpcSubscriptions>>,
->>>>>>> 263911e7
+        shred_receiver_addr: Option<SocketAddr>,
     ) -> Self {
         let retransmit_thread_handle = retransmitter(
             retransmit_sockets,
@@ -519,31 +435,6 @@
         }
     }
 
-<<<<<<< HEAD
-        let repair_info = RepairInfo {
-            bank_forks,
-            epoch_schedule,
-            duplicate_slots_reset_sender,
-            repair_validators,
-            cluster_info,
-            cluster_slots,
-        };
-        let window_service = WindowService::new(
-            blockstore,
-            verified_receiver,
-            retransmit_sender,
-            repair_socket,
-            ancestor_hashes_socket,
-            exit,
-            repair_info,
-            leader_schedule_cache,
-            turbine_disabled,
-            verified_vote_receiver,
-            completed_data_sets_sender,
-            duplicate_slots_sender,
-            ancestor_hashes_replay_update_receiver,
-        );
-=======
     pub(crate) fn join(self) -> thread::Result<()> {
         self.retransmit_thread_handle.join()
     }
@@ -569,7 +460,6 @@
         }
     }
 }
->>>>>>> 263911e7
 
 impl RetransmitStats {
     const SLOT_STATS_CACHE_CAPACITY: usize = 750;
@@ -685,27 +575,6 @@
     }
 }
 
-impl AddAssign for RetransmitSlotStats {
-    fn add_assign(&mut self, other: Self) {
-        let Self {
-            asof,
-            outset,
-            num_shreds_received,
-            num_shreds_sent,
-        } = other;
-        self.asof = self.asof.max(asof);
-        self.outset = if self.outset == 0 {
-            outset
-        } else {
-            self.outset.min(outset)
-        };
-        for k in 0..3 {
-            self.num_shreds_received[k] += num_shreds_received[k];
-            self.num_shreds_sent[k] += num_shreds_sent[k];
-        }
-    }
-}
-
 impl RetransmitStats {
     const SLOT_STATS_CACHE_CAPACITY: usize = 750;
 
