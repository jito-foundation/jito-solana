--- conflicted
+++ resolved
@@ -25,41 +25,6 @@
 }
 
 impl ShredFetchStage {
-<<<<<<< HEAD
-    fn process_packet<F>(
-        p: &mut Packet,
-        shreds_received: &mut ShredsReceived,
-        stats: &mut ShredFetchStats,
-        last_root: Slot,
-        last_slot: Slot,
-        slots_per_epoch: u64,
-        modify: &F,
-        packet_hasher: &PacketHasher,
-    ) where
-        F: Fn(&mut Packet),
-    {
-        p.meta.set_discard(true);
-        if let Some((slot, _index, _shred_type)) = get_shred_slot_index_type(p, stats) {
-            // Seems reasonable to limit shreds to 2 epochs away
-            if slot > last_root && slot < (last_slot + 2 * slots_per_epoch) {
-                // Shred filter
-                let hash = packet_hasher.hash_packet(p);
-
-                if shreds_received.get(&hash).is_none() {
-                    shreds_received.put(hash, ());
-                    p.meta.set_discard(false);
-                    modify(p);
-                } else {
-                    stats.duplicate_shred += 1;
-                }
-            } else {
-                stats.slot_out_of_range += 1;
-            }
-        }
-    }
-
-=======
->>>>>>> 37f4621c
     // updates packets received on a channel and sends them on another channel
     fn modify_packets(
         recvr: PacketBatchReceiver,
