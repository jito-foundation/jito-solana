//! The `shred_fetch_stage` pulls shreds from UDP sockets and sends it to a channel.

use {
    crate::packet_hasher::PacketHasher,
    crossbeam_channel::{unbounded, Sender},
    lru::LruCache,
    solana_ledger::shred::{should_discard_shred, ShredFetchStats},
    solana_perf::packet::{Packet, PacketBatch, PacketBatchRecycler, PacketFlags},
    solana_runtime::bank_forks::BankForks,
    solana_sdk::clock::{Slot, DEFAULT_MS_PER_SLOT},
    solana_streamer::streamer::{self, PacketBatchReceiver, StreamerReceiveStats},
    std::{
        net::UdpSocket,
        sync::{atomic::AtomicBool, Arc, RwLock},
        thread::{self, Builder, JoinHandle},
        time::{Duration, Instant},
    },
};

const DEFAULT_LRU_SIZE: usize = 10_000;
type ShredsReceived = LruCache<u64, ()>;

pub(crate) struct ShredFetchStage {
    thread_hdls: Vec<JoinHandle<()>>,
}

impl ShredFetchStage {
    // updates packets received on a channel and sends them on another channel
    fn modify_packets(
        recvr: PacketBatchReceiver,
<<<<<<< HEAD
        sendr: Sender<Vec<PacketBatch>>,
=======
        sendr: Sender<PacketBatch>,
>>>>>>> 263911e7
        bank_forks: &RwLock<BankForks>,
        shred_version: u16,
        name: &'static str,
        flags: PacketFlags,
    ) {
        const STATS_SUBMIT_CADENCE: Duration = Duration::from_secs(1);
        let mut shreds_received = LruCache::new(DEFAULT_LRU_SIZE);
        let mut last_updated = Instant::now();

        // In the case of bank_forks=None, setup to accept any slot range
        let mut last_root = 0;
        let mut last_slot = std::u64::MAX;
        let mut slots_per_epoch = 0;

        let mut stats = ShredFetchStats::default();
        let mut packet_hasher = PacketHasher::default();

        for mut packet_batch in recvr {
            if last_updated.elapsed().as_millis() as u64 > DEFAULT_MS_PER_SLOT {
                last_updated = Instant::now();
                packet_hasher.reset();
                shreds_received.clear();
                {
                    let bank_forks_r = bank_forks.read().unwrap();
                    last_root = bank_forks_r.root();
                    let working_bank = bank_forks_r.working_bank();
                    last_slot = working_bank.slot();
                    let root_bank = bank_forks_r.root_bank();
                    slots_per_epoch = root_bank.get_slots_in_epoch(root_bank.epoch());
                }
            }
            stats.shred_count += packet_batch.len();
            // Limit shreds to 2 epochs away.
            let max_slot = last_slot + 2 * slots_per_epoch;
            for packet in packet_batch.iter_mut() {
                if should_discard_packet(
                    packet,
                    last_root,
                    max_slot,
                    shred_version,
                    &packet_hasher,
                    &mut shreds_received,
                    &mut stats,
                ) {
                    packet.meta.set_discard(true);
                } else {
                    packet.meta.flags.insert(flags);
                }
            }
            stats.maybe_submit(name, STATS_SUBMIT_CADENCE);
            if sendr.send(packet_batch).is_err() {
                break;
            }
        }
    }

    fn packet_modifier(
        sockets: Vec<Arc<UdpSocket>>,
        exit: &Arc<AtomicBool>,
        sender: Sender<PacketBatch>,
        recycler: PacketBatchRecycler,
        bank_forks: Arc<RwLock<BankForks>>,
        shred_version: u16,
        name: &'static str,
        flags: PacketFlags,
    ) -> (Vec<JoinHandle<()>>, JoinHandle<()>) {
        let (packet_sender, packet_receiver) = unbounded();
        let streamers = sockets
            .into_iter()
            .map(|s| {
                streamer::receiver(
                    s,
                    exit.clone(),
                    packet_sender.clone(),
                    recycler.clone(),
                    Arc::new(StreamerReceiveStats::new("packet_modifier")),
                    1,
                    true,
                    None,
                )
            })
            .collect();

        let modifier_hdl = Builder::new()
            .name("solana-tvu-fetch-stage-packet-modifier".to_string())
            .spawn(move || {
                Self::modify_packets(
                    packet_receiver,
                    sender,
                    &bank_forks,
                    shred_version,
                    name,
                    flags,
                )
            })
            .unwrap();
        (streamers, modifier_hdl)
    }

    pub(crate) fn new(
        sockets: Vec<Arc<UdpSocket>>,
        forward_sockets: Vec<Arc<UdpSocket>>,
        repair_socket: Arc<UdpSocket>,
<<<<<<< HEAD
        sender: Sender<Vec<PacketBatch>>,
=======
        sender: Sender<PacketBatch>,
>>>>>>> 263911e7
        shred_version: u16,
        bank_forks: Arc<RwLock<BankForks>>,
        exit: &Arc<AtomicBool>,
    ) -> Self {
        let recycler = PacketBatchRecycler::warmed(100, 1024);

        let (mut tvu_threads, tvu_filter) = Self::packet_modifier(
            sockets,
            exit,
            sender.clone(),
            recycler.clone(),
            bank_forks.clone(),
            shred_version,
            "shred_fetch",
            PacketFlags::empty(),
        );

        let (tvu_forwards_threads, fwd_thread_hdl) = Self::packet_modifier(
            forward_sockets,
            exit,
            sender.clone(),
            recycler.clone(),
            bank_forks.clone(),
            shred_version,
            "shred_fetch_tvu_forwards",
            PacketFlags::FORWARDED,
        );

        let (repair_receiver, repair_handler) = Self::packet_modifier(
            vec![repair_socket],
            exit,
            sender,
            recycler,
            bank_forks,
            shred_version,
            "shred_fetch_repair",
            PacketFlags::REPAIR,
        );

        tvu_threads.extend(tvu_forwards_threads.into_iter());
        tvu_threads.extend(repair_receiver.into_iter());
        tvu_threads.push(tvu_filter);
        tvu_threads.push(fwd_thread_hdl);
        tvu_threads.push(repair_handler);

        Self {
            thread_hdls: tvu_threads,
        }
    }

    pub(crate) fn join(self) -> thread::Result<()> {
        for thread_hdl in self.thread_hdls {
            thread_hdl.join()?;
        }
        Ok(())
    }
}

// Returns true if the packet should be marked as discard.
#[must_use]
fn should_discard_packet(
    packet: &Packet,
    root: Slot,
    max_slot: Slot, // Max slot to ingest shreds for.
    shred_version: u16,
    packet_hasher: &PacketHasher,
    shreds_received: &mut ShredsReceived,
    stats: &mut ShredFetchStats,
) -> bool {
    if should_discard_shred(packet, root, max_slot, shred_version, stats) {
        return true;
    }
    let hash = packet_hasher.hash_packet(packet);
    match shreds_received.put(hash, ()) {
        None => false,
        Some(()) => {
            stats.duplicate_shred += 1;
            true
        }
    }
}

#[cfg(test)]
mod tests {
    use {
        super::*,
        solana_ledger::{
            blockstore::MAX_DATA_SHREDS_PER_SLOT,
            shred::{Shred, ShredFlags},
        },
    };

    #[test]
    fn test_data_code_same_index() {
        solana_logger::setup();
        let mut shreds_received = LruCache::new(DEFAULT_LRU_SIZE);
        let mut packet = Packet::default();
        let mut stats = ShredFetchStats::default();

        let slot = 2;
        let shred_version = 45189;
        let shred = Shred::new_from_data(
            slot,
            3,   // shred index
            1,   // parent offset
            &[], // data
            ShredFlags::LAST_SHRED_IN_SLOT,
            0, // reference_tick
            shred_version,
            3, // fec_set_index
        );
        shred.copy_to_packet(&mut packet);

        let hasher = PacketHasher::default();

        let last_root = 0;
        let last_slot = 100;
        let slots_per_epoch = 10;
        let max_slot = last_slot + 2 * slots_per_epoch;
        assert!(!should_discard_packet(
            &packet,
            last_root,
            max_slot,
            shred_version,
            &hasher,
            &mut shreds_received,
            &mut stats,
        ));
        let coding = solana_ledger::shred::Shredder::generate_coding_shreds(
            &[shred],
            false, // is_last_in_slot
            3,     // next_code_index
        );
        coding[0].copy_to_packet(&mut packet);
        assert!(!should_discard_packet(
            &packet,
            last_root,
            max_slot,
            shred_version,
            &hasher,
            &mut shreds_received,
            &mut stats,
        ));
    }

    #[test]
    fn test_shred_filter() {
        solana_logger::setup();
        let mut shreds_received = LruCache::new(DEFAULT_LRU_SIZE);
        let mut packet = Packet::default();
        let mut stats = ShredFetchStats::default();
        let last_root = 0;
        let last_slot = 100;
        let slots_per_epoch = 10;
        let shred_version = 59445;
        let max_slot = last_slot + 2 * slots_per_epoch;

        let hasher = PacketHasher::default();

        // packet size is 0, so cannot get index
        assert!(should_discard_packet(
            &packet,
            last_root,
            max_slot,
            shred_version,
            &hasher,
            &mut shreds_received,
            &mut stats,
        ));
        assert_eq!(stats.index_overrun, 1);
        let shred = Shred::new_from_data(
            2,   // slot
            3,   // index
            1,   // parent_offset
            &[], // data
            ShredFlags::LAST_SHRED_IN_SLOT,
            0, // reference_tick
            shred_version,
            0, // fec_set_index
        );
        shred.copy_to_packet(&mut packet);

        // rejected slot is 2, root is 3
        assert!(should_discard_packet(
            &packet,
            3,
            max_slot,
            shred_version,
            &hasher,
            &mut shreds_received,
            &mut stats,
        ));
        assert_eq!(stats.slot_out_of_range, 1);

        assert!(should_discard_packet(
            &packet,
            last_root,
            max_slot,
            345, // shred_version
            &hasher,
            &mut shreds_received,
            &mut stats,
        ));
        assert_eq!(stats.shred_version_mismatch, 1);

        // Accepted for 1,3
        assert!(!should_discard_packet(
            &packet,
            last_root,
            max_slot,
            shred_version,
            &hasher,
            &mut shreds_received,
            &mut stats,
        ));

        // shreds_received should filter duplicate
        assert!(should_discard_packet(
            &packet,
            last_root,
            max_slot,
            shred_version,
            &hasher,
            &mut shreds_received,
            &mut stats,
        ));
        assert_eq!(stats.duplicate_shred, 1);

        let shred = Shred::new_from_data(
            1_000_000,
            3,
            0,
            &[],
            ShredFlags::LAST_SHRED_IN_SLOT,
            0,
            0,
            0,
        );
        shred.copy_to_packet(&mut packet);

        // Slot 1 million is too high
        assert!(should_discard_packet(
            &packet,
            last_root,
            max_slot,
            shred_version,
            &hasher,
            &mut shreds_received,
            &mut stats,
        ));

        let index = MAX_DATA_SHREDS_PER_SLOT as u32;
        let shred = Shred::new_from_data(5, index, 0, &[], ShredFlags::LAST_SHRED_IN_SLOT, 0, 0, 0);
        shred.copy_to_packet(&mut packet);
        assert!(should_discard_packet(
            &packet,
            last_root,
            max_slot,
            shred_version,
            &hasher,
            &mut shreds_received,
            &mut stats,
        ));
    }
}<|MERGE_RESOLUTION|>--- conflicted
+++ resolved
@@ -28,11 +28,7 @@
     // updates packets received on a channel and sends them on another channel
     fn modify_packets(
         recvr: PacketBatchReceiver,
-<<<<<<< HEAD
         sendr: Sender<Vec<PacketBatch>>,
-=======
-        sendr: Sender<PacketBatch>,
->>>>>>> 263911e7
         bank_forks: &RwLock<BankForks>,
         shred_version: u16,
         name: &'static str,
@@ -136,11 +132,7 @@
         sockets: Vec<Arc<UdpSocket>>,
         forward_sockets: Vec<Arc<UdpSocket>>,
         repair_socket: Arc<UdpSocket>,
-<<<<<<< HEAD
         sender: Sender<Vec<PacketBatch>>,
-=======
-        sender: Sender<PacketBatch>,
->>>>>>> 263911e7
         shred_version: u16,
         bank_forks: Arc<RwLock<BankForks>>,
         exit: &Arc<AtomicBool>,
