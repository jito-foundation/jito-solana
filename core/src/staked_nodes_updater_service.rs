use {
    solana_gossip::cluster_info::ClusterInfo,
    solana_runtime::bank_forks::BankForks,
<<<<<<< HEAD
=======
    solana_sdk::pubkey::Pubkey,
>>>>>>> 263911e7
    solana_streamer::streamer::StakedNodes,
    std::{
        collections::HashMap,
        net::IpAddr,
        sync::{
            atomic::{AtomicBool, Ordering},
            Arc, RwLock,
        },
        thread::{self, sleep, Builder, JoinHandle},
        time::{Duration, Instant},
    },
};

const IP_TO_STAKE_REFRESH_DURATION: Duration = Duration::from_secs(5);

pub struct StakedNodesUpdaterService {
    thread_hdl: JoinHandle<()>,
}

impl StakedNodesUpdaterService {
    pub fn new(
        exit: Arc<AtomicBool>,
        cluster_info: Arc<ClusterInfo>,
        bank_forks: Arc<RwLock<BankForks>>,
        shared_staked_nodes: Arc<RwLock<StakedNodes>>,
    ) -> Self {
        let thread_hdl = Builder::new()
            .name("sol-sn-updater".to_string())
            .spawn(move || {
                let mut last_stakes = Instant::now();
                while !exit.load(Ordering::Relaxed) {
                    let mut new_ip_to_stake = HashMap::new();
<<<<<<< HEAD
                    let mut total_stake = 0;
                    if Self::try_refresh_ip_to_stake(
                        &mut last_stakes,
                        &mut new_ip_to_stake,
=======
                    let mut new_id_to_stake = HashMap::new();
                    let mut total_stake = 0;
                    if Self::try_refresh_stake_maps(
                        &mut last_stakes,
                        &mut new_ip_to_stake,
                        &mut new_id_to_stake,
>>>>>>> 263911e7
                        &mut total_stake,
                        &bank_forks,
                        &cluster_info,
                    ) {
                        let mut shared = shared_staked_nodes.write().unwrap();
                        shared.total_stake = total_stake;
<<<<<<< HEAD
                        shared.stake_map = new_ip_to_stake;
=======
                        shared.ip_stake_map = new_ip_to_stake;
                        shared.pubkey_stake_map = new_id_to_stake;
>>>>>>> 263911e7
                    }
                }
            })
            .unwrap();

        Self { thread_hdl }
    }

    fn try_refresh_stake_maps(
        last_stakes: &mut Instant,
        ip_to_stake: &mut HashMap<IpAddr, u64>,
<<<<<<< HEAD
=======
        id_to_stake: &mut HashMap<Pubkey, u64>,
>>>>>>> 263911e7
        total_stake: &mut u64,
        bank_forks: &RwLock<BankForks>,
        cluster_info: &ClusterInfo,
    ) -> bool {
        if last_stakes.elapsed() > IP_TO_STAKE_REFRESH_DURATION {
            let root_bank = bank_forks.read().unwrap().root_bank();
            let staked_nodes = root_bank.staked_nodes();
            *total_stake = staked_nodes
                .iter()
                .map(|(_pubkey, stake)| stake)
                .sum::<u64>();
<<<<<<< HEAD
=======
            *id_to_stake = cluster_info
                .tvu_peers()
                .into_iter()
                .filter_map(|node| {
                    let stake = staked_nodes.get(&node.id)?;
                    Some((node.id, *stake))
                })
                .collect();
>>>>>>> 263911e7
            *ip_to_stake = cluster_info
                .tvu_peers()
                .into_iter()
                .filter_map(|node| {
                    let stake = staked_nodes.get(&node.id)?;
                    Some((node.tvu.ip(), *stake))
                })
                .collect();
            *last_stakes = Instant::now();
            true
        } else {
            sleep(Duration::from_millis(1));
            false
        }
    }

    pub fn join(self) -> thread::Result<()> {
        self.thread_hdl.join()
    }
}<|MERGE_RESOLUTION|>--- conflicted
+++ resolved
@@ -1,10 +1,7 @@
 use {
     solana_gossip::cluster_info::ClusterInfo,
     solana_runtime::bank_forks::BankForks,
-<<<<<<< HEAD
-=======
     solana_sdk::pubkey::Pubkey,
->>>>>>> 263911e7
     solana_streamer::streamer::StakedNodes,
     std::{
         collections::HashMap,
@@ -37,31 +34,20 @@
                 let mut last_stakes = Instant::now();
                 while !exit.load(Ordering::Relaxed) {
                     let mut new_ip_to_stake = HashMap::new();
-<<<<<<< HEAD
-                    let mut total_stake = 0;
-                    if Self::try_refresh_ip_to_stake(
-                        &mut last_stakes,
-                        &mut new_ip_to_stake,
-=======
                     let mut new_id_to_stake = HashMap::new();
                     let mut total_stake = 0;
                     if Self::try_refresh_stake_maps(
                         &mut last_stakes,
                         &mut new_ip_to_stake,
                         &mut new_id_to_stake,
->>>>>>> 263911e7
                         &mut total_stake,
                         &bank_forks,
                         &cluster_info,
                     ) {
                         let mut shared = shared_staked_nodes.write().unwrap();
                         shared.total_stake = total_stake;
-<<<<<<< HEAD
-                        shared.stake_map = new_ip_to_stake;
-=======
                         shared.ip_stake_map = new_ip_to_stake;
                         shared.pubkey_stake_map = new_id_to_stake;
->>>>>>> 263911e7
                     }
                 }
             })
@@ -73,10 +59,7 @@
     fn try_refresh_stake_maps(
         last_stakes: &mut Instant,
         ip_to_stake: &mut HashMap<IpAddr, u64>,
-<<<<<<< HEAD
-=======
         id_to_stake: &mut HashMap<Pubkey, u64>,
->>>>>>> 263911e7
         total_stake: &mut u64,
         bank_forks: &RwLock<BankForks>,
         cluster_info: &ClusterInfo,
@@ -88,8 +71,6 @@
                 .iter()
                 .map(|(_pubkey, stake)| stake)
                 .sum::<u64>();
-<<<<<<< HEAD
-=======
             *id_to_stake = cluster_info
                 .tvu_peers()
                 .into_iter()
@@ -98,7 +79,6 @@
                     Some((node.id, *stake))
                 })
                 .collect();
->>>>>>> 263911e7
             *ip_to_stake = cluster_info
                 .tvu_peers()
                 .into_iter()
