#[cfg(target_os = "linux")]
use std::{fs::File, io::BufReader};
use {
    solana_sdk::timing::AtomicInterval,
    std::{
        collections::HashMap,
        io::BufRead,
        sync::{
            atomic::{AtomicBool, Ordering},
            Arc,
        },
        thread::{self, sleep, Builder, JoinHandle},
        time::Duration,
    },
    sys_info::{Error, LoadAvg},
};

const MS_PER_S: u64 = 1_000;
const MS_PER_M: u64 = MS_PER_S * 60;
const MS_PER_H: u64 = MS_PER_M * 60;
const SAMPLE_INTERVAL_UDP_MS: u64 = 2 * MS_PER_S;
const SAMPLE_INTERVAL_OS_NETWORK_LIMITS_MS: u64 = MS_PER_H;
const SAMPLE_INTERVAL_MEM_MS: u64 = MS_PER_S;
const SAMPLE_INTERVAL_CPU_MS: u64 = MS_PER_S;
const SAMPLE_INTERVAL_DISK_MS: u64 = MS_PER_S;
const SLEEP_INTERVAL: Duration = Duration::from_millis(500);

#[cfg(target_os = "linux")]
const PROC_NET_SNMP_PATH: &str = "/proc/net/snmp";
#[cfg(target_os = "linux")]
const PROC_NET_DEV_PATH: &str = "/proc/net/dev";
#[cfg(target_os = "linux")]
<<<<<<< HEAD
const PROC_DISKSTATS_PATH: &str = "/proc/diskstats";
=======
const SYS_BLOCK_PATH: &str = "/sys/block";
>>>>>>> f7c69011

pub struct SystemMonitorService {
    thread_hdl: JoinHandle<()>,
}

#[cfg_attr(not(target_os = "linux"), allow(dead_code))]
struct UdpStats {
    in_datagrams: u64,
    no_ports: u64,
    in_errors: u64,
    out_datagrams: u64,
    rcvbuf_errors: u64,
    sndbuf_errors: u64,
    in_csum_errors: u64,
    ignored_multi: u64,
}

#[derive(Default)]
#[cfg_attr(not(target_os = "linux"), allow(dead_code))]
// These stats are aggregated across all network devices excluding the loopback interface.
struct NetDevStats {
    // Number of bytes received
    rx_bytes: u64,
    // Number of packets received
    rx_packets: u64,
    // Number of receive errors detected by device driver
    rx_errs: u64,
    // Number of receive packets dropped by the device driver (not included in error count)
    rx_drops: u64,
    // Number of receive FIFO buffer errors
    rx_fifo: u64,
    // Number of receive packet framing errors
    rx_frame: u64,
    // Number of compressed packets received
    rx_compressed: u64,
    // Number of multicast frames received by device driver
    rx_multicast: u64,
    // Number of bytes transmitted
    tx_bytes: u64,
    // Number of packets transmitted
    tx_packets: u64,
    // Number of transmit errors detected by device driver
    tx_errs: u64,
    // Number of transmit packets dropped by device driver
    tx_drops: u64,
    // Number of transmit FIFO buffer errors
    tx_fifo: u64,
    // Number of transmit collisions detected
    tx_colls: u64,
    // Number of transmit carrier losses detected by device driver
    tx_carrier: u64,
    // Number of compressed packets transmitted
    tx_compressed: u64,
}

#[cfg_attr(not(target_os = "linux"), allow(dead_code))]
struct NetStats {
    udp_stats: UdpStats,
    net_dev_stats: NetDevStats,
}

struct CpuInfo {
    cpu_num: u32,
    cpu_freq_mhz: u64,
    load_avg: LoadAvg,
    num_threads: u64,
}

#[derive(Default)]
#[cfg_attr(not(target_os = "linux"), allow(dead_code))]
// These stats are aggregated across all storage devices excluding internal loopbacks.
// Fields are cumulative since boot with the exception of 'num_disks' and 'io_in_progress'
struct DiskStats {
    reads_completed: u64,
    reads_merged: u64,
    sectors_read: u64,
    time_reading_ms: u64,
    writes_completed: u64,
    writes_merged: u64,
    sectors_written: u64,
    time_writing_ms: u64,
    io_in_progress: u64,
    time_io_ms: u64,
    // weighted time multiplies time performing IO by number of commands in the queue
    time_io_weighted_ms: u64,
    discards_completed: u64,
    discards_merged: u64,
    sectors_discarded: u64,
    time_discarding: u64,
    flushes_completed: u64,
    time_flushing: u64,
    num_disks: u64,
}

impl UdpStats {
    fn from_map(udp_stats: &HashMap<String, u64>) -> Self {
        Self {
            in_datagrams: *udp_stats.get("InDatagrams").unwrap_or(&0),
            no_ports: *udp_stats.get("NoPorts").unwrap_or(&0),
            in_errors: *udp_stats.get("InErrors").unwrap_or(&0),
            out_datagrams: *udp_stats.get("OutDatagrams").unwrap_or(&0),
            rcvbuf_errors: *udp_stats.get("RcvbufErrors").unwrap_or(&0),
            sndbuf_errors: *udp_stats.get("SndbufErrors").unwrap_or(&0),
            in_csum_errors: *udp_stats.get("InCsumErrors").unwrap_or(&0),
            ignored_multi: *udp_stats.get("IgnoredMulti").unwrap_or(&0),
        }
    }
}

impl DiskStats {
    #[cfg_attr(not(target_os = "linux"), allow(dead_code))]
    fn accumulate(&mut self, other: &DiskStats) {
        self.reads_completed += other.reads_completed;
        self.reads_merged += other.reads_merged;
        self.sectors_read += other.sectors_read;
        self.time_reading_ms += other.time_reading_ms;
        self.writes_completed += other.writes_completed;
        self.writes_merged += other.writes_merged;
        self.sectors_written += other.sectors_written;
        self.time_writing_ms += other.time_writing_ms;
        self.io_in_progress += other.io_in_progress;
        self.time_io_ms += other.time_io_ms;
        self.time_io_weighted_ms += other.time_io_weighted_ms;
        self.discards_completed += other.discards_completed;
        self.discards_merged += other.discards_merged;
        self.sectors_discarded += other.sectors_discarded;
        self.time_discarding += other.time_discarding;
        self.flushes_completed += other.flushes_completed;
        self.time_flushing += other.time_flushing;
    }
}

fn platform_id() -> String {
    format!(
        "{}/{}/{}",
        std::env::consts::FAMILY,
        std::env::consts::OS,
        std::env::consts::ARCH
    )
}

#[cfg(target_os = "linux")]
fn read_net_stats() -> Result<NetStats, String> {
    let file_path_snmp = PROC_NET_SNMP_PATH;
    let file_snmp = File::open(file_path_snmp).map_err(|e| e.to_string())?;
    let mut reader_snmp = BufReader::new(file_snmp);

    let file_path_dev = PROC_NET_DEV_PATH;
    let file_dev = File::open(file_path_dev).map_err(|e| e.to_string())?;
    let mut reader_dev = BufReader::new(file_dev);

    let udp_stats = parse_udp_stats(&mut reader_snmp)?;
    let net_dev_stats = parse_net_dev_stats(&mut reader_dev)?;
    Ok(NetStats {
        udp_stats,
        net_dev_stats,
    })
}

#[cfg_attr(not(target_os = "linux"), allow(dead_code))]
fn parse_udp_stats(reader_snmp: &mut impl BufRead) -> Result<UdpStats, String> {
    let mut udp_lines = Vec::default();
    for line in reader_snmp.lines() {
        let line = line.map_err(|e| e.to_string())?;
        if line.starts_with("Udp:") {
            udp_lines.push(line);
            if udp_lines.len() == 2 {
                break;
            }
        }
    }
    if udp_lines.len() != 2 {
        return Err(format!(
            "parse error, expected 2 lines, num lines: {}",
            udp_lines.len()
        ));
    }

    let pairs: Vec<_> = udp_lines[0]
        .split_ascii_whitespace()
        .zip(udp_lines[1].split_ascii_whitespace())
        .collect();
    let udp_stats: HashMap<String, u64> = pairs[1..]
        .iter()
        .map(|(label, val)| (label.to_string(), val.parse::<u64>().unwrap()))
        .collect();

    let stats = UdpStats::from_map(&udp_stats);
    Ok(stats)
}

#[cfg_attr(not(target_os = "linux"), allow(dead_code))]
fn parse_net_dev_stats(reader_dev: &mut impl BufRead) -> Result<NetDevStats, String> {
    let mut stats = NetDevStats::default();
    for (line_number, line) in reader_dev.lines().enumerate() {
        if line_number < 2 {
            // Skip first two lines with header information.
            continue;
        }

        let line = line.map_err(|e| e.to_string())?;
        let values: Vec<_> = line.split_ascii_whitespace().collect();

        if values.len() != 17 {
            return Err("parse error, expected exactly 17 stat elements".to_string());
        }
        if values[0] == "lo:" {
            // Filter out the loopback network interface as we are only concerned with
            // external traffic.
            continue;
        }

        stats.rx_bytes += values[1].parse::<u64>().map_err(|e| e.to_string())?;
        stats.rx_packets += values[2].parse::<u64>().map_err(|e| e.to_string())?;
        stats.rx_errs += values[3].parse::<u64>().map_err(|e| e.to_string())?;
        stats.rx_drops += values[4].parse::<u64>().map_err(|e| e.to_string())?;
        stats.rx_fifo += values[5].parse::<u64>().map_err(|e| e.to_string())?;
        stats.rx_frame += values[6].parse::<u64>().map_err(|e| e.to_string())?;
        stats.rx_compressed += values[7].parse::<u64>().map_err(|e| e.to_string())?;
        stats.rx_multicast += values[8].parse::<u64>().map_err(|e| e.to_string())?;
        stats.tx_bytes += values[9].parse::<u64>().map_err(|e| e.to_string())?;
        stats.tx_packets += values[10].parse::<u64>().map_err(|e| e.to_string())?;
        stats.tx_errs += values[11].parse::<u64>().map_err(|e| e.to_string())?;
        stats.tx_drops += values[12].parse::<u64>().map_err(|e| e.to_string())?;
        stats.tx_fifo += values[13].parse::<u64>().map_err(|e| e.to_string())?;
        stats.tx_colls += values[14].parse::<u64>().map_err(|e| e.to_string())?;
        stats.tx_carrier += values[15].parse::<u64>().map_err(|e| e.to_string())?;
        stats.tx_compressed += values[16].parse::<u64>().map_err(|e| e.to_string())?;
    }

    Ok(stats)
}

#[cfg(target_os = "linux")]
pub fn verify_net_stats_access() -> Result<(), String> {
    read_net_stats()?;
    Ok(())
}

#[cfg(not(target_os = "linux"))]
pub fn verify_net_stats_access() -> Result<(), String> {
    Ok(())
}

#[cfg(target_os = "linux")]
fn read_disk_stats() -> Result<DiskStats, String> {
<<<<<<< HEAD
    let file_path_diskstats = PROC_DISKSTATS_PATH;
    let file_diskstats = File::open(file_path_diskstats).map_err(|e| e.to_string())?;
    let mut reader_diskstats = BufReader::new(file_diskstats);
    parse_disk_stats(&mut reader_diskstats)
=======
    let mut stats = DiskStats::default();
    let mut num_disks = 0;
    let blk_device_dir_iter = std::fs::read_dir(SYS_BLOCK_PATH).map_err(|e| e.to_string())?;
    blk_device_dir_iter
        .filter_map(|blk_device_dir| {
            match blk_device_dir {
                Ok(blk_device_dir) => {
                    let blk_device_dir_name = &blk_device_dir.file_name();
                    let blk_device_dir_name = blk_device_dir_name.to_string_lossy();
                    if blk_device_dir_name.starts_with("loop")
                        || blk_device_dir_name.starts_with("dm")
                        || blk_device_dir_name.starts_with("md")
                    {
                        // Filter out loopback devices, dmcrypt volumes, and mdraid volumes
                        return None;
                    }
                    let mut path = blk_device_dir.path();
                    path.push("stat");
                    match File::open(path) {
                        Ok(file_diskstats) => Some(file_diskstats),
                        Err(_) => None,
                    }
                }
                Err(_) => None,
            }
        })
        .for_each(|file_diskstats| {
            let mut reader_diskstats = BufReader::new(file_diskstats);
            stats.accumulate(&parse_disk_stats(&mut reader_diskstats).unwrap_or_default());
            num_disks += 1;
        });
    stats.num_disks = num_disks;
    Ok(stats)
>>>>>>> f7c69011
}

#[cfg_attr(not(target_os = "linux"), allow(dead_code))]
fn parse_disk_stats(reader_diskstats: &mut impl BufRead) -> Result<DiskStats, String> {
    let mut stats = DiskStats::default();
<<<<<<< HEAD
    let mut num_disks = 0;
    for line in reader_diskstats.lines() {
        let line = line.map_err(|e| e.to_string())?;
        let values: Vec<_> = line.split_ascii_whitespace().collect();

        if values.len() != 20 {
            return Err("parse error, expected exactly 20 disk stat elements".to_string());
        }
        if values[2].starts_with("loop") || values[1].ne("0") {
            // Filter out the loopback io devices.
            // Only look at raw device (filter partitions)
            continue;
        }

        num_disks += 1;
        stats.reads_completed += values[3].parse::<u64>().map_err(|e| e.to_string())?;
        stats.reads_merged += values[4].parse::<u64>().map_err(|e| e.to_string())?;
        stats.sectors_read += values[5].parse::<u64>().map_err(|e| e.to_string())?;
        stats.time_reading_ms += values[6].parse::<u64>().map_err(|e| e.to_string())?;
        stats.writes_completed += values[7].parse::<u64>().map_err(|e| e.to_string())?;
        stats.writes_merged += values[8].parse::<u64>().map_err(|e| e.to_string())?;
        stats.sectors_written += values[9].parse::<u64>().map_err(|e| e.to_string())?;
        stats.time_writing_ms += values[10].parse::<u64>().map_err(|e| e.to_string())?;
        stats.io_in_progress += values[11].parse::<u64>().map_err(|e| e.to_string())?;
        stats.time_io_ms += values[12].parse::<u64>().map_err(|e| e.to_string())?;
        stats.time_io_weighted_ms += values[13].parse::<u64>().map_err(|e| e.to_string())?;
        stats.discards_completed += values[14].parse::<u64>().map_err(|e| e.to_string())?;
        stats.discards_merged += values[15].parse::<u64>().map_err(|e| e.to_string())?;
        stats.sectors_discarded += values[16].parse::<u64>().map_err(|e| e.to_string())?;
        stats.time_discarding += values[17].parse::<u64>().map_err(|e| e.to_string())?;
        stats.flushes_completed += values[18].parse::<u64>().map_err(|e| e.to_string())?;
        stats.time_flushing += values[19].parse::<u64>().map_err(|e| e.to_string())?;
    }
    stats.num_disks = num_disks;
=======
    let mut line = String::new();
    reader_diskstats
        .read_line(&mut line)
        .map_err(|e| e.to_string())?;
    let values: Vec<_> = line.split_ascii_whitespace().collect();
    let num_elements = values.len();

    if num_elements != 11 && num_elements != 15 && num_elements != 17 {
        return Err("parse error, unknown number of disk stat elements".to_string());
    }

    stats.reads_completed = values[0].parse::<u64>().map_err(|e| e.to_string())?;
    stats.reads_merged = values[1].parse::<u64>().map_err(|e| e.to_string())?;
    stats.sectors_read = values[2].parse::<u64>().map_err(|e| e.to_string())?;
    stats.time_reading_ms = values[3].parse::<u64>().map_err(|e| e.to_string())?;
    stats.writes_completed = values[4].parse::<u64>().map_err(|e| e.to_string())?;
    stats.writes_merged = values[5].parse::<u64>().map_err(|e| e.to_string())?;
    stats.sectors_written = values[6].parse::<u64>().map_err(|e| e.to_string())?;
    stats.time_writing_ms = values[7].parse::<u64>().map_err(|e| e.to_string())?;
    stats.io_in_progress = values[8].parse::<u64>().map_err(|e| e.to_string())?;
    stats.time_io_ms = values[9].parse::<u64>().map_err(|e| e.to_string())?;
    stats.time_io_weighted_ms = values[10].parse::<u64>().map_err(|e| e.to_string())?;
    if num_elements > 11 {
        // Kernel 4.18+ appends four more fields for discard
        stats.discards_completed = values[11].parse::<u64>().map_err(|e| e.to_string())?;
        stats.discards_merged = values[12].parse::<u64>().map_err(|e| e.to_string())?;
        stats.sectors_discarded = values[13].parse::<u64>().map_err(|e| e.to_string())?;
        stats.time_discarding = values[14].parse::<u64>().map_err(|e| e.to_string())?;
    }
    if num_elements > 15 {
        // Kernel 5.5+ appends two more fields for flush requests
        stats.flushes_completed = values[15].parse::<u64>().map_err(|e| e.to_string())?;
        stats.time_flushing = values[16].parse::<u64>().map_err(|e| e.to_string())?;
    }

>>>>>>> f7c69011
    Ok(stats)
}

impl SystemMonitorService {
    pub fn new(
        exit: Arc<AtomicBool>,
        report_os_memory_stats: bool,
        report_os_network_stats: bool,
        report_os_cpu_stats: bool,
        report_os_disk_stats: bool,
    ) -> Self {
        info!("Starting SystemMonitorService");
        let thread_hdl = Builder::new()
            .name("system-monitor".to_string())
            .spawn(move || {
                Self::run(
                    exit,
                    report_os_memory_stats,
                    report_os_network_stats,
                    report_os_cpu_stats,
                    report_os_disk_stats,
                );
            })
            .unwrap();

        Self { thread_hdl }
    }

    #[cfg_attr(not(target_os = "linux"), allow(dead_code))]
    fn linux_get_recommended_network_limits() -> HashMap<&'static str, i64> {
        // Reference: https://medium.com/@CameronSparr/increase-os-udp-buffers-to-improve-performance-51d167bb1360
        let mut recommended_limits: HashMap<&str, i64> = HashMap::default();
        recommended_limits.insert("net.core.rmem_max", 134217728);
        recommended_limits.insert("net.core.rmem_default", 134217728);
        recommended_limits.insert("net.core.wmem_max", 134217728);
        recommended_limits.insert("net.core.wmem_default", 134217728);
        recommended_limits.insert("vm.max_map_count", 1000000);

        // Additionally collect the following limits
        recommended_limits.insert("net.core.optmem_max", 0);
        recommended_limits.insert("net.core.netdev_max_backlog", 0);

        recommended_limits
    }

    #[cfg(target_os = "linux")]
    fn linux_get_current_network_limits(
        recommended_limits: &HashMap<&'static str, i64>,
    ) -> HashMap<&'static str, i64> {
        use sysctl::Sysctl;

        fn sysctl_read(name: &str) -> Result<String, sysctl::SysctlError> {
            let ctl = sysctl::Ctl::new(name)?;
            let val = ctl.value_string()?;
            Ok(val)
        }

        let mut current_limits: HashMap<&str, i64> = HashMap::default();
        for (key, _) in recommended_limits.iter() {
            let current_val = match sysctl_read(key) {
                Ok(val) => val.parse::<i64>().unwrap(),
                Err(e) => {
                    error!("Failed to query value for {}: {}", key, e);
                    -1
                }
            };
            current_limits.insert(key, current_val);
        }
        current_limits
    }

    #[cfg_attr(not(target_os = "linux"), allow(dead_code))]
    fn linux_report_network_limits(
        current_limits: &HashMap<&str, i64>,
        recommended_limits: &HashMap<&'static str, i64>,
    ) -> bool {
        let mut check_failed = false;
        for (key, recommended_val) in recommended_limits.iter() {
            let current_val = *current_limits.get(key).unwrap_or(&-1);
            if current_val < *recommended_val {
                datapoint_warn!("os-config", (key, current_val, i64));
                warn!(
                    "  {}: recommended={} current={}, too small",
                    key, recommended_val, current_val
                );
                check_failed = true;
            } else {
                datapoint_info!("os-config", (key, current_val, i64));
                info!(
                    "  {}: recommended={} current={}",
                    key, recommended_val, current_val
                );
            }
        }
        if check_failed {
            datapoint_warn!("os-config", ("network_limit_test_failed", 1, i64));
        }
        !check_failed
    }

    #[cfg(not(target_os = "linux"))]
    pub fn check_os_network_limits() -> bool {
        datapoint_info!("os-config", ("platform", platform_id(), String));
        true
    }

    #[cfg(target_os = "linux")]
    pub fn check_os_network_limits() -> bool {
        datapoint_info!("os-config", ("platform", platform_id(), String));
        let recommended_limits = Self::linux_get_recommended_network_limits();
        let current_limits = Self::linux_get_current_network_limits(&recommended_limits);
        Self::linux_report_network_limits(&current_limits, &recommended_limits)
    }

    #[cfg(target_os = "linux")]
    fn process_net_stats(net_stats: &mut Option<NetStats>) {
        match read_net_stats() {
            Ok(new_stats) => {
                if let Some(old_stats) = net_stats {
                    Self::report_net_stats(old_stats, &new_stats);
                }
                *net_stats = Some(new_stats);
            }
            Err(e) => warn!("read_net_stats: {}", e),
        }
    }

    #[cfg(not(target_os = "linux"))]
    fn process_net_stats(_net_stats: &mut Option<NetStats>) {}

    #[cfg(target_os = "linux")]
    fn report_net_stats(old_stats: &NetStats, new_stats: &NetStats) {
        datapoint_info!(
            "net-stats-validator",
            (
                "in_datagrams_delta",
                new_stats.udp_stats.in_datagrams - old_stats.udp_stats.in_datagrams,
                i64
            ),
            (
                "no_ports_delta",
                new_stats.udp_stats.no_ports - old_stats.udp_stats.no_ports,
                i64
            ),
            (
                "in_errors_delta",
                new_stats.udp_stats.in_errors - old_stats.udp_stats.in_errors,
                i64
            ),
            (
                "out_datagrams_delta",
                new_stats.udp_stats.out_datagrams - old_stats.udp_stats.out_datagrams,
                i64
            ),
            (
                "rcvbuf_errors_delta",
                new_stats.udp_stats.rcvbuf_errors - old_stats.udp_stats.rcvbuf_errors,
                i64
            ),
            (
                "sndbuf_errors_delta",
                new_stats.udp_stats.sndbuf_errors - old_stats.udp_stats.sndbuf_errors,
                i64
            ),
            (
                "in_csum_errors_delta",
                new_stats.udp_stats.in_csum_errors - old_stats.udp_stats.in_csum_errors,
                i64
            ),
            (
                "ignored_multi_delta",
                new_stats.udp_stats.ignored_multi - old_stats.udp_stats.ignored_multi,
                i64
            ),
            ("in_errors", new_stats.udp_stats.in_errors, i64),
            ("rcvbuf_errors", new_stats.udp_stats.rcvbuf_errors, i64),
            ("sndbuf_errors", new_stats.udp_stats.sndbuf_errors, i64),
            (
                "rx_bytes_delta",
                new_stats
                    .net_dev_stats
                    .rx_bytes
                    .saturating_sub(old_stats.net_dev_stats.rx_bytes),
                i64
            ),
            (
                "rx_packets_delta",
                new_stats
                    .net_dev_stats
                    .rx_packets
                    .saturating_sub(old_stats.net_dev_stats.rx_packets),
                i64
            ),
            (
                "rx_errs_delta",
                new_stats
                    .net_dev_stats
                    .rx_errs
                    .saturating_sub(old_stats.net_dev_stats.rx_errs),
                i64
            ),
            (
                "rx_drops_delta",
                new_stats
                    .net_dev_stats
                    .rx_drops
                    .saturating_sub(old_stats.net_dev_stats.rx_drops),
                i64
            ),
            (
                "rx_fifo_delta",
                new_stats
                    .net_dev_stats
                    .rx_fifo
                    .saturating_sub(old_stats.net_dev_stats.rx_fifo),
                i64
            ),
            (
                "rx_frame_delta",
                new_stats
                    .net_dev_stats
                    .rx_frame
                    .saturating_sub(old_stats.net_dev_stats.rx_frame),
                i64
            ),
            (
                "tx_bytes_delta",
                new_stats
                    .net_dev_stats
                    .tx_bytes
                    .saturating_sub(old_stats.net_dev_stats.tx_bytes),
                i64
            ),
            (
                "tx_packets_delta",
                new_stats
                    .net_dev_stats
                    .tx_packets
                    .saturating_sub(old_stats.net_dev_stats.tx_packets),
                i64
            ),
            (
                "tx_errs_delta",
                new_stats
                    .net_dev_stats
                    .tx_errs
                    .saturating_sub(old_stats.net_dev_stats.tx_errs),
                i64
            ),
            (
                "tx_drops_delta",
                new_stats
                    .net_dev_stats
                    .tx_drops
                    .saturating_sub(old_stats.net_dev_stats.tx_drops),
                i64
            ),
            (
                "tx_fifo_delta",
                new_stats
                    .net_dev_stats
                    .tx_fifo
                    .saturating_sub(old_stats.net_dev_stats.tx_fifo),
                i64
            ),
            (
                "tx_colls_delta",
                new_stats
                    .net_dev_stats
                    .tx_colls
                    .saturating_sub(old_stats.net_dev_stats.tx_colls),
                i64
            ),
        );
    }

    fn calc_percent(numerator: u64, denom: u64) -> f64 {
        if denom == 0 {
            0.0
        } else {
            (numerator as f64 / denom as f64) * 100.0
        }
    }

    fn report_mem_stats() {
        // get mem info (in kb)
        if let Ok(info) = sys_info::mem_info() {
            const KB: u64 = 1_024;
            datapoint_info!(
                "memory-stats",
                ("total", info.total * KB, i64),
                ("swap_total", info.swap_total * KB, i64),
                (
                    "free_percent",
                    Self::calc_percent(info.free, info.total),
                    f64
                ),
                (
                    "used_bytes",
                    info.total.saturating_sub(info.avail) * KB,
                    i64
                ),
                (
                    "avail_percent",
                    Self::calc_percent(info.avail, info.total),
                    f64
                ),
                (
                    "buffers_percent",
                    Self::calc_percent(info.buffers, info.total),
                    f64
                ),
                (
                    "cached_percent",
                    Self::calc_percent(info.cached, info.total),
                    f64
                ),
                (
                    "swap_free_percent",
                    Self::calc_percent(info.swap_free, info.swap_total),
                    f64
                ),
            )
        }
    }

    fn cpu_info() -> Result<CpuInfo, Error> {
        let cpu_num = sys_info::cpu_num()?;
        let cpu_freq_mhz = sys_info::cpu_speed()?;
        let load_avg = sys_info::loadavg()?;
        let num_threads = sys_info::proc_total()?;

        Ok(CpuInfo {
            cpu_num,
            cpu_freq_mhz,
            load_avg,
            num_threads,
        })
    }

    fn report_cpu_stats() {
        if let Ok(info) = Self::cpu_info() {
            datapoint_info!(
                "cpu-stats",
                ("cpu_num", info.cpu_num as i64, i64),
                ("cpu0_freq_mhz", info.cpu_freq_mhz as i64, i64),
                ("average_load_one_minute", info.load_avg.one, f64),
                ("average_load_five_minutes", info.load_avg.five, f64),
                ("average_load_fifteen_minutes", info.load_avg.fifteen, f64),
                ("total_num_threads", info.num_threads as i64, i64),
            )
        }
    }

    #[cfg(target_os = "linux")]
    fn process_disk_stats(disk_stats: &mut Option<DiskStats>) {
        match read_disk_stats() {
            Ok(new_stats) => {
                if let Some(old_stats) = disk_stats {
                    Self::report_disk_stats(old_stats, &new_stats);
                }
                *disk_stats = Some(new_stats);
            }
            Err(e) => warn!("read_disk_stats: {}", e),
        }
    }

    #[cfg(not(target_os = "linux"))]
    fn process_disk_stats(_disk_stats: &mut Option<DiskStats>) {}

    #[cfg(target_os = "linux")]
    fn report_disk_stats(old_stats: &DiskStats, new_stats: &DiskStats) {
        datapoint_info!(
            "disk-stats",
            (
                "reads_completed",
                new_stats
                    .reads_completed
                    .saturating_sub(old_stats.reads_completed),
                i64
            ),
            (
                "reads_merged",
                new_stats
                    .reads_merged
                    .saturating_sub(old_stats.reads_merged),
                i64
            ),
            (
                "sectors_read",
                new_stats
                    .sectors_read
                    .saturating_sub(old_stats.sectors_read),
                i64
            ),
            (
                "time_reading_ms",
                new_stats
                    .time_reading_ms
                    .saturating_sub(old_stats.time_reading_ms),
                i64
            ),
            (
                "writes_completed",
                new_stats
                    .writes_completed
                    .saturating_sub(old_stats.writes_completed),
                i64
            ),
            (
                "writes_merged",
                new_stats
                    .writes_merged
                    .saturating_sub(old_stats.writes_merged),
                i64
            ),
            (
                "sectors_written",
                new_stats
                    .sectors_written
                    .saturating_sub(old_stats.sectors_written),
                i64
            ),
            (
                "time_writing_ms",
                new_stats
                    .time_writing_ms
                    .saturating_sub(old_stats.time_writing_ms),
                i64
            ),
            ("io_in_progress", new_stats.io_in_progress, i64),
            (
                "time_io_ms",
                new_stats.time_io_ms.saturating_sub(old_stats.time_io_ms),
                i64
            ),
            (
                "time_io_weighted_ms",
                new_stats
                    .time_io_weighted_ms
                    .saturating_sub(old_stats.time_io_weighted_ms),
                i64
            ),
            (
                "discards_completed",
                new_stats
                    .discards_completed
                    .saturating_sub(old_stats.discards_completed),
                i64
            ),
            (
                "discards_merged",
                new_stats
                    .discards_merged
                    .saturating_sub(old_stats.discards_merged),
                i64
            ),
            (
                "sectors_discarded",
                new_stats
                    .sectors_discarded
                    .saturating_sub(old_stats.sectors_discarded),
                i64
            ),
            (
                "time_discarding",
                new_stats
                    .time_discarding
                    .saturating_sub(old_stats.time_discarding),
                i64
            ),
            (
                "flushes_completed",
                new_stats
                    .flushes_completed
                    .saturating_sub(old_stats.flushes_completed),
                i64
            ),
            (
                "time_flushing",
                new_stats
                    .time_flushing
                    .saturating_sub(old_stats.time_flushing),
                i64
            ),
            ("num_disks", new_stats.num_disks, i64),
        )
    }

    pub fn run(
        exit: Arc<AtomicBool>,
        report_os_memory_stats: bool,
        report_os_network_stats: bool,
        report_os_cpu_stats: bool,
        report_os_disk_stats: bool,
    ) {
        let mut udp_stats = None;
        let mut disk_stats = None;
        let network_limits_timer = AtomicInterval::default();
        let udp_timer = AtomicInterval::default();
        let mem_timer = AtomicInterval::default();
        let cpu_timer = AtomicInterval::default();
        let disk_timer = AtomicInterval::default();

        loop {
            if exit.load(Ordering::Relaxed) {
                break;
            }
            if report_os_network_stats {
                if network_limits_timer.should_update(SAMPLE_INTERVAL_OS_NETWORK_LIMITS_MS) {
                    Self::check_os_network_limits();
                }
                if udp_timer.should_update(SAMPLE_INTERVAL_UDP_MS) {
                    Self::process_net_stats(&mut udp_stats);
                }
            }
            if report_os_memory_stats && mem_timer.should_update(SAMPLE_INTERVAL_MEM_MS) {
                Self::report_mem_stats();
            }
            if report_os_cpu_stats && cpu_timer.should_update(SAMPLE_INTERVAL_CPU_MS) {
                Self::report_cpu_stats();
            }
            if report_os_disk_stats && disk_timer.should_update(SAMPLE_INTERVAL_DISK_MS) {
                Self::process_disk_stats(&mut disk_stats);
            }
            sleep(SLEEP_INTERVAL);
        }
    }

    pub fn join(self) -> thread::Result<()> {
        self.thread_hdl.join()
    }
}

#[cfg(test)]
mod tests {
    use super::*;

    #[test]
    fn test_parse_udp_stats() {
        const MOCK_SNMP: &[u8] =
b"Ip: Forwarding DefaultTTL InReceives InHdrErrors InAddrErrors ForwDatagrams InUnknownProtos InDiscards InDelivers OutRequests OutDiscards OutNoRoutes ReasmTimeout ReasmReqds ReasmOKs ReasmFails FragOKs FragFails FragCreates
Ip: 1 64 357 0 2 0 0 0 355 315 0 6 0 0 0 0 0 0 0
Icmp: InMsgs InErrors InCsumErrors InDestUnreachs InTimeExcds InParmProbs InSrcQuenchs InRedirects InEchos InEchoReps InTimestamps InTimestampReps InAddrMasks InAddrMaskReps OutMsgs OutErrors OutDestUnreachs OutTimeExcds OutParmProbs OutSrcQuenchs OutRedirects OutEchos OutEchoReps OutTimestamps OutTimestampReps OutAddrMasks OutAddrMaskReps
Icmp: 3 0 0 3 0 0 0 0 0 0 0 0 0 0 7 0 7 0 0 0 0 0 0 0 0 0 0
IcmpMsg: InType3 OutType3
IcmpMsg: 3 7
Tcp: RtoAlgorithm RtoMin RtoMax MaxConn ActiveOpens PassiveOpens AttemptFails EstabResets CurrEstab InSegs OutSegs RetransSegs InErrs OutRsts InCsumErrors
Tcp: 1 200 120000 -1 29 1 0 0 5 318 279 0 0 4 0
Udp: InDatagrams NoPorts InErrors OutDatagrams RcvbufErrors SndbufErrors InCsumErrors IgnoredMulti
Udp: 27 7 0 30 0 0 0 0
UdpLite: InDatagrams NoPorts InErrors OutDatagrams RcvbufErrors SndbufErrors InCsumErrors IgnoredMulti
UdpLite: 0 0 0 0 0 0 0 0" as &[u8];
        const UNEXPECTED_DATA: &[u8] = b"unexpected data" as &[u8];

        let mut mock_snmp = MOCK_SNMP;
        let stats = parse_udp_stats(&mut mock_snmp).unwrap();
        assert_eq!(stats.out_datagrams, 30);
        assert_eq!(stats.no_ports, 7);

        mock_snmp = UNEXPECTED_DATA;
        let stats = parse_udp_stats(&mut mock_snmp);
        assert!(stats.is_err());
    }

    #[test]
    fn test_parse_net_dev_stats() {
        const MOCK_DEV: &[u8] =
b"Inter-|   Receive                                                |  Transmit
face |bytes    packets errs drop fifo frame compressed multicast|bytes    packets errs drop fifo colls carrier compressed
lo: 50     1    0    0    0     0          0         0 100 2    1    0    0     0       0          0
eno1: 100     1    0    0    0     0          0         0 200 3    2    0    0     0       0          0
ens4: 400     4    0    1    0     0          0         0 250 5    0    0    0     0       0          0" as &[u8];
        const UNEXPECTED_DATA: &[u8] = b"un
expected
data" as &[u8];

        let mut mock_dev = MOCK_DEV;
        let stats = parse_net_dev_stats(&mut mock_dev).unwrap();
        assert_eq!(stats.rx_bytes, 500);
        assert_eq!(stats.rx_packets, 5);
        assert_eq!(stats.rx_errs, 0);
        assert_eq!(stats.rx_drops, 1);
        assert_eq!(stats.tx_bytes, 450);
        assert_eq!(stats.tx_packets, 8);
        assert_eq!(stats.tx_errs, 2);
        assert_eq!(stats.tx_drops, 0);

        let mut mock_dev = UNEXPECTED_DATA;
        let stats = parse_net_dev_stats(&mut mock_dev);
        assert!(stats.is_err());
    }

    #[test]
    fn test_parse_disk_stats() {
<<<<<<< HEAD
        const MOCK_DISK: &[u8] =
b"   7       0 loop0 108 0 2906 27 0 0 0 0 0 40 27 0 0 0 0 0 0
7       1 loop1 48 0 716 23 0 0 0 0 0 28 23 0 0 0 0 0 0
7       2 loop2 108 0 2916 21 0 0 0 0 0 36 21 0 0 0 0 0 0
7       3 loop3 257 0 4394 131 0 0 0 0 0 296 131 0 0 0 0 0 0
7       4 loop4 111 0 2896 62 0 0 0 0 0 68 62 0 0 0 0 0 0
7       5 loop5 110 0 2914 138 0 0 0 0 0 112 138 0 0 0 0 0 0
7       6 loop6 68 0 2200 47 0 0 0 0 0 44 47 0 0 0 0 0 0
7       7 loop7 1397 0 101686 515 0 0 0 0 0 4628 515 0 0 0 0 0 0
8       0 sda 40883273 294820 1408426268 30522643 352908152 204249001 37827695922 2073754124 0 86054536 2105005805 496399 4 1886486166 167545 18008621 561492
8       1 sda1 40882879 291543 1408408989 30522451 352908150 204249001 37827695920 2073754122 0 86054508 2104444115 496393 0 1886085576 167541 0 0
8      14 sda14 73 0 832 22 0 0 0 0 0 48 22 0 0 0 0 0 0
8      15 sda15 146 3277 9855 62 2 0 2 1 0 76 68 6 4 400590 3 0 0
7       9 loop9 55 0 2106 41 0 0 0 0 0 28 41 0 0 0 0 0 0
7       8 loop8 41 0 688 53 0 0 0 0 0 44 53 0 0 0 0 0 0
7      10 loop10 60 0 748 1 0 0 0 0 0 20 1 0 0 0 0 0 0
9       0 sdb 1 1 1 1 352908152 204249001 37827695922 2073754124 0 86054536 2105005805 496399 4 1886486166 167545 18008621 561492" as &[u8];
        const UNEXPECTED_DATA: &[u8] = b"un
=======
        const MOCK_DISK_11: &[u8] =
b" 2095701   479815 122620302  1904439 43496218 26953623 3935324729 283313376        0  6101780 285220738" as &[u8];
        // Matches kernel 4.18+ format
        const MOCK_DISK_15: &[u8] =
b" 2095701   479815 122620302  1904439 43496218 26953623 3935324729 283313376        0  6101780 285220738        0        0        0        0" as &[u8];
        // Matches kernel 5.5+ format
        const MOCK_DISK_17: &[u8] =
b" 2095701   479815 122620302  1904439 43496218 26953623 3935324729 283313376        0  6101780 285220738        0        0        0        0    70715     2922" as &[u8];
        const UNEXPECTED_DATA_1: &[u8] =
b" 2095701   479815 122620302  1904439 43496218 26953623 3935324729 283313376        0  6101780 285220738        0        0        0        0    70715" as &[u8];

        const UNEXPECTED_DATA_2: &[u8] = b"un
>>>>>>> f7c69011
ex
pec
ted
data" as &[u8];

<<<<<<< HEAD
        let mut mock_disk = MOCK_DISK;
        let stats = parse_disk_stats(&mut mock_disk).unwrap();
        assert_eq!(stats.reads_completed, 40883274);
        assert_eq!(stats.time_flushing, 1122984);

        let mut mock_disk = UNEXPECTED_DATA;
=======
        let mut mock_disk = MOCK_DISK_11;
        let stats = parse_disk_stats(&mut mock_disk).unwrap();
        assert_eq!(stats.reads_completed, 2095701);
        assert_eq!(stats.time_io_weighted_ms, 285220738);

        let mut mock_disk = MOCK_DISK_15;
        let stats = parse_disk_stats(&mut mock_disk).unwrap();
        assert_eq!(stats.reads_completed, 2095701);
        assert_eq!(stats.time_discarding, 0);

        let mut mock_disk = MOCK_DISK_17;
        let stats = parse_disk_stats(&mut mock_disk).unwrap();
        assert_eq!(stats.reads_completed, 2095701);
        assert_eq!(stats.time_flushing, 2922);

        let mut mock_disk = UNEXPECTED_DATA_1;
        let stats = parse_disk_stats(&mut mock_disk);
        assert!(stats.is_err());

        let mut mock_disk = UNEXPECTED_DATA_2;
>>>>>>> f7c69011
        let stats = parse_disk_stats(&mut mock_disk);
        assert!(stats.is_err());
    }

    #[test]
    fn test_calc_percent() {
        assert!(SystemMonitorService::calc_percent(99, 100) < 100.0);
        let one_tb_as_kb = (1u64 << 40) >> 10;
        assert!(SystemMonitorService::calc_percent(one_tb_as_kb - 1, one_tb_as_kb) < 100.0);
    }
}<|MERGE_RESOLUTION|>--- conflicted
+++ resolved
@@ -30,11 +30,7 @@
 #[cfg(target_os = "linux")]
 const PROC_NET_DEV_PATH: &str = "/proc/net/dev";
 #[cfg(target_os = "linux")]
-<<<<<<< HEAD
-const PROC_DISKSTATS_PATH: &str = "/proc/diskstats";
-=======
 const SYS_BLOCK_PATH: &str = "/sys/block";
->>>>>>> f7c69011
 
 pub struct SystemMonitorService {
     thread_hdl: JoinHandle<()>,
@@ -281,12 +277,6 @@
 
 #[cfg(target_os = "linux")]
 fn read_disk_stats() -> Result<DiskStats, String> {
-<<<<<<< HEAD
-    let file_path_diskstats = PROC_DISKSTATS_PATH;
-    let file_diskstats = File::open(file_path_diskstats).map_err(|e| e.to_string())?;
-    let mut reader_diskstats = BufReader::new(file_diskstats);
-    parse_disk_stats(&mut reader_diskstats)
-=======
     let mut stats = DiskStats::default();
     let mut num_disks = 0;
     let blk_device_dir_iter = std::fs::read_dir(SYS_BLOCK_PATH).map_err(|e| e.to_string())?;
@@ -320,48 +310,11 @@
         });
     stats.num_disks = num_disks;
     Ok(stats)
->>>>>>> f7c69011
 }
 
 #[cfg_attr(not(target_os = "linux"), allow(dead_code))]
 fn parse_disk_stats(reader_diskstats: &mut impl BufRead) -> Result<DiskStats, String> {
     let mut stats = DiskStats::default();
-<<<<<<< HEAD
-    let mut num_disks = 0;
-    for line in reader_diskstats.lines() {
-        let line = line.map_err(|e| e.to_string())?;
-        let values: Vec<_> = line.split_ascii_whitespace().collect();
-
-        if values.len() != 20 {
-            return Err("parse error, expected exactly 20 disk stat elements".to_string());
-        }
-        if values[2].starts_with("loop") || values[1].ne("0") {
-            // Filter out the loopback io devices.
-            // Only look at raw device (filter partitions)
-            continue;
-        }
-
-        num_disks += 1;
-        stats.reads_completed += values[3].parse::<u64>().map_err(|e| e.to_string())?;
-        stats.reads_merged += values[4].parse::<u64>().map_err(|e| e.to_string())?;
-        stats.sectors_read += values[5].parse::<u64>().map_err(|e| e.to_string())?;
-        stats.time_reading_ms += values[6].parse::<u64>().map_err(|e| e.to_string())?;
-        stats.writes_completed += values[7].parse::<u64>().map_err(|e| e.to_string())?;
-        stats.writes_merged += values[8].parse::<u64>().map_err(|e| e.to_string())?;
-        stats.sectors_written += values[9].parse::<u64>().map_err(|e| e.to_string())?;
-        stats.time_writing_ms += values[10].parse::<u64>().map_err(|e| e.to_string())?;
-        stats.io_in_progress += values[11].parse::<u64>().map_err(|e| e.to_string())?;
-        stats.time_io_ms += values[12].parse::<u64>().map_err(|e| e.to_string())?;
-        stats.time_io_weighted_ms += values[13].parse::<u64>().map_err(|e| e.to_string())?;
-        stats.discards_completed += values[14].parse::<u64>().map_err(|e| e.to_string())?;
-        stats.discards_merged += values[15].parse::<u64>().map_err(|e| e.to_string())?;
-        stats.sectors_discarded += values[16].parse::<u64>().map_err(|e| e.to_string())?;
-        stats.time_discarding += values[17].parse::<u64>().map_err(|e| e.to_string())?;
-        stats.flushes_completed += values[18].parse::<u64>().map_err(|e| e.to_string())?;
-        stats.time_flushing += values[19].parse::<u64>().map_err(|e| e.to_string())?;
-    }
-    stats.num_disks = num_disks;
-=======
     let mut line = String::new();
     reader_diskstats
         .read_line(&mut line)
@@ -397,7 +350,6 @@
         stats.time_flushing = values[16].parse::<u64>().map_err(|e| e.to_string())?;
     }
 
->>>>>>> f7c69011
     Ok(stats)
 }
 
@@ -993,26 +945,6 @@
 
     #[test]
     fn test_parse_disk_stats() {
-<<<<<<< HEAD
-        const MOCK_DISK: &[u8] =
-b"   7       0 loop0 108 0 2906 27 0 0 0 0 0 40 27 0 0 0 0 0 0
-7       1 loop1 48 0 716 23 0 0 0 0 0 28 23 0 0 0 0 0 0
-7       2 loop2 108 0 2916 21 0 0 0 0 0 36 21 0 0 0 0 0 0
-7       3 loop3 257 0 4394 131 0 0 0 0 0 296 131 0 0 0 0 0 0
-7       4 loop4 111 0 2896 62 0 0 0 0 0 68 62 0 0 0 0 0 0
-7       5 loop5 110 0 2914 138 0 0 0 0 0 112 138 0 0 0 0 0 0
-7       6 loop6 68 0 2200 47 0 0 0 0 0 44 47 0 0 0 0 0 0
-7       7 loop7 1397 0 101686 515 0 0 0 0 0 4628 515 0 0 0 0 0 0
-8       0 sda 40883273 294820 1408426268 30522643 352908152 204249001 37827695922 2073754124 0 86054536 2105005805 496399 4 1886486166 167545 18008621 561492
-8       1 sda1 40882879 291543 1408408989 30522451 352908150 204249001 37827695920 2073754122 0 86054508 2104444115 496393 0 1886085576 167541 0 0
-8      14 sda14 73 0 832 22 0 0 0 0 0 48 22 0 0 0 0 0 0
-8      15 sda15 146 3277 9855 62 2 0 2 1 0 76 68 6 4 400590 3 0 0
-7       9 loop9 55 0 2106 41 0 0 0 0 0 28 41 0 0 0 0 0 0
-7       8 loop8 41 0 688 53 0 0 0 0 0 44 53 0 0 0 0 0 0
-7      10 loop10 60 0 748 1 0 0 0 0 0 20 1 0 0 0 0 0 0
-9       0 sdb 1 1 1 1 352908152 204249001 37827695922 2073754124 0 86054536 2105005805 496399 4 1886486166 167545 18008621 561492" as &[u8];
-        const UNEXPECTED_DATA: &[u8] = b"un
-=======
         const MOCK_DISK_11: &[u8] =
 b" 2095701   479815 122620302  1904439 43496218 26953623 3935324729 283313376        0  6101780 285220738" as &[u8];
         // Matches kernel 4.18+ format
@@ -1025,20 +957,11 @@
 b" 2095701   479815 122620302  1904439 43496218 26953623 3935324729 283313376        0  6101780 285220738        0        0        0        0    70715" as &[u8];
 
         const UNEXPECTED_DATA_2: &[u8] = b"un
->>>>>>> f7c69011
 ex
 pec
 ted
 data" as &[u8];
 
-<<<<<<< HEAD
-        let mut mock_disk = MOCK_DISK;
-        let stats = parse_disk_stats(&mut mock_disk).unwrap();
-        assert_eq!(stats.reads_completed, 40883274);
-        assert_eq!(stats.time_flushing, 1122984);
-
-        let mut mock_disk = UNEXPECTED_DATA;
-=======
         let mut mock_disk = MOCK_DISK_11;
         let stats = parse_disk_stats(&mut mock_disk).unwrap();
         assert_eq!(stats.reads_completed, 2095701);
@@ -1059,7 +982,6 @@
         assert!(stats.is_err());
 
         let mut mock_disk = UNEXPECTED_DATA_2;
->>>>>>> f7c69011
         let stats = parse_disk_stats(&mut mock_disk);
         assert!(stats.is_err());
     }
