--- conflicted
+++ resolved
@@ -19,11 +19,7 @@
     crossbeam_channel::{bounded, unbounded, Receiver, RecvTimeoutError},
     solana_gossip::cluster_info::ClusterInfo,
     solana_ledger::{blockstore::Blockstore, blockstore_processor::TransactionStatusSender},
-<<<<<<< HEAD
     solana_mev::{mev_stage::MevStage, tip_manager::TipManager},
-=======
-    solana_mev::mev_stage::MevStage,
->>>>>>> 98496866
     solana_poh::poh_recorder::{PohRecorder, WorkingBankEntry},
     solana_rpc::{
         optimistically_confirmed_bank_tracker::BankNotificationSender,
@@ -102,10 +98,7 @@
         cost_model: &Arc<RwLock<CostModel>>,
         keypair: &Keypair,
         validator_interface_address: String,
-<<<<<<< HEAD
         tip_program_pubkey: Pubkey,
-=======
->>>>>>> 98496866
     ) -> Self {
         let TpuSockets {
             transactions: transactions_sockets,
@@ -178,10 +171,7 @@
                 find_packet_sender_stake_receiver,
                 verified_sender.clone(),
                 verifier,
-<<<<<<< HEAD
-=======
                 "tpu-verifier",
->>>>>>> 98496866
             )
         };
 
@@ -241,10 +231,7 @@
             transaction_status_sender.clone(),
             replay_vote_sender.clone(),
             cost_model.clone(),
-<<<<<<< HEAD
             tip_manager.clone(),
-=======
->>>>>>> 98496866
         );
 
         let bundle_stage = BundleStage::new(
@@ -254,10 +241,7 @@
             cost_model.clone(),
             bundle_receiver,
             exit.clone(),
-<<<<<<< HEAD
             tip_manager,
-=======
->>>>>>> 98496866
         );
 
         let broadcast_stage = broadcast_type.new_broadcast_stage(
