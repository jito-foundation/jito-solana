--- conflicted
+++ resolved
@@ -217,12 +217,7 @@
 
         let (bundle_sender, bundle_receiver) = unbounded();
 
-<<<<<<< HEAD
         let relayer_stage = RelayerAndBlockEngineStage::new(
-=======
-        info!("starting relayer...");
-        let relayer_stage = RelayerStage::new(
->>>>>>> 6b9f2566
             cluster_info,
             relayer_address,
             block_engine_address,
