//! The `tvu` module implements the Transaction Validation Unit, a multi-stage transaction
//! validation pipeline in software.

use {
    crate::{
        broadcast_stage::RetransmitSlotsSender,
        cache_block_meta_service::CacheBlockMetaSender,
        cluster_info_vote_listener::{
            GossipDuplicateConfirmedSlotsReceiver, GossipVerifiedVoteHashReceiver,
            VerifiedVoteReceiver, VoteTracker,
        },
        cluster_slots::ClusterSlots,
        completed_data_sets_service::CompletedDataSetsSender,
        cost_update_service::CostUpdateService,
        drop_bank_service::DropBankService,
        ledger_cleanup_service::LedgerCleanupService,
        replay_stage::{ReplayStage, ReplayStageConfig},
        retransmit_stage::RetransmitStage,
        rewards_recorder_service::RewardsRecorderSender,
        shred_fetch_stage::ShredFetchStage,
        sigverify_shreds::ShredSigVerifier,
        sigverify_stage::SigVerifyStage,
        tower_storage::TowerStorage,
        validator::ProcessBlockStore,
        voting_service::VotingService,
        warm_quic_cache_service::WarmQuicCacheService,
    },
    crossbeam_channel::{unbounded, Receiver},
    solana_client::connection_cache::ConnectionCache,
    solana_geyser_plugin_manager::block_metadata_notifier_interface::BlockMetadataNotifierLock,
    solana_gossip::cluster_info::ClusterInfo,
    solana_ledger::{
        blockstore::Blockstore, blockstore_processor::TransactionStatusSender,
        leader_schedule_cache::LeaderScheduleCache,
    },
    solana_poh::poh_recorder::PohRecorder,
    solana_rpc::{
        max_slots::MaxSlots, optimistically_confirmed_bank_tracker::BankNotificationSender,
        rpc_subscriptions::RpcSubscriptions,
    },
    solana_runtime::{
        accounts_background_service::AbsRequestSender,
        bank_forks::BankForks,
        commitment::BlockCommitmentCache,
        cost_model::CostModel,
        transaction_cost_metrics_sender::{
            TransactionCostMetricsSender, TransactionCostMetricsService,
        },
        vote_sender_types::ReplayVoteSender,
    },
    solana_sdk::{clock::Slot, pubkey::Pubkey, signature::Keypair},
    std::{
        collections::HashSet,
<<<<<<< HEAD
        net::{SocketAddr, UdpSocket},
        sync::{atomic::AtomicBool, Arc, Mutex, RwLock},
=======
        net::UdpSocket,
        sync::{atomic::AtomicBool, Arc, RwLock},
>>>>>>> 37f4621c
        thread,
    },
};

pub struct Tvu {
    fetch_stage: ShredFetchStage,
    sigverify_stage: SigVerifyStage,
    retransmit_stage: RetransmitStage,
    replay_stage: ReplayStage,
    ledger_cleanup_service: Option<LedgerCleanupService>,
    cost_update_service: CostUpdateService,
    voting_service: VotingService,
    warm_quic_cache_service: Option<WarmQuicCacheService>,
    drop_bank_service: DropBankService,
    transaction_cost_metrics_service: TransactionCostMetricsService,
}

pub struct TvuSockets {
    pub fetch: Vec<UdpSocket>,
    pub repair: UdpSocket,
    pub retransmit: Vec<UdpSocket>,
    pub forwards: Vec<UdpSocket>,
    pub ancestor_hashes_requests: UdpSocket,
}

#[derive(Default)]
pub struct TvuConfig {
    pub max_ledger_shreds: Option<u64>,
    pub shred_version: u16,
    pub repair_validators: Option<HashSet<Pubkey>>,
    pub rocksdb_compaction_interval: Option<u64>,
    pub rocksdb_max_compaction_jitter: Option<u64>,
    pub wait_for_vote_to_start_leader: bool,
}

impl Tvu {
    /// This service receives messages from a leader in the network and processes the transactions
    /// on the bank state.
    /// # Arguments
    /// * `cluster_info` - The cluster_info state.
    /// * `sockets` - fetch, repair, and retransmit sockets
    /// * `blockstore` - the ledger itself
    #[allow(clippy::new_ret_no_self, clippy::too_many_arguments)]
    pub fn new(
        vote_account: &Pubkey,
        authorized_voter_keypairs: Arc<RwLock<Vec<Arc<Keypair>>>>,
        bank_forks: &Arc<RwLock<BankForks>>,
        cluster_info: &Arc<ClusterInfo>,
        sockets: TvuSockets,
        blockstore: Arc<Blockstore>,
        ledger_signal_receiver: Receiver<bool>,
        rpc_subscriptions: &Arc<RpcSubscriptions>,
        poh_recorder: &Arc<RwLock<PohRecorder>>,
        maybe_process_block_store: Option<ProcessBlockStore>,
        tower_storage: Arc<dyn TowerStorage>,
        leader_schedule_cache: &Arc<LeaderScheduleCache>,
        exit: &Arc<AtomicBool>,
        block_commitment_cache: Arc<RwLock<BlockCommitmentCache>>,
        turbine_disabled: Arc<AtomicBool>,
        transaction_status_sender: Option<TransactionStatusSender>,
        rewards_recorder_sender: Option<RewardsRecorderSender>,
        cache_block_meta_sender: Option<CacheBlockMetaSender>,
        vote_tracker: Arc<VoteTracker>,
        retransmit_slots_sender: RetransmitSlotsSender,
        gossip_verified_vote_hash_receiver: GossipVerifiedVoteHashReceiver,
        verified_vote_receiver: VerifiedVoteReceiver,
        replay_vote_sender: ReplayVoteSender,
        completed_data_sets_sender: CompletedDataSetsSender,
        bank_notification_sender: Option<BankNotificationSender>,
        gossip_confirmed_slots_receiver: GossipDuplicateConfirmedSlotsReceiver,
        tvu_config: TvuConfig,
        max_slots: &Arc<MaxSlots>,
        cost_model: &Arc<RwLock<CostModel>>,
        block_metadata_notifier: Option<BlockMetadataNotifierLock>,
        wait_to_vote_slot: Option<Slot>,
        accounts_background_request_sender: AbsRequestSender,
        connection_cache: &Arc<ConnectionCache>,
        shred_receiver_addr: Option<SocketAddr>,
    ) -> Self {
        let TvuSockets {
            repair: repair_socket,
            fetch: fetch_sockets,
            retransmit: retransmit_sockets,
            forwards: tvu_forward_sockets,
            ancestor_hashes_requests: ancestor_hashes_socket,
        } = sockets;

        let (fetch_sender, fetch_receiver) = unbounded();

        let repair_socket = Arc::new(repair_socket);
        let ancestor_hashes_socket = Arc::new(ancestor_hashes_socket);
        let fetch_sockets: Vec<Arc<UdpSocket>> = fetch_sockets.into_iter().map(Arc::new).collect();
        let forward_sockets: Vec<Arc<UdpSocket>> =
            tvu_forward_sockets.into_iter().map(Arc::new).collect();
        let fetch_stage = ShredFetchStage::new(
            fetch_sockets,
            forward_sockets,
            repair_socket.clone(),
            fetch_sender,
            tvu_config.shred_version,
            bank_forks.clone(),
            exit,
        );

        let (verified_sender, verified_receiver) = unbounded();
        let sigverify_stage = SigVerifyStage::new(
            fetch_receiver,
            ShredSigVerifier::new(
                cluster_info.id(),
                bank_forks.clone(),
                leader_schedule_cache.clone(),
                verified_sender,
            ),
            "shred-verifier",
        );

        let cluster_slots = Arc::new(ClusterSlots::default());
        let (duplicate_slots_reset_sender, duplicate_slots_reset_receiver) = unbounded();
        let (duplicate_slots_sender, duplicate_slots_receiver) = unbounded();
        let (cluster_slots_update_sender, cluster_slots_update_receiver) = unbounded();
        let (ancestor_hashes_replay_update_sender, ancestor_hashes_replay_update_receiver) =
            unbounded();
        let retransmit_stage = RetransmitStage::new(
            bank_forks.clone(),
            leader_schedule_cache.clone(),
            blockstore.clone(),
            cluster_info.clone(),
            Arc::new(retransmit_sockets),
            repair_socket,
            ancestor_hashes_socket,
            verified_receiver,
            exit.clone(),
            cluster_slots_update_receiver,
            *bank_forks.read().unwrap().working_bank().epoch_schedule(),
            turbine_disabled,
            cluster_slots.clone(),
            duplicate_slots_reset_sender,
            verified_vote_receiver,
            tvu_config.repair_validators,
            completed_data_sets_sender,
            max_slots.clone(),
            Some(rpc_subscriptions.clone()),
            duplicate_slots_sender,
            ancestor_hashes_replay_update_receiver,
            shred_receiver_addr,
        );

        let (ledger_cleanup_slot_sender, ledger_cleanup_slot_receiver) = unbounded();
        let replay_stage_config = ReplayStageConfig {
            vote_account: *vote_account,
            authorized_voter_keypairs,
            exit: exit.clone(),
            rpc_subscriptions: rpc_subscriptions.clone(),
            leader_schedule_cache: leader_schedule_cache.clone(),
            latest_root_senders: vec![ledger_cleanup_slot_sender],
            accounts_background_request_sender,
            block_commitment_cache,
            transaction_status_sender,
            rewards_recorder_sender,
            cache_block_meta_sender,
            bank_notification_sender,
            wait_for_vote_to_start_leader: tvu_config.wait_for_vote_to_start_leader,
            ancestor_hashes_replay_update_sender,
            tower_storage: tower_storage.clone(),
            wait_to_vote_slot,
        };

        let (voting_sender, voting_receiver) = unbounded();
        let voting_service = VotingService::new(
            voting_receiver,
            cluster_info.clone(),
            poh_recorder.clone(),
            tower_storage,
            bank_forks.clone(),
        );

        let warm_quic_cache_service = if connection_cache.use_quic() {
            Some(WarmQuicCacheService::new(
                connection_cache.clone(),
                cluster_info.clone(),
                poh_recorder.clone(),
                exit.clone(),
            ))
        } else {
            None
        };
        let (cost_update_sender, cost_update_receiver) = unbounded();
        let cost_update_service =
            CostUpdateService::new(blockstore.clone(), cost_model.clone(), cost_update_receiver);

        let (drop_bank_sender, drop_bank_receiver) = unbounded();

        let (tx_cost_metrics_sender, tx_cost_metrics_receiver) = unbounded();
        let transaction_cost_metrics_sender = Some(TransactionCostMetricsSender::new(
            cost_model.clone(),
            tx_cost_metrics_sender,
        ));
        let transaction_cost_metrics_service =
            TransactionCostMetricsService::new(tx_cost_metrics_receiver);

        let drop_bank_service = DropBankService::new(drop_bank_receiver);

        let replay_stage = ReplayStage::new(
            replay_stage_config,
            blockstore.clone(),
            bank_forks.clone(),
            cluster_info.clone(),
            ledger_signal_receiver,
            duplicate_slots_receiver,
            poh_recorder.clone(),
            maybe_process_block_store,
            vote_tracker,
            cluster_slots,
            retransmit_slots_sender,
            duplicate_slots_reset_receiver,
            replay_vote_sender,
            gossip_confirmed_slots_receiver,
            gossip_verified_vote_hash_receiver,
            cluster_slots_update_sender,
            cost_update_sender,
            voting_sender,
            drop_bank_sender,
            block_metadata_notifier,
            transaction_cost_metrics_sender,
        );

        let ledger_cleanup_service = tvu_config.max_ledger_shreds.map(|max_ledger_shreds| {
            LedgerCleanupService::new(
                ledger_cleanup_slot_receiver,
                blockstore.clone(),
                max_ledger_shreds,
                exit,
                tvu_config.rocksdb_compaction_interval,
                tvu_config.rocksdb_max_compaction_jitter,
            )
        });

        Tvu {
            fetch_stage,
            sigverify_stage,
            retransmit_stage,
            replay_stage,
            ledger_cleanup_service,
            cost_update_service,
            voting_service,
            warm_quic_cache_service,
            drop_bank_service,
            transaction_cost_metrics_service,
        }
    }

    pub fn join(self) -> thread::Result<()> {
        self.retransmit_stage.join()?;
        self.fetch_stage.join()?;
        self.sigverify_stage.join()?;
        if self.ledger_cleanup_service.is_some() {
            self.ledger_cleanup_service.unwrap().join()?;
        }
        self.replay_stage.join()?;
        self.cost_update_service.join()?;
        self.voting_service.join()?;
        if let Some(warmup_service) = self.warm_quic_cache_service {
            warmup_service.join()?;
        }
        self.drop_bank_service.join()?;
        self.transaction_cost_metrics_service.join()?;
        Ok(())
    }
}

#[cfg(test)]
pub mod tests {
    use {
        super::*,
        serial_test::serial,
        solana_gossip::cluster_info::{ClusterInfo, Node},
        solana_ledger::{
            blockstore::BlockstoreSignals,
            blockstore_options::BlockstoreOptions,
            create_new_tmp_ledger,
            genesis_utils::{create_genesis_config, GenesisConfigInfo},
        },
        solana_poh::poh_recorder::create_test_recorder,
        solana_rpc::optimistically_confirmed_bank_tracker::OptimisticallyConfirmedBank,
        solana_runtime::bank::Bank,
        solana_sdk::signature::{Keypair, Signer},
        solana_streamer::socket::SocketAddrSpace,
        std::sync::atomic::{AtomicU64, Ordering},
    };

    #[ignore]
    #[test]
    #[serial]
    fn test_tvu_exit() {
        solana_logger::setup();
        let leader = Node::new_localhost();
        let target1_keypair = Keypair::new();
        let target1 = Node::new_localhost_with_pubkey(&target1_keypair.pubkey());

        let starting_balance = 10_000;
        let GenesisConfigInfo { genesis_config, .. } = create_genesis_config(starting_balance);

        let bank_forks = BankForks::new(Bank::new_for_tests(&genesis_config));

        //start cluster_info1
        let cluster_info1 = ClusterInfo::new(
            target1.info.clone(),
            Arc::new(Keypair::new()),
            SocketAddrSpace::Unspecified,
        );
        cluster_info1.insert_info(leader.info);
        let cref1 = Arc::new(cluster_info1);

        let (blockstore_path, _) = create_new_tmp_ledger!(&genesis_config);
        let BlockstoreSignals {
            blockstore,
            ledger_signal_receiver,
            ..
        } = Blockstore::open_with_signal(&blockstore_path, BlockstoreOptions::default())
            .expect("Expected to successfully open ledger");
        let blockstore = Arc::new(blockstore);
        let bank = bank_forks.working_bank();
        let (exit, poh_recorder, poh_service, _entry_receiver) =
            create_test_recorder(&bank, &blockstore, None, None);
        let vote_keypair = Keypair::new();
        let leader_schedule_cache = Arc::new(LeaderScheduleCache::new_from_bank(&bank));
        let block_commitment_cache = Arc::new(RwLock::new(BlockCommitmentCache::default()));
        let (retransmit_slots_sender, _retransmit_slots_receiver) = unbounded();
        let (_gossip_verified_vote_hash_sender, gossip_verified_vote_hash_receiver) = unbounded();
        let (_verified_vote_sender, verified_vote_receiver) = unbounded();
        let (replay_vote_sender, _replay_vote_receiver) = unbounded();
        let (completed_data_sets_sender, _completed_data_sets_receiver) = unbounded();
        let (_, gossip_confirmed_slots_receiver) = unbounded();
        let bank_forks = Arc::new(RwLock::new(bank_forks));
        let max_complete_transaction_status_slot = Arc::new(AtomicU64::default());
        let tvu = Tvu::new(
            &vote_keypair.pubkey(),
            Arc::new(RwLock::new(vec![Arc::new(vote_keypair)])),
            &bank_forks,
            &cref1,
            {
                TvuSockets {
                    repair: target1.sockets.repair,
                    retransmit: target1.sockets.retransmit_sockets,
                    fetch: target1.sockets.tvu,
                    forwards: target1.sockets.tvu_forwards,
                    ancestor_hashes_requests: target1.sockets.ancestor_hashes_requests,
                }
            },
            blockstore,
            ledger_signal_receiver,
            &Arc::new(RpcSubscriptions::new_for_tests(
                &exit,
                max_complete_transaction_status_slot,
                bank_forks.clone(),
                block_commitment_cache.clone(),
                OptimisticallyConfirmedBank::locked_from_bank_forks_root(&bank_forks),
            )),
            &poh_recorder,
            None,
            Arc::new(crate::tower_storage::FileTowerStorage::default()),
            &leader_schedule_cache,
            &exit,
            block_commitment_cache,
            Arc::<AtomicBool>::default(),
            None,
            None,
            None,
            Arc::<VoteTracker>::default(),
            retransmit_slots_sender,
            gossip_verified_vote_hash_receiver,
            verified_vote_receiver,
            replay_vote_sender,
            completed_data_sets_sender,
            None,
            gossip_confirmed_slots_receiver,
            TvuConfig::default(),
            &Arc::new(MaxSlots::default()),
            &Arc::new(RwLock::new(CostModel::default())),
            None,
            None,
            AbsRequestSender::default(),
            &Arc::new(ConnectionCache::default()),
            None,
        );
        exit.store(true, Ordering::Relaxed);
        tvu.join().unwrap();
        poh_service.join().unwrap();
    }
}<|MERGE_RESOLUTION|>--- conflicted
+++ resolved
@@ -51,13 +51,8 @@
     solana_sdk::{clock::Slot, pubkey::Pubkey, signature::Keypair},
     std::{
         collections::HashSet,
-<<<<<<< HEAD
         net::{SocketAddr, UdpSocket},
-        sync::{atomic::AtomicBool, Arc, Mutex, RwLock},
-=======
-        net::UdpSocket,
         sync::{atomic::AtomicBool, Arc, RwLock},
->>>>>>> 37f4621c
         thread,
     },
 };
