//! The `tvu` module implements the Transaction Validation Unit, a multi-stage transaction
//! validation pipeline in software.

use {
    crate::{
        broadcast_stage::RetransmitSlotsSender,
        cache_block_meta_service::CacheBlockMetaSender,
        cluster_info_vote_listener::{
            GossipDuplicateConfirmedSlotsReceiver, GossipVerifiedVoteHashReceiver,
            VerifiedVoteReceiver, VoteTracker,
        },
        cluster_slots::ClusterSlots,
        cluster_slots_service::ClusterSlotsService,
        completed_data_sets_service::CompletedDataSetsSender,
        cost_update_service::CostUpdateService,
        drop_bank_service::DropBankService,
        ledger_cleanup_service::LedgerCleanupService,
        repair_service::RepairInfo,
        replay_stage::{ReplayStage, ReplayStageConfig},
        retransmit_stage::RetransmitStage,
        rewards_recorder_service::RewardsRecorderSender,
        shred_fetch_stage::ShredFetchStage,
        sigverify_shreds,
        tower_storage::TowerStorage,
        validator::ProcessBlockStore,
        voting_service::VotingService,
        warm_quic_cache_service::WarmQuicCacheService,
        window_service::WindowService,
    },
    crossbeam_channel::{unbounded, Receiver},
    solana_client::connection_cache::ConnectionCache,
    solana_geyser_plugin_manager::block_metadata_notifier_interface::BlockMetadataNotifierLock,
    solana_gossip::cluster_info::ClusterInfo,
    solana_ledger::{
        blockstore::Blockstore, blockstore_processor::TransactionStatusSender,
        leader_schedule_cache::LeaderScheduleCache,
    },
    solana_poh::poh_recorder::PohRecorder,
    solana_rpc::{
        max_slots::MaxSlots, optimistically_confirmed_bank_tracker::BankNotificationSender,
        rpc_subscriptions::RpcSubscriptions,
    },
    solana_runtime::{
        accounts_background_service::AbsRequestSender, bank_forks::BankForks,
        commitment::BlockCommitmentCache, cost_model::CostModel,
        vote_sender_types::ReplayVoteSender,
    },
    solana_sdk::{clock::Slot, pubkey::Pubkey, signature::Keypair},
    std::{
        collections::HashSet,
<<<<<<< HEAD
        net::{SocketAddr, UdpSocket},
        sync::{atomic::AtomicBool, Arc, RwLock},
        thread,
=======
        net::UdpSocket,
        sync::{atomic::AtomicBool, Arc, RwLock},
        thread::{self, JoinHandle},
>>>>>>> 263911e7
    },
};

pub struct Tvu {
    fetch_stage: ShredFetchStage,
    shred_sigverify: JoinHandle<()>,
    retransmit_stage: RetransmitStage,
    window_service: WindowService,
    cluster_slots_service: ClusterSlotsService,
    replay_stage: ReplayStage,
    ledger_cleanup_service: Option<LedgerCleanupService>,
    cost_update_service: CostUpdateService,
    voting_service: VotingService,
    warm_quic_cache_service: Option<WarmQuicCacheService>,
    drop_bank_service: DropBankService,
}

pub struct TvuSockets {
    pub fetch: Vec<UdpSocket>,
    pub repair: UdpSocket,
    pub retransmit: Vec<UdpSocket>,
    pub forwards: Vec<UdpSocket>,
    pub ancestor_hashes_requests: UdpSocket,
}

#[derive(Default)]
pub struct TvuConfig {
    pub max_ledger_shreds: Option<u64>,
    pub shred_version: u16,
    pub repair_validators: Option<HashSet<Pubkey>>,
    pub rocksdb_compaction_interval: Option<u64>,
    pub rocksdb_max_compaction_jitter: Option<u64>,
    pub wait_for_vote_to_start_leader: bool,
}

impl Tvu {
    /// This service receives messages from a leader in the network and processes the transactions
    /// on the bank state.
    /// # Arguments
    /// * `cluster_info` - The cluster_info state.
    /// * `sockets` - fetch, repair, and retransmit sockets
    /// * `blockstore` - the ledger itself
    #[allow(clippy::new_ret_no_self, clippy::too_many_arguments)]
    pub fn new(
        vote_account: &Pubkey,
        authorized_voter_keypairs: Arc<RwLock<Vec<Arc<Keypair>>>>,
        bank_forks: &Arc<RwLock<BankForks>>,
        cluster_info: &Arc<ClusterInfo>,
        sockets: TvuSockets,
        blockstore: Arc<Blockstore>,
        ledger_signal_receiver: Receiver<bool>,
        rpc_subscriptions: &Arc<RpcSubscriptions>,
        poh_recorder: &Arc<RwLock<PohRecorder>>,
        maybe_process_block_store: Option<ProcessBlockStore>,
        tower_storage: Arc<dyn TowerStorage>,
        leader_schedule_cache: &Arc<LeaderScheduleCache>,
        exit: &Arc<AtomicBool>,
        block_commitment_cache: Arc<RwLock<BlockCommitmentCache>>,
        turbine_disabled: Arc<AtomicBool>,
        transaction_status_sender: Option<TransactionStatusSender>,
        rewards_recorder_sender: Option<RewardsRecorderSender>,
        cache_block_meta_sender: Option<CacheBlockMetaSender>,
        vote_tracker: Arc<VoteTracker>,
        retransmit_slots_sender: RetransmitSlotsSender,
        gossip_verified_vote_hash_receiver: GossipVerifiedVoteHashReceiver,
        verified_vote_receiver: VerifiedVoteReceiver,
        replay_vote_sender: ReplayVoteSender,
        completed_data_sets_sender: CompletedDataSetsSender,
        bank_notification_sender: Option<BankNotificationSender>,
        gossip_confirmed_slots_receiver: GossipDuplicateConfirmedSlotsReceiver,
        tvu_config: TvuConfig,
        max_slots: &Arc<MaxSlots>,
        cost_model: &Arc<RwLock<CostModel>>,
        block_metadata_notifier: Option<BlockMetadataNotifierLock>,
        wait_to_vote_slot: Option<Slot>,
        accounts_background_request_sender: AbsRequestSender,
        log_messages_bytes_limit: Option<usize>,
        connection_cache: &Arc<ConnectionCache>,
        shred_receiver_addr: Option<SocketAddr>,
    ) -> Self {
        let TvuSockets {
            repair: repair_socket,
            fetch: fetch_sockets,
            retransmit: retransmit_sockets,
            forwards: tvu_forward_sockets,
            ancestor_hashes_requests: ancestor_hashes_socket,
        } = sockets;

        let (fetch_sender, fetch_receiver) = unbounded();

        let repair_socket = Arc::new(repair_socket);
        let ancestor_hashes_socket = Arc::new(ancestor_hashes_socket);
        let fetch_sockets: Vec<Arc<UdpSocket>> = fetch_sockets.into_iter().map(Arc::new).collect();
        let forward_sockets: Vec<Arc<UdpSocket>> =
            tvu_forward_sockets.into_iter().map(Arc::new).collect();
        let fetch_stage = ShredFetchStage::new(
            fetch_sockets,
            forward_sockets,
            repair_socket.clone(),
            fetch_sender,
            tvu_config.shred_version,
            bank_forks.clone(),
            exit,
        );

        let (verified_sender, verified_receiver) = unbounded();
        let (retransmit_sender, retransmit_receiver) = unbounded();
        let shred_sigverify = sigverify_shreds::spawn_shred_sigverify(
            cluster_info.id(),
            bank_forks.clone(),
            leader_schedule_cache.clone(),
            fetch_receiver,
<<<<<<< HEAD
            ShredSigVerifier::new(
                cluster_info.id(),
                bank_forks.clone(),
                leader_schedule_cache.clone(),
                verified_sender,
            ),
            "shred-verifier",
=======
            retransmit_sender.clone(),
            verified_sender,
            turbine_disabled,
        );

        let retransmit_stage = RetransmitStage::new(
            bank_forks.clone(),
            leader_schedule_cache.clone(),
            cluster_info.clone(),
            Arc::new(retransmit_sockets),
            retransmit_receiver,
            max_slots.clone(),
            Some(rpc_subscriptions.clone()),
>>>>>>> 263911e7
        );

        let cluster_slots = Arc::new(ClusterSlots::default());
        let (duplicate_slots_reset_sender, duplicate_slots_reset_receiver) = unbounded();
        let (duplicate_slots_sender, duplicate_slots_receiver) = unbounded();
        let (ancestor_hashes_replay_update_sender, ancestor_hashes_replay_update_receiver) =
            unbounded();
        let window_service = {
            let epoch_schedule = *bank_forks.read().unwrap().working_bank().epoch_schedule();
            let repair_info = RepairInfo {
                bank_forks: bank_forks.clone(),
                epoch_schedule,
                duplicate_slots_reset_sender,
                repair_validators: tvu_config.repair_validators,
                cluster_info: cluster_info.clone(),
                cluster_slots: cluster_slots.clone(),
            };
            WindowService::new(
                blockstore.clone(),
                verified_receiver,
                retransmit_sender,
                repair_socket,
                ancestor_hashes_socket,
                exit.clone(),
                repair_info,
                leader_schedule_cache.clone(),
                verified_vote_receiver,
                completed_data_sets_sender,
                duplicate_slots_sender,
                ancestor_hashes_replay_update_receiver,
            )
        };

        let (cluster_slots_update_sender, cluster_slots_update_receiver) = unbounded();
        let cluster_slots_service = ClusterSlotsService::new(
            blockstore.clone(),
            cluster_slots.clone(),
            bank_forks.clone(),
            cluster_info.clone(),
            cluster_slots_update_receiver,
<<<<<<< HEAD
            *bank_forks.read().unwrap().working_bank().epoch_schedule(),
            turbine_disabled,
            cluster_slots.clone(),
            duplicate_slots_reset_sender,
            verified_vote_receiver,
            tvu_config.repair_validators,
            completed_data_sets_sender,
            max_slots.clone(),
            Some(rpc_subscriptions.clone()),
            duplicate_slots_sender,
            ancestor_hashes_replay_update_receiver,
            shred_receiver_addr,
=======
            exit.clone(),
>>>>>>> 263911e7
        );

        let (ledger_cleanup_slot_sender, ledger_cleanup_slot_receiver) = unbounded();
        let replay_stage_config = ReplayStageConfig {
            vote_account: *vote_account,
            authorized_voter_keypairs,
            exit: exit.clone(),
            rpc_subscriptions: rpc_subscriptions.clone(),
            leader_schedule_cache: leader_schedule_cache.clone(),
            latest_root_senders: vec![ledger_cleanup_slot_sender],
            accounts_background_request_sender,
            block_commitment_cache,
            transaction_status_sender,
            rewards_recorder_sender,
            cache_block_meta_sender,
            bank_notification_sender,
            wait_for_vote_to_start_leader: tvu_config.wait_for_vote_to_start_leader,
            ancestor_hashes_replay_update_sender,
            tower_storage: tower_storage.clone(),
            wait_to_vote_slot,
        };

        let (voting_sender, voting_receiver) = unbounded();
        let voting_service = VotingService::new(
            voting_receiver,
            cluster_info.clone(),
            poh_recorder.clone(),
            tower_storage,
            bank_forks.clone(),
        );

        let warm_quic_cache_service = if connection_cache.use_quic() {
            Some(WarmQuicCacheService::new(
                connection_cache.clone(),
                cluster_info.clone(),
                poh_recorder.clone(),
                exit.clone(),
            ))
        } else {
            None
        };
        let (cost_update_sender, cost_update_receiver) = unbounded();
        let cost_update_service =
            CostUpdateService::new(blockstore.clone(), cost_model.clone(), cost_update_receiver);

        let (drop_bank_sender, drop_bank_receiver) = unbounded();

        let drop_bank_service = DropBankService::new(drop_bank_receiver);

        let replay_stage = ReplayStage::new(
            replay_stage_config,
            blockstore.clone(),
            bank_forks.clone(),
            cluster_info.clone(),
            ledger_signal_receiver,
            duplicate_slots_receiver,
            poh_recorder.clone(),
            maybe_process_block_store,
            vote_tracker,
            cluster_slots,
            retransmit_slots_sender,
            duplicate_slots_reset_receiver,
            replay_vote_sender,
            gossip_confirmed_slots_receiver,
            gossip_verified_vote_hash_receiver,
            cluster_slots_update_sender,
            cost_update_sender,
            voting_sender,
            drop_bank_sender,
            block_metadata_notifier,
            log_messages_bytes_limit,
        );

        let ledger_cleanup_service = tvu_config.max_ledger_shreds.map(|max_ledger_shreds| {
            LedgerCleanupService::new(
                ledger_cleanup_slot_receiver,
                blockstore.clone(),
                max_ledger_shreds,
                exit,
                tvu_config.rocksdb_compaction_interval,
                tvu_config.rocksdb_max_compaction_jitter,
            )
        });

        Tvu {
            fetch_stage,
            shred_sigverify,
            retransmit_stage,
            window_service,
            cluster_slots_service,
            replay_stage,
            ledger_cleanup_service,
            cost_update_service,
            voting_service,
            warm_quic_cache_service,
            drop_bank_service,
        }
    }

    pub fn join(self) -> thread::Result<()> {
        self.retransmit_stage.join()?;
        self.window_service.join()?;
        self.cluster_slots_service.join()?;
        self.fetch_stage.join()?;
        self.shred_sigverify.join()?;
        if self.ledger_cleanup_service.is_some() {
            self.ledger_cleanup_service.unwrap().join()?;
        }
        self.replay_stage.join()?;
        self.cost_update_service.join()?;
        self.voting_service.join()?;
        if let Some(warmup_service) = self.warm_quic_cache_service {
            warmup_service.join()?;
        }
        self.drop_bank_service.join()?;
        Ok(())
    }
}

#[cfg(test)]
pub mod tests {
    use {
        super::*,
        serial_test::serial,
        solana_gossip::cluster_info::{ClusterInfo, Node},
        solana_ledger::{
            blockstore::BlockstoreSignals,
            blockstore_options::BlockstoreOptions,
            create_new_tmp_ledger,
            genesis_utils::{create_genesis_config, GenesisConfigInfo},
        },
        solana_poh::poh_recorder::create_test_recorder,
        solana_rpc::optimistically_confirmed_bank_tracker::OptimisticallyConfirmedBank,
        solana_runtime::bank::Bank,
        solana_sdk::signature::{Keypair, Signer},
        solana_streamer::socket::SocketAddrSpace,
        std::sync::atomic::{AtomicU64, Ordering},
    };

    #[ignore]
    #[test]
    #[serial]
    fn test_tvu_exit() {
        solana_logger::setup();
        let leader = Node::new_localhost();
        let target1_keypair = Keypair::new();
        let target1 = Node::new_localhost_with_pubkey(&target1_keypair.pubkey());

        let starting_balance = 10_000;
        let GenesisConfigInfo { genesis_config, .. } = create_genesis_config(starting_balance);

        let bank_forks = BankForks::new(Bank::new_for_tests(&genesis_config));

        //start cluster_info1
        let cluster_info1 = ClusterInfo::new(
            target1.info.clone(),
            Arc::new(Keypair::new()),
            SocketAddrSpace::Unspecified,
        );
        cluster_info1.insert_info(leader.info);
        let cref1 = Arc::new(cluster_info1);

        let (blockstore_path, _) = create_new_tmp_ledger!(&genesis_config);
        let BlockstoreSignals {
            blockstore,
            ledger_signal_receiver,
            ..
        } = Blockstore::open_with_signal(&blockstore_path, BlockstoreOptions::default())
            .expect("Expected to successfully open ledger");
        let blockstore = Arc::new(blockstore);
        let bank = bank_forks.working_bank();
        let (exit, poh_recorder, poh_service, _entry_receiver) =
            create_test_recorder(&bank, &blockstore, None, None);
        let vote_keypair = Keypair::new();
        let leader_schedule_cache = Arc::new(LeaderScheduleCache::new_from_bank(&bank));
        let block_commitment_cache = Arc::new(RwLock::new(BlockCommitmentCache::default()));
        let (retransmit_slots_sender, _retransmit_slots_receiver) = unbounded();
        let (_gossip_verified_vote_hash_sender, gossip_verified_vote_hash_receiver) = unbounded();
        let (_verified_vote_sender, verified_vote_receiver) = unbounded();
        let (replay_vote_sender, _replay_vote_receiver) = unbounded();
        let (completed_data_sets_sender, _completed_data_sets_receiver) = unbounded();
        let (_, gossip_confirmed_slots_receiver) = unbounded();
        let bank_forks = Arc::new(RwLock::new(bank_forks));
        let max_complete_transaction_status_slot = Arc::new(AtomicU64::default());
        let tvu = Tvu::new(
            &vote_keypair.pubkey(),
            Arc::new(RwLock::new(vec![Arc::new(vote_keypair)])),
            &bank_forks,
            &cref1,
            {
                TvuSockets {
                    repair: target1.sockets.repair,
                    retransmit: target1.sockets.retransmit_sockets,
                    fetch: target1.sockets.tvu,
                    forwards: target1.sockets.tvu_forwards,
                    ancestor_hashes_requests: target1.sockets.ancestor_hashes_requests,
                }
            },
            blockstore,
            ledger_signal_receiver,
            &Arc::new(RpcSubscriptions::new_for_tests(
                &exit,
                max_complete_transaction_status_slot,
                bank_forks.clone(),
                block_commitment_cache.clone(),
                OptimisticallyConfirmedBank::locked_from_bank_forks_root(&bank_forks),
            )),
            &poh_recorder,
            None,
            Arc::new(crate::tower_storage::FileTowerStorage::default()),
            &leader_schedule_cache,
            &exit,
            block_commitment_cache,
            Arc::<AtomicBool>::default(),
            None,
            None,
            None,
            Arc::<VoteTracker>::default(),
            retransmit_slots_sender,
            gossip_verified_vote_hash_receiver,
            verified_vote_receiver,
            replay_vote_sender,
            completed_data_sets_sender,
            None,
            gossip_confirmed_slots_receiver,
            TvuConfig::default(),
            &Arc::new(MaxSlots::default()),
            &Arc::new(RwLock::new(CostModel::default())),
            None,
            None,
            AbsRequestSender::default(),
            None,
            &Arc::new(ConnectionCache::default()),
            None,
        );
        exit.store(true, Ordering::Relaxed);
        tvu.join().unwrap();
        poh_service.join().unwrap();
    }
}<|MERGE_RESOLUTION|>--- conflicted
+++ resolved
@@ -48,15 +48,9 @@
     solana_sdk::{clock::Slot, pubkey::Pubkey, signature::Keypair},
     std::{
         collections::HashSet,
-<<<<<<< HEAD
-        net::{SocketAddr, UdpSocket},
-        sync::{atomic::AtomicBool, Arc, RwLock},
-        thread,
-=======
         net::UdpSocket,
         sync::{atomic::AtomicBool, Arc, RwLock},
         thread::{self, JoinHandle},
->>>>>>> 263911e7
     },
 };
 
@@ -169,15 +163,6 @@
             bank_forks.clone(),
             leader_schedule_cache.clone(),
             fetch_receiver,
-<<<<<<< HEAD
-            ShredSigVerifier::new(
-                cluster_info.id(),
-                bank_forks.clone(),
-                leader_schedule_cache.clone(),
-                verified_sender,
-            ),
-            "shred-verifier",
-=======
             retransmit_sender.clone(),
             verified_sender,
             turbine_disabled,
@@ -191,7 +176,7 @@
             retransmit_receiver,
             max_slots.clone(),
             Some(rpc_subscriptions.clone()),
->>>>>>> 263911e7
+            shred_receiver_addr,
         );
 
         let cluster_slots = Arc::new(ClusterSlots::default());
@@ -232,22 +217,7 @@
             bank_forks.clone(),
             cluster_info.clone(),
             cluster_slots_update_receiver,
-<<<<<<< HEAD
-            *bank_forks.read().unwrap().working_bank().epoch_schedule(),
-            turbine_disabled,
-            cluster_slots.clone(),
-            duplicate_slots_reset_sender,
-            verified_vote_receiver,
-            tvu_config.repair_validators,
-            completed_data_sets_sender,
-            max_slots.clone(),
-            Some(rpc_subscriptions.clone()),
-            duplicate_slots_sender,
-            ancestor_hashes_replay_update_receiver,
-            shred_receiver_addr,
-=======
             exit.clone(),
->>>>>>> 263911e7
         );
 
         let (ledger_cleanup_slot_sender, ledger_cleanup_slot_receiver) = unbounded();
