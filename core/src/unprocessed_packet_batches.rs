--- conflicted
+++ resolved
@@ -42,15 +42,6 @@
 }
 
 #[derive(Debug, PartialEq, Eq)]
-<<<<<<< HEAD
-pub struct TransactionPriorityDetails {
-    pub priority: u64,
-    pub compute_unit_limit: u64,
-}
-
-#[derive(Debug, PartialEq, Eq)]
-=======
->>>>>>> 263911e7
 pub struct ImmutableDeserializedPacket {
     original_packet: Packet,
     transaction: SanitizedVersionedTransaction,
@@ -411,24 +402,6 @@
         .ok_or(DeserializedPacketError::SignatureOverflowed(sig_size))
 }
 
-<<<<<<< HEAD
-fn get_priority_details(message: &SanitizedVersionedMessage) -> Option<TransactionPriorityDetails> {
-    let mut compute_budget = ComputeBudget::default();
-    let prioritization_fee_details = compute_budget
-        .process_instructions(
-            message.program_instructions_iter(),
-            true, // use default units per instruction
-            true, // don't reject txs that use set compute unit price ix
-        )
-        .ok()?;
-    Some(TransactionPriorityDetails {
-        priority: prioritization_fee_details.get_priority(),
-        compute_unit_limit: compute_budget.compute_unit_limit,
-    })
-}
-
-=======
->>>>>>> 263911e7
 pub fn transactions_to_deserialized_packets(
     transactions: &[Transaction],
 ) -> Result<Vec<DeserializedPacket>, DeserializedPacketError> {
@@ -472,23 +445,11 @@
         super::*,
         solana_perf::packet::PacketFlags,
         solana_sdk::{
-<<<<<<< HEAD
-            compute_budget::ComputeBudgetInstruction,
-            message::VersionedMessage,
-            pubkey::Pubkey,
-            signature::{Keypair, Signer},
-            system_instruction, system_transaction,
-            transaction::{SimpleAddressLoader, Transaction},
-        },
-        solana_vote_program::vote_transaction,
-        std::net::IpAddr,
-=======
             signature::{Keypair, Signer},
             system_transaction,
             transaction::{SimpleAddressLoader, Transaction},
         },
         solana_vote_program::vote_transaction,
->>>>>>> 263911e7
     };
 
     fn simmple_deserialized_packet() -> DeserializedPacket {
