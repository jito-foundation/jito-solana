//! The `validator` module hosts all the validator microservices.

pub use solana_perf::report_target_features;
use {
    crate::{
        accounts_hash_verifier::AccountsHashVerifier,
        broadcast_stage::BroadcastStageType,
        cache_block_meta_service::{CacheBlockMetaSender, CacheBlockMetaService},
        cluster_info_vote_listener::VoteTracker,
        completed_data_sets_service::CompletedDataSetsService,
        consensus::{reconcile_blockstore_roots_with_external_source, ExternalRootSource, Tower},
        ledger_metric_report_service::LedgerMetricReportService,
        poh_timing_report_service::PohTimingReportService,
        rewards_recorder_service::{RewardsRecorderSender, RewardsRecorderService},
        sample_performance_service::SamplePerformanceService,
        serve_repair::ServeRepair,
        serve_repair_service::ServeRepairService,
        sigverify,
        snapshot_packager_service::SnapshotPackagerService,
        stats_reporter_service::StatsReporterService,
        system_monitor_service::{verify_udp_stats_access, SystemMonitorService},
        tower_storage::TowerStorage,
        tpu::{Tpu, TpuSockets, DEFAULT_TPU_COALESCE_MS},
        tvu::{Tvu, TvuConfig, TvuSockets},
    },
    crossbeam_channel::{bounded, unbounded, Receiver},
    rand::{thread_rng, Rng},
    solana_client::connection_cache::ConnectionCache,
    solana_entry::poh::compute_hash_time_ns,
    solana_geyser_plugin_manager::geyser_plugin_service::GeyserPluginService,
    solana_gossip::{
        cluster_info::{
            ClusterInfo, Node, DEFAULT_CONTACT_DEBUG_INTERVAL_MILLIS,
            DEFAULT_CONTACT_SAVE_INTERVAL_MILLIS,
        },
        contact_info::ContactInfo,
        crds_gossip_pull::CRDS_GOSSIP_PULL_CRDS_TIMEOUT_MS,
        gossip_service::GossipService,
    },
    solana_ledger::{
        bank_forks_utils,
        blockstore::{
            Blockstore, BlockstoreError, BlockstoreSignals, CompletedSlotsReceiver, PurgeType,
        },
        blockstore_options::{BlockstoreOptions, BlockstoreRecoveryMode, LedgerColumnOptions},
        blockstore_processor::{self, TransactionStatusSender},
        leader_schedule::FixedSchedule,
        leader_schedule_cache::LeaderScheduleCache,
    },
    solana_measure::measure::Measure,
    solana_metrics::{datapoint_info, poh_timing_point::PohTimingSender},
    solana_poh::{
        poh_recorder::PohRecorder,
        poh_service::{self, PohService},
    },
    solana_rpc::{
        max_slots::MaxSlots,
        optimistically_confirmed_bank_tracker::{
            OptimisticallyConfirmedBank, OptimisticallyConfirmedBankTracker,
        },
        rpc::JsonRpcConfig,
        rpc_completed_slots_service::RpcCompletedSlotsService,
        rpc_pubsub_service::{PubSubConfig, PubSubService},
        rpc_service::JsonRpcService,
        rpc_subscriptions::RpcSubscriptions,
        transaction_notifier_interface::TransactionNotifierLock,
        transaction_status_service::TransactionStatusService,
    },
    solana_runtime::{
        accounts_background_service::{
            AbsRequestHandler, AbsRequestSender, AccountsBackgroundService, DroppedSlotsReceiver,
            SnapshotRequestHandler,
        },
        accounts_db::{AccountShrinkThreshold, AccountsDbConfig},
        accounts_index::AccountSecondaryIndexes,
        accounts_update_notifier_interface::AccountsUpdateNotifier,
        bank::Bank,
        bank_forks::BankForks,
        commitment::BlockCommitmentCache,
        cost_model::CostModel,
        hardened_unpack::{open_genesis_config, MAX_GENESIS_ARCHIVE_UNPACKED_SIZE},
        runtime_config::RuntimeConfig,
        snapshot_archive_info::SnapshotArchiveInfoGetter,
        snapshot_config::SnapshotConfig,
        snapshot_hash::StartingSnapshotHashes,
        snapshot_package::{PendingAccountsPackage, PendingSnapshotPackage},
        snapshot_utils,
    },
    solana_sdk::{
        clock::Slot,
        epoch_schedule::MAX_LEADER_SCHEDULE_EPOCH_OFFSET,
        exit::Exit,
        genesis_config::{ClusterType, GenesisConfig},
        hash::Hash,
        pubkey::Pubkey,
        shred_version::compute_shred_version,
        signature::{Keypair, Signer},
        timing::timestamp,
    },
    solana_send_transaction_service::send_transaction_service,
    solana_streamer::socket::SocketAddrSpace,
    solana_vote_program::vote_state::VoteState,
    std::{
        collections::{HashMap, HashSet},
        net::SocketAddr,
        path::{Path, PathBuf},
        sync::{
            atomic::{AtomicBool, AtomicU64, Ordering},
            Arc, RwLock,
        },
        thread::{sleep, Builder, JoinHandle},
        time::{Duration, Instant},
    },
};

const MAX_COMPLETED_DATA_SETS_IN_CHANNEL: usize = 100_000;
const WAIT_FOR_SUPERMAJORITY_THRESHOLD_PERCENT: u64 = 80;

/// maximum drop bank signal queue length
const MAX_DROP_BANK_SIGNAL_QUEUE_SIZE: usize = 10_000;

pub struct ValidatorConfig {
    pub halt_at_slot: Option<Slot>,
    pub expected_genesis_hash: Option<Hash>,
    pub expected_bank_hash: Option<Hash>,
    pub expected_shred_version: Option<u16>,
    pub voting_disabled: bool,
    pub account_paths: Vec<PathBuf>,
    pub account_shrink_paths: Option<Vec<PathBuf>>,
    pub rpc_config: JsonRpcConfig,
    pub geyser_plugin_config_files: Option<Vec<PathBuf>>,
    pub rpc_addrs: Option<(SocketAddr, SocketAddr)>, // (JsonRpc, JsonRpcPubSub)
    pub pubsub_config: PubSubConfig,
    pub snapshot_config: Option<SnapshotConfig>,
    pub max_ledger_shreds: Option<u64>,
    pub broadcast_stage_type: BroadcastStageType,
    pub turbine_disabled: Arc<AtomicBool>,
    pub enforce_ulimit_nofile: bool,
    pub fixed_leader_schedule: Option<FixedSchedule>,
    pub wait_for_supermajority: Option<Slot>,
    pub new_hard_forks: Option<Vec<Slot>>,
    pub known_validators: Option<HashSet<Pubkey>>, // None = trust all
    pub repair_validators: Option<HashSet<Pubkey>>, // None = repair from all
    pub gossip_validators: Option<HashSet<Pubkey>>, // None = gossip with all
    pub halt_on_known_validators_accounts_hash_mismatch: bool,
    pub accounts_hash_fault_injection_slots: u64, // 0 = no fault injection
    pub no_rocksdb_compaction: bool,
    pub rocksdb_compaction_interval: Option<u64>,
    pub rocksdb_max_compaction_jitter: Option<u64>,
    pub accounts_hash_interval_slots: u64,
    pub max_genesis_archive_unpacked_size: u64,
    pub wal_recovery_mode: Option<BlockstoreRecoveryMode>,
    pub poh_verify: bool, // Perform PoH verification during blockstore processing at boo
    pub require_tower: bool,
    pub tower_storage: Arc<dyn TowerStorage>,
    pub debug_keys: Option<Arc<HashSet<Pubkey>>>,
    pub contact_debug_interval: u64,
    pub contact_save_interval: u64,
    pub send_transaction_service_config: send_transaction_service::Config,
    pub no_poh_speed_test: bool,
    pub no_os_memory_stats_reporting: bool,
    pub no_os_network_stats_reporting: bool,
    pub no_os_cpu_stats_reporting: bool,
    pub poh_pinned_cpu_core: usize,
    pub poh_hashes_per_batch: u64,
    pub account_indexes: AccountSecondaryIndexes,
    pub accounts_db_caching_enabled: bool,
    pub accounts_db_config: Option<AccountsDbConfig>,
    pub warp_slot: Option<Slot>,
    pub accounts_db_test_hash_calculation: bool,
    pub accounts_db_skip_shrink: bool,
    pub tpu_coalesce_ms: u64,
    pub validator_exit: Arc<RwLock<Exit>>,
    pub no_wait_for_vote_to_start_leader: bool,
    pub accounts_shrink_ratio: AccountShrinkThreshold,
    pub wait_to_vote_slot: Option<Slot>,
    pub ledger_column_options: LedgerColumnOptions,
    pub runtime_config: RuntimeConfig,
    pub enable_quic_servers: bool,
<<<<<<< HEAD
    pub relayer_address: String,
    pub block_engine_address: String,
    pub tip_program_pubkey: Option<Pubkey>,
    pub shred_receiver_address: Option<SocketAddr>,
=======
>>>>>>> 37f4621c
}

impl Default for ValidatorConfig {
    fn default() -> Self {
        Self {
            halt_at_slot: None,
            expected_genesis_hash: None,
            expected_bank_hash: None,
            expected_shred_version: None,
            voting_disabled: false,
            max_ledger_shreds: None,
            account_paths: Vec::new(),
            account_shrink_paths: None,
            rpc_config: JsonRpcConfig::default(),
            geyser_plugin_config_files: None,
            rpc_addrs: None,
            pubsub_config: PubSubConfig::default(),
            snapshot_config: None,
            broadcast_stage_type: BroadcastStageType::Standard,
            turbine_disabled: Arc::<AtomicBool>::default(),
            enforce_ulimit_nofile: true,
            fixed_leader_schedule: None,
            wait_for_supermajority: None,
            new_hard_forks: None,
            known_validators: None,
            repair_validators: None,
            gossip_validators: None,
            halt_on_known_validators_accounts_hash_mismatch: false,
            accounts_hash_fault_injection_slots: 0,
            no_rocksdb_compaction: false,
            rocksdb_compaction_interval: None,
            rocksdb_max_compaction_jitter: None,
            accounts_hash_interval_slots: std::u64::MAX,
            max_genesis_archive_unpacked_size: MAX_GENESIS_ARCHIVE_UNPACKED_SIZE,
            wal_recovery_mode: None,
            poh_verify: true,
            require_tower: false,
            tower_storage: Arc::new(crate::tower_storage::NullTowerStorage::default()),
            debug_keys: None,
            contact_debug_interval: DEFAULT_CONTACT_DEBUG_INTERVAL_MILLIS,
            contact_save_interval: DEFAULT_CONTACT_SAVE_INTERVAL_MILLIS,
            send_transaction_service_config: send_transaction_service::Config::default(),
            no_poh_speed_test: true,
            no_os_memory_stats_reporting: true,
            no_os_network_stats_reporting: true,
            no_os_cpu_stats_reporting: true,
            poh_pinned_cpu_core: poh_service::DEFAULT_PINNED_CPU_CORE,
            poh_hashes_per_batch: poh_service::DEFAULT_HASHES_PER_BATCH,
            account_indexes: AccountSecondaryIndexes::default(),
            accounts_db_caching_enabled: false,
            warp_slot: None,
            accounts_db_test_hash_calculation: false,
            accounts_db_skip_shrink: false,
            tpu_coalesce_ms: DEFAULT_TPU_COALESCE_MS,
            validator_exit: Arc::new(RwLock::new(Exit::default())),
            no_wait_for_vote_to_start_leader: true,
            accounts_shrink_ratio: AccountShrinkThreshold::default(),
            accounts_db_config: None,
            wait_to_vote_slot: None,
            ledger_column_options: LedgerColumnOptions::default(),
            runtime_config: RuntimeConfig::default(),
            enable_quic_servers: false,
<<<<<<< HEAD
            relayer_address: String::new(),
            block_engine_address: String::new(),
            tip_program_pubkey: None,
            shred_receiver_address: None,
=======
>>>>>>> 37f4621c
        }
    }
}

impl ValidatorConfig {
    pub fn default_for_test() -> Self {
        Self {
            enforce_ulimit_nofile: false,
            rpc_config: JsonRpcConfig::default_for_test(),
            ..Self::default()
        }
    }
}

// `ValidatorStartProgress` contains status information that is surfaced to the node operator over
// the admin RPC channel to help them to follow the general progress of node startup without
// having to watch log messages.
#[derive(Debug, Clone, Copy, Serialize, Deserialize, PartialEq, Eq)]
pub enum ValidatorStartProgress {
    Initializing, // Catch all, default state
    SearchingForRpcService,
    DownloadingSnapshot { slot: Slot, rpc_addr: SocketAddr },
    CleaningBlockStore,
    CleaningAccounts,
    LoadingLedger,
    ProcessingLedger { slot: Slot, max_slot: Slot },
    StartingServices,
    Halted, // Validator halted due to `--dev-halt-at-slot` argument
    WaitingForSupermajority,

    // `Running` is the terminal state once the validator fully starts and all services are
    // operational
    Running,
}

impl Default for ValidatorStartProgress {
    fn default() -> Self {
        Self::Initializing
    }
}

struct BlockstoreRootScan {
    thread: Option<JoinHandle<Result<(), BlockstoreError>>>,
}

impl BlockstoreRootScan {
    fn new(config: &ValidatorConfig, blockstore: &Arc<Blockstore>, exit: &Arc<AtomicBool>) -> Self {
        let thread = if config.rpc_addrs.is_some()
            && config.rpc_config.enable_rpc_transaction_history
            && config.rpc_config.rpc_scan_and_fix_roots
        {
            let blockstore = blockstore.clone();
            let exit = exit.clone();
            Some(
                Builder::new()
                    .name("blockstore-root-scan".to_string())
                    .spawn(move || blockstore.scan_and_fix_roots(&exit))
                    .unwrap(),
            )
        } else {
            None
        };
        Self { thread }
    }

    fn join(self) {
        if let Some(blockstore_root_scan) = self.thread {
            if let Err(err) = blockstore_root_scan.join() {
                warn!("blockstore_root_scan failed to join {:?}", err);
            }
        }
    }
}

#[derive(Default)]
struct TransactionHistoryServices {
    transaction_status_sender: Option<TransactionStatusSender>,
    transaction_status_service: Option<TransactionStatusService>,
    max_complete_transaction_status_slot: Arc<AtomicU64>,
    rewards_recorder_sender: Option<RewardsRecorderSender>,
    rewards_recorder_service: Option<RewardsRecorderService>,
    cache_block_meta_sender: Option<CacheBlockMetaSender>,
    cache_block_meta_service: Option<CacheBlockMetaService>,
}

pub struct Validator {
    validator_exit: Arc<RwLock<Exit>>,
    json_rpc_service: Option<JsonRpcService>,
    pubsub_service: Option<PubSubService>,
    rpc_completed_slots_service: JoinHandle<()>,
    optimistically_confirmed_bank_tracker: Option<OptimisticallyConfirmedBankTracker>,
    transaction_status_service: Option<TransactionStatusService>,
    rewards_recorder_service: Option<RewardsRecorderService>,
    cache_block_meta_service: Option<CacheBlockMetaService>,
    system_monitor_service: Option<SystemMonitorService>,
    sample_performance_service: Option<SamplePerformanceService>,
    poh_timing_report_service: PohTimingReportService,
    stats_reporter_service: StatsReporterService,
    gossip_service: GossipService,
    serve_repair_service: ServeRepairService,
    completed_data_sets_service: CompletedDataSetsService,
    snapshot_packager_service: Option<SnapshotPackagerService>,
    poh_recorder: Arc<RwLock<PohRecorder>>,
    poh_service: PohService,
    tpu: Tpu,
    tvu: Tvu,
    ip_echo_server: Option<solana_net_utils::IpEchoServer>,
    pub cluster_info: Arc<ClusterInfo>,
    pub bank_forks: Arc<RwLock<BankForks>>,
    pub blockstore: Arc<Blockstore>,
    geyser_plugin_service: Option<GeyserPluginService>,
    ledger_metric_report_service: LedgerMetricReportService,
    accounts_background_service: AccountsBackgroundService,
    accounts_hash_verifier: AccountsHashVerifier,
    pub relayer_address: String,
    pub block_engine_address: String,
    pub shred_receiver_address: Option<SocketAddr>,
}

// in the distant future, get rid of ::new()/exit() and use Result properly...
pub fn abort() -> ! {
    #[cfg(not(test))]
    {
        // standard error is usually redirected to a log file, cry for help on standard output as
        // well
        println!("Validator process aborted. The validator log may contain further details");
        std::process::exit(1);
    }

    #[cfg(test)]
    panic!("process::exit(1) is intercepted for friendly test failure...");
}

impl Validator {
    #[allow(clippy::too_many_arguments)]
    pub fn new(
        mut node: Node,
        identity_keypair: Arc<Keypair>,
        ledger_path: &Path,
        vote_account: &Pubkey,
        authorized_voter_keypairs: Arc<RwLock<Vec<Arc<Keypair>>>>,
        cluster_entrypoints: Vec<ContactInfo>,
        config: &ValidatorConfig,
        should_check_duplicate_instance: bool,
        start_progress: Arc<RwLock<ValidatorStartProgress>>,
        socket_addr_space: SocketAddrSpace,
        use_quic: bool,
        tpu_connection_pool_size: usize,
    ) -> Self {
        let id = identity_keypair.pubkey();
        assert_eq!(id, node.info.id);

        warn!("identity: {}", id);
        warn!("vote account: {}", vote_account);

        if !config.no_os_network_stats_reporting {
            verify_udp_stats_access().unwrap_or_else(|err| {
                error!("Failed to access UDP stats: {}. Bypass check with --no-os-network-stats-reporting.", err);
                abort();
            });
        }

        let mut bank_notification_senders = Vec::new();

        let geyser_plugin_service =
            if let Some(geyser_plugin_config_files) = &config.geyser_plugin_config_files {
                let (confirmed_bank_sender, confirmed_bank_receiver) = unbounded();
                bank_notification_senders.push(confirmed_bank_sender);
                let result =
                    GeyserPluginService::new(confirmed_bank_receiver, geyser_plugin_config_files);
                match result {
                    Ok(geyser_plugin_service) => Some(geyser_plugin_service),
                    Err(err) => {
                        error!("Failed to load the Geyser plugin: {:?}", err);
                        abort();
                    }
                }
            } else {
                None
            };

        if config.voting_disabled {
            warn!("voting disabled");
            authorized_voter_keypairs.write().unwrap().clear();
        } else {
            for authorized_voter_keypair in authorized_voter_keypairs.read().unwrap().iter() {
                warn!("authorized voter: {}", authorized_voter_keypair.pubkey());
            }
        }

        for cluster_entrypoint in &cluster_entrypoints {
            info!("entrypoint: {:?}", cluster_entrypoint);
        }

        if solana_perf::perf_libs::api().is_some() {
            info!("Initializing sigverify, this could take a while...");
        } else {
            info!("Initializing sigverify...");
        }
        sigverify::init();
        info!("Done.");

        if !ledger_path.is_dir() {
            error!(
                "ledger directory does not exist or is not accessible: {:?}",
                ledger_path
            );
            abort();
        }

        if let Some(shred_version) = config.expected_shred_version {
            if let Some(wait_for_supermajority_slot) = config.wait_for_supermajority {
                *start_progress.write().unwrap() = ValidatorStartProgress::CleaningBlockStore;
                backup_and_clear_blockstore(
                    ledger_path,
                    wait_for_supermajority_slot + 1,
                    shred_version,
                );
            }
        }

        info!("Cleaning accounts paths..");
        *start_progress.write().unwrap() = ValidatorStartProgress::CleaningAccounts;
        let mut start = Measure::start("clean_accounts_paths");
        for accounts_path in &config.account_paths {
            cleanup_accounts_path(accounts_path);
        }
        if let Some(ref shrink_paths) = config.account_shrink_paths {
            for accounts_path in shrink_paths {
                cleanup_accounts_path(accounts_path);
            }
        }
        start.stop();
        info!("done. {}", start);

        let exit = Arc::new(AtomicBool::new(false));
        {
            let exit = exit.clone();
            config
                .validator_exit
                .write()
                .unwrap()
                .register_exit(Box::new(move || exit.store(true, Ordering::Relaxed)));
        }

        let accounts_update_notifier = geyser_plugin_service
            .as_ref()
            .and_then(|geyser_plugin_service| geyser_plugin_service.get_accounts_update_notifier());

        let transaction_notifier = geyser_plugin_service
            .as_ref()
            .and_then(|geyser_plugin_service| geyser_plugin_service.get_transaction_notifier());

        let block_metadata_notifier = geyser_plugin_service
            .as_ref()
            .and_then(|geyser_plugin_service| geyser_plugin_service.get_block_metadata_notifier());

        info!(
            "Geyser plugin: accounts_update_notifier: {} transaction_notifier: {}",
            accounts_update_notifier.is_some(),
            transaction_notifier.is_some()
        );

        let system_monitor_service = Some(SystemMonitorService::new(
            Arc::clone(&exit),
            !config.no_os_memory_stats_reporting,
            !config.no_os_network_stats_reporting,
            !config.no_os_cpu_stats_reporting,
        ));

        let (poh_timing_point_sender, poh_timing_point_receiver) = unbounded();
        let poh_timing_report_service =
            PohTimingReportService::new(poh_timing_point_receiver, &exit);

        let (
            genesis_config,
            bank_forks,
            blockstore,
            original_blockstore_root,
            ledger_signal_receiver,
            completed_slots_receiver,
            leader_schedule_cache,
            starting_snapshot_hashes,
            TransactionHistoryServices {
                transaction_status_sender,
                transaction_status_service,
                max_complete_transaction_status_slot,
                rewards_recorder_sender,
                rewards_recorder_service,
                cache_block_meta_sender,
                cache_block_meta_service,
            },
            blockstore_process_options,
            blockstore_root_scan,
            pruned_banks_receiver,
        ) = load_blockstore(
            config,
            ledger_path,
            &exit,
            &start_progress,
            accounts_update_notifier,
            transaction_notifier,
            Some(poh_timing_point_sender.clone()),
        );

        node.info.wallclock = timestamp();
        node.info.shred_version = compute_shred_version(
            &genesis_config.hash(),
            Some(
                &bank_forks
                    .read()
                    .unwrap()
                    .working_bank()
                    .hard_forks()
                    .read()
                    .unwrap(),
            ),
        );

        Self::print_node_info(&node);

        if let Some(expected_shred_version) = config.expected_shred_version {
            if expected_shred_version != node.info.shred_version {
                error!(
                    "shred version mismatch: expected {} found: {}",
                    expected_shred_version, node.info.shred_version,
                );
                abort();
            }
        }

        let mut cluster_info = ClusterInfo::new(
            node.info.clone(),
            identity_keypair.clone(),
            socket_addr_space,
        );
        cluster_info.set_contact_debug_interval(config.contact_debug_interval);
        cluster_info.set_entrypoints(cluster_entrypoints);
        cluster_info.restore_contact_info(ledger_path, config.contact_save_interval);
        let cluster_info = Arc::new(cluster_info);

        let (
            accounts_background_service,
            accounts_hash_verifier,
            snapshot_packager_service,
            accounts_background_request_sender,
        ) = {
            let pending_accounts_package = PendingAccountsPackage::default();
            let (
                accounts_background_request_sender,
                snapshot_request_handler,
                pending_snapshot_package,
                snapshot_packager_service,
            ) = if let Some(snapshot_config) = config.snapshot_config.clone() {
                if !is_snapshot_config_valid(
                    snapshot_config.full_snapshot_archive_interval_slots,
                    snapshot_config.incremental_snapshot_archive_interval_slots,
                    config.accounts_hash_interval_slots,
                ) {
                    error!("Snapshot config is invalid");
                }

                let pending_snapshot_package = PendingSnapshotPackage::default();

                // filler accounts make snapshots invalid for use
                // so, do not publish that we have snapshots
                let enable_gossip_push = config
                    .accounts_db_config
                    .as_ref()
                    .map(|config| config.filler_accounts_config.count == 0)
                    .unwrap_or(true);

                let snapshot_packager_service = SnapshotPackagerService::new(
                    pending_snapshot_package.clone(),
                    starting_snapshot_hashes,
                    &exit,
                    &cluster_info,
                    snapshot_config.clone(),
                    enable_gossip_push,
                );

                let (snapshot_request_sender, snapshot_request_receiver) = unbounded();
                (
                    AbsRequestSender::new(snapshot_request_sender),
                    Some(SnapshotRequestHandler {
                        snapshot_config,
                        snapshot_request_receiver,
                        pending_accounts_package: pending_accounts_package.clone(),
                    }),
                    Some(pending_snapshot_package),
                    Some(snapshot_packager_service),
                )
            } else {
                (AbsRequestSender::default(), None, None, None)
            };

            let accounts_hash_verifier = AccountsHashVerifier::new(
                Arc::clone(&pending_accounts_package),
                pending_snapshot_package,
                &exit,
                &cluster_info,
                config.known_validators.clone(),
                config.halt_on_known_validators_accounts_hash_mismatch,
                config.accounts_hash_fault_injection_slots,
                config.snapshot_config.clone(),
            );

            let last_full_snapshot_slot = starting_snapshot_hashes.map(|x| x.full.hash.0);
            let accounts_background_service = AccountsBackgroundService::new(
                bank_forks.clone(),
                &exit,
                AbsRequestHandler {
                    snapshot_request_handler,
                    pruned_banks_receiver,
                },
                config.accounts_db_caching_enabled,
                config.accounts_db_test_hash_calculation,
                last_full_snapshot_slot,
            );

            (
                accounts_background_service,
                accounts_hash_verifier,
                snapshot_packager_service,
                accounts_background_request_sender,
            )
        };

        let leader_schedule_cache = Arc::new(leader_schedule_cache);
        let mut process_blockstore = ProcessBlockStore::new(
            &id,
            vote_account,
            &start_progress,
            &blockstore,
            original_blockstore_root,
            &bank_forks,
            &leader_schedule_cache,
            &blockstore_process_options,
            transaction_status_sender.as_ref(),
            cache_block_meta_sender.clone(),
            blockstore_root_scan,
            accounts_background_request_sender.clone(),
            config,
        );

        maybe_warp_slot(
            config,
            &mut process_blockstore,
            ledger_path,
            &bank_forks,
            &leader_schedule_cache,
        );

        *start_progress.write().unwrap() = ValidatorStartProgress::StartingServices;

        let sample_performance_service =
            if config.rpc_addrs.is_some() && config.rpc_config.enable_rpc_transaction_history {
                Some(SamplePerformanceService::new(
                    &bank_forks,
                    &blockstore,
                    &exit,
                ))
            } else {
                None
            };

        let mut block_commitment_cache = BlockCommitmentCache::default();
        let bank_forks_guard = bank_forks.read().unwrap();
        block_commitment_cache.initialize_slots(
            bank_forks_guard.working_bank().slot(),
            bank_forks_guard.root(),
        );
        drop(bank_forks_guard);
        let block_commitment_cache = Arc::new(RwLock::new(block_commitment_cache));

        let optimistically_confirmed_bank =
            OptimisticallyConfirmedBank::locked_from_bank_forks_root(&bank_forks);

        let rpc_subscriptions = Arc::new(RpcSubscriptions::new_with_config(
            &exit,
            max_complete_transaction_status_slot.clone(),
            blockstore.clone(),
            bank_forks.clone(),
            block_commitment_cache.clone(),
            optimistically_confirmed_bank.clone(),
            &config.pubsub_config,
        ));

        let max_slots = Arc::new(MaxSlots::default());
        let (completed_data_sets_sender, completed_data_sets_receiver) =
            bounded(MAX_COMPLETED_DATA_SETS_IN_CHANNEL);
        let completed_data_sets_service = CompletedDataSetsService::new(
            completed_data_sets_receiver,
            blockstore.clone(),
            rpc_subscriptions.clone(),
            &exit,
            max_slots.clone(),
        );

        let poh_config = Arc::new(genesis_config.poh_config.clone());
        let startup_verification_complete;
        let (poh_recorder, entry_receiver, record_receiver) = {
            let bank = &bank_forks.read().unwrap().working_bank();
            startup_verification_complete = Arc::clone(bank.get_startup_verification_complete());
            PohRecorder::new_with_clear_signal(
                bank.tick_height(),
                bank.last_blockhash(),
                bank.clone(),
                None,
                bank.ticks_per_slot(),
                &id,
                &blockstore,
                blockstore.get_new_shred_signal(0),
                &leader_schedule_cache,
                &poh_config,
                Some(poh_timing_point_sender),
                exit.clone(),
            )
        };
        let poh_recorder = Arc::new(RwLock::new(poh_recorder));

        let connection_cache = match use_quic {
            true => Arc::new(ConnectionCache::new(tpu_connection_pool_size)),
            false => Arc::new(ConnectionCache::with_udp(tpu_connection_pool_size)),
        };

        let rpc_override_health_check = Arc::new(AtomicBool::new(false));
        let (
            json_rpc_service,
            pubsub_service,
            optimistically_confirmed_bank_tracker,
            bank_notification_sender,
        ) = if let Some((rpc_addr, rpc_pubsub_addr)) = config.rpc_addrs {
            if ContactInfo::is_valid_address(&node.info.rpc, &socket_addr_space) {
                assert!(ContactInfo::is_valid_address(
                    &node.info.rpc_pubsub,
                    &socket_addr_space
                ));
            } else {
                assert!(!ContactInfo::is_valid_address(
                    &node.info.rpc_pubsub,
                    &socket_addr_space
                ));
            }

            let (bank_notification_sender, bank_notification_receiver) = unbounded();
            let confirmed_bank_subscribers = if !bank_notification_senders.is_empty() {
                Some(Arc::new(RwLock::new(bank_notification_senders)))
            } else {
                None
            };
            (
                Some(JsonRpcService::new(
                    rpc_addr,
                    config.rpc_config.clone(),
                    config.snapshot_config.clone(),
                    bank_forks.clone(),
                    block_commitment_cache.clone(),
                    blockstore.clone(),
                    cluster_info.clone(),
                    Some(poh_recorder.clone()),
                    genesis_config.hash(),
                    ledger_path,
                    config.validator_exit.clone(),
                    config.known_validators.clone(),
                    rpc_override_health_check.clone(),
                    startup_verification_complete,
                    optimistically_confirmed_bank.clone(),
                    config.send_transaction_service_config.clone(),
                    max_slots.clone(),
                    leader_schedule_cache.clone(),
                    connection_cache.clone(),
                    max_complete_transaction_status_slot,
                )),
                if !config.rpc_config.full_api {
                    None
                } else {
                    let (trigger, pubsub_service) = PubSubService::new(
                        config.pubsub_config.clone(),
                        &rpc_subscriptions,
                        rpc_pubsub_addr,
                    );
                    config
                        .validator_exit
                        .write()
                        .unwrap()
                        .register_exit(Box::new(move || trigger.cancel()));

                    Some(pubsub_service)
                },
                Some(OptimisticallyConfirmedBankTracker::new(
                    bank_notification_receiver,
                    &exit,
                    bank_forks.clone(),
                    optimistically_confirmed_bank,
                    rpc_subscriptions.clone(),
                    confirmed_bank_subscribers,
                )),
                Some(bank_notification_sender),
            )
        } else {
            (None, None, None, None)
        };

        if config.halt_at_slot.is_some() {
            // Simulate a confirmed root to avoid RPC errors with CommitmentConfig::finalized() and
            // to ensure RPC endpoints like getConfirmedBlock, which require a confirmed root, work
            block_commitment_cache
                .write()
                .unwrap()
                .set_highest_confirmed_root(bank_forks.read().unwrap().root());

            // Park with the RPC service running, ready for inspection!
            warn!("Validator halted");
            *start_progress.write().unwrap() = ValidatorStartProgress::Halted;
            std::thread::park();
        }
        let ip_echo_server = match node.sockets.ip_echo {
            None => None,
            Some(tcp_listener) => Some(solana_net_utils::ip_echo_server(
                tcp_listener,
                Some(node.info.shred_version),
            )),
        };

        let (stats_reporter_sender, stats_reporter_receiver) = unbounded();

        let stats_reporter_service = StatsReporterService::new(stats_reporter_receiver, &exit);

        let gossip_service = GossipService::new(
            &cluster_info,
            Some(bank_forks.clone()),
            node.sockets.gossip,
            config.gossip_validators.clone(),
            should_check_duplicate_instance,
            Some(stats_reporter_sender.clone()),
            &exit,
        );
        let serve_repair = Arc::new(RwLock::new(ServeRepair::new(cluster_info.clone())));
        let serve_repair_service = ServeRepairService::new(
            &serve_repair,
            Some(blockstore.clone()),
            node.sockets.serve_repair,
            socket_addr_space,
            stats_reporter_sender,
            &exit,
        );

        let waited_for_supermajority = if let Ok(waited) = wait_for_supermajority(
            config,
            Some(&mut process_blockstore),
            &bank_forks,
            &cluster_info,
            rpc_override_health_check,
            &start_progress,
        ) {
            waited
        } else {
            abort();
        };

        let ledger_metric_report_service =
            LedgerMetricReportService::new(blockstore.clone(), &exit);

        let wait_for_vote_to_start_leader =
            !waited_for_supermajority && !config.no_wait_for_vote_to_start_leader;

        let poh_service = PohService::new(
            poh_recorder.clone(),
            &poh_config,
            &exit,
            bank_forks.read().unwrap().root_bank().ticks_per_slot(),
            config.poh_pinned_cpu_core,
            config.poh_hashes_per_batch,
            record_receiver,
        );
        assert_eq!(
            blockstore.get_new_shred_signals_len(),
            1,
            "New shred signal for the TVU should be the same as the clear bank signal."
        );

        let vote_tracker = Arc::<VoteTracker>::default();
        let mut cost_model = CostModel::default();
        // initialize cost model with built-in instruction costs only
        cost_model.initialize_cost_table(&[]);
        let cost_model = Arc::new(RwLock::new(cost_model));

        let (retransmit_slots_sender, retransmit_slots_receiver) = unbounded();
        let (verified_vote_sender, verified_vote_receiver) = unbounded();
        let (gossip_verified_vote_hash_sender, gossip_verified_vote_hash_receiver) = unbounded();
        let (cluster_confirmed_slot_sender, cluster_confirmed_slot_receiver) = unbounded();

        let rpc_completed_slots_service = RpcCompletedSlotsService::spawn(
            completed_slots_receiver,
            rpc_subscriptions.clone(),
            exit.clone(),
        );

        let (replay_vote_sender, replay_vote_receiver) = unbounded();
        let tvu = Tvu::new(
            vote_account,
            authorized_voter_keypairs,
            &bank_forks,
            &cluster_info,
            TvuSockets {
                repair: node.sockets.repair,
                retransmit: node.sockets.retransmit_sockets,
                fetch: node.sockets.tvu,
                forwards: node.sockets.tvu_forwards,
                ancestor_hashes_requests: node.sockets.ancestor_hashes_requests,
            },
            blockstore.clone(),
            ledger_signal_receiver,
            &rpc_subscriptions,
            &poh_recorder,
            Some(process_blockstore),
            config.tower_storage.clone(),
            &leader_schedule_cache,
            &exit,
            block_commitment_cache,
            config.turbine_disabled.clone(),
            transaction_status_sender.clone(),
            rewards_recorder_sender,
            cache_block_meta_sender,
            vote_tracker.clone(),
            retransmit_slots_sender,
            gossip_verified_vote_hash_receiver,
            verified_vote_receiver,
            replay_vote_sender.clone(),
            completed_data_sets_sender,
            bank_notification_sender.clone(),
            cluster_confirmed_slot_receiver,
            TvuConfig {
                max_ledger_shreds: config.max_ledger_shreds,
                shred_version: node.info.shred_version,
                repair_validators: config.repair_validators.clone(),
                rocksdb_compaction_interval: config.rocksdb_compaction_interval,
                rocksdb_max_compaction_jitter: config.rocksdb_compaction_interval,
                wait_for_vote_to_start_leader,
            },
            &max_slots,
            &cost_model,
            block_metadata_notifier,
            config.wait_to_vote_slot,
            accounts_background_request_sender,
            &connection_cache,
            config.shred_receiver_address,
        );

<<<<<<< HEAD
        let tip_program_pubkey = config.tip_program_pubkey.unwrap_or_else(Pubkey::new_unique);

=======
>>>>>>> 37f4621c
        let enable_quic_servers = if genesis_config.cluster_type == ClusterType::MainnetBeta {
            config.enable_quic_servers
        } else {
            if config.enable_quic_servers {
                warn!(
                    "ignoring --enable-quic-servers. QUIC is always enabled for cluster type: {:?}",
                    genesis_config.cluster_type
                );
            }
            true
        };

        let tpu = Tpu::new(
            &cluster_info,
            &poh_recorder,
            entry_receiver,
            retransmit_slots_receiver,
            TpuSockets {
                transactions: node.sockets.tpu,
                transaction_forwards: node.sockets.tpu_forwards,
                vote: node.sockets.tpu_vote,
                broadcast: node.sockets.broadcast,
                transactions_quic: node.sockets.tpu_quic,
                transactions_forwards_quic: node.sockets.tpu_forwards_quic,
            },
            &rpc_subscriptions,
            transaction_status_sender,
            &blockstore,
            &config.broadcast_stage_type,
            &exit,
            node.info.shred_version,
            vote_tracker,
            bank_forks.clone(),
            verified_vote_sender,
            gossip_verified_vote_hash_sender,
            replay_vote_receiver,
            replay_vote_sender,
            bank_notification_sender,
            config.tpu_coalesce_ms,
            cluster_confirmed_slot_sender,
            &cost_model,
            &connection_cache,
            &identity_keypair,
            enable_quic_servers,
<<<<<<< HEAD
            config.relayer_address.clone(),
            config.block_engine_address.clone(),
            tip_program_pubkey,
            config.shred_receiver_address,
=======
>>>>>>> 37f4621c
        );

        datapoint_info!(
            "validator-new",
            ("id", id.to_string(), String),
            (
                "version",
                format!("jito-{}", solana_version::version!()),
                String
            )
        );

        *start_progress.write().unwrap() = ValidatorStartProgress::Running;
        Self {
            stats_reporter_service,
            gossip_service,
            serve_repair_service,
            json_rpc_service,
            pubsub_service,
            rpc_completed_slots_service,
            optimistically_confirmed_bank_tracker,
            transaction_status_service,
            rewards_recorder_service,
            cache_block_meta_service,
            system_monitor_service,
            sample_performance_service,
            poh_timing_report_service,
            snapshot_packager_service,
            completed_data_sets_service,
            tpu,
            tvu,
            poh_service,
            poh_recorder,
            ip_echo_server,
            validator_exit: config.validator_exit.clone(),
            cluster_info,
            bank_forks,
            blockstore,
            geyser_plugin_service,
            ledger_metric_report_service,
            accounts_background_service,
            accounts_hash_verifier,
            relayer_address: config.relayer_address.clone(),
            block_engine_address: config.block_engine_address.clone(),
            shred_receiver_address: config.shred_receiver_address,
        }
    }

    // Used for notifying many nodes in parallel to exit
    pub fn exit(&mut self) {
        self.validator_exit.write().unwrap().exit();

        // drop all signals in blockstore
        self.blockstore.drop_signal();
    }

    pub fn close(mut self) {
        self.exit();
        self.join();
    }

    fn print_node_info(node: &Node) {
        info!("{:?}", node.info);
        info!(
            "local gossip address: {}",
            node.sockets.gossip.local_addr().unwrap()
        );
        info!(
            "local broadcast address: {}",
            node.sockets
                .broadcast
                .first()
                .unwrap()
                .local_addr()
                .unwrap()
        );
        info!(
            "local repair address: {}",
            node.sockets.repair.local_addr().unwrap()
        );
        info!(
            "local retransmit address: {}",
            node.sockets.retransmit_sockets[0].local_addr().unwrap()
        );
    }

    pub fn join(self) {
        drop(self.bank_forks);
        drop(self.cluster_info);

        self.poh_service.join().expect("poh_service");
        drop(self.poh_recorder);

        if let Some(json_rpc_service) = self.json_rpc_service {
            json_rpc_service.join().expect("rpc_service");
        }

        if let Some(pubsub_service) = self.pubsub_service {
            pubsub_service.join().expect("pubsub_service");
        }

        self.rpc_completed_slots_service
            .join()
            .expect("rpc_completed_slots_service");

        if let Some(optimistically_confirmed_bank_tracker) =
            self.optimistically_confirmed_bank_tracker
        {
            optimistically_confirmed_bank_tracker
                .join()
                .expect("optimistically_confirmed_bank_tracker");
        }

        if let Some(transaction_status_service) = self.transaction_status_service {
            transaction_status_service
                .join()
                .expect("transaction_status_service");
        }

        if let Some(rewards_recorder_service) = self.rewards_recorder_service {
            rewards_recorder_service
                .join()
                .expect("rewards_recorder_service");
        }

        if let Some(cache_block_meta_service) = self.cache_block_meta_service {
            cache_block_meta_service
                .join()
                .expect("cache_block_meta_service");
        }

        if let Some(system_monitor_service) = self.system_monitor_service {
            system_monitor_service
                .join()
                .expect("system_monitor_service");
        }

        if let Some(sample_performance_service) = self.sample_performance_service {
            sample_performance_service
                .join()
                .expect("sample_performance_service");
        }

        if let Some(s) = self.snapshot_packager_service {
            s.join().expect("snapshot_packager_service");
        }

        self.gossip_service.join().expect("gossip_service");
        self.serve_repair_service
            .join()
            .expect("serve_repair_service");
        self.stats_reporter_service
            .join()
            .expect("stats_reporter_service");
        self.ledger_metric_report_service
            .join()
            .expect("ledger_metric_report_service");
        self.accounts_background_service
            .join()
            .expect("accounts_background_service");
        self.accounts_hash_verifier
            .join()
            .expect("accounts_hash_verifier");
        self.tpu.join().expect("tpu");
        self.tvu.join().expect("tvu");
        self.completed_data_sets_service
            .join()
            .expect("completed_data_sets_service");
        if let Some(ip_echo_server) = self.ip_echo_server {
            ip_echo_server.shutdown_background();
        }

        if let Some(geyser_plugin_service) = self.geyser_plugin_service {
            geyser_plugin_service.join().expect("geyser_plugin_service");
        }

        self.poh_timing_report_service
            .join()
            .expect("poh_timing_report_service");
    }
}

fn active_vote_account_exists_in_bank(bank: &Arc<Bank>, vote_account: &Pubkey) -> bool {
    if let Some(account) = &bank.get_account(vote_account) {
        if let Some(vote_state) = VoteState::from(account) {
            return !vote_state.votes.is_empty();
        }
    }
    false
}

fn check_poh_speed(genesis_config: &GenesisConfig, maybe_hash_samples: Option<u64>) {
    if let Some(hashes_per_tick) = genesis_config.hashes_per_tick() {
        let ticks_per_slot = genesis_config.ticks_per_slot();
        let hashes_per_slot = hashes_per_tick * ticks_per_slot;

        let hash_samples = maybe_hash_samples.unwrap_or(hashes_per_slot);
        let hash_time_ns = compute_hash_time_ns(hash_samples);

        let my_ns_per_slot = (hash_time_ns * hashes_per_slot) / hash_samples;
        debug!("computed: ns_per_slot: {}", my_ns_per_slot);
        let target_ns_per_slot = genesis_config.ns_per_slot() as u64;
        debug!(
            "cluster ns_per_hash: {}ns ns_per_slot: {}",
            target_ns_per_slot / hashes_per_slot,
            target_ns_per_slot
        );
        if my_ns_per_slot < target_ns_per_slot {
            let extra_ns = target_ns_per_slot - my_ns_per_slot;
            info!("PoH speed check: Will sleep {}ns per slot.", extra_ns);
        } else {
            error!(
                "PoH is slower than cluster target tick rate! mine: {} cluster: {}. If you wish to continue, try --no-poh-speed-test",
                my_ns_per_slot, target_ns_per_slot,
            );
            abort();
        }
    }
}

fn maybe_cluster_restart_with_hard_fork(config: &ValidatorConfig, root_slot: Slot) -> Option<Slot> {
    // detect cluster restart (hard fork) indirectly via wait_for_supermajority...
    if let Some(wait_slot_for_supermajority) = config.wait_for_supermajority {
        if wait_slot_for_supermajority == root_slot {
            return Some(wait_slot_for_supermajority);
        }
    }

    None
}

fn post_process_restored_tower(
    restored_tower: crate::consensus::Result<Tower>,
    validator_identity: &Pubkey,
    vote_account: &Pubkey,
    config: &ValidatorConfig,
    bank_forks: &BankForks,
) -> Tower {
    let mut should_require_tower = config.require_tower;

    restored_tower
        .and_then(|tower| {
            let root_bank = bank_forks.root_bank();
            let slot_history = root_bank.get_slot_history();
            // make sure tower isn't corrupted first before the following hard fork check
            let tower = tower.adjust_lockouts_after_replay(root_bank.slot(), &slot_history);

            if let Some(hard_fork_restart_slot) = maybe_cluster_restart_with_hard_fork(config, root_bank.slot()) {
                // intentionally fail to restore tower; we're supposedly in a new hard fork; past
                // out-of-chain vote state doesn't make sense at all
                // what if --wait-for-supermajority again if the validator restarted?
                let message = format!("Hard fork is detected; discarding tower restoration result: {:?}", tower);
                datapoint_error!(
                    "tower_error",
                    (
                        "error",
                        message,
                        String
                    ),
                );
                error!("{}", message);

                // unconditionally relax tower requirement so that we can always restore tower
                // from root bank.
                should_require_tower = false;
                return Err(crate::consensus::TowerError::HardFork(hard_fork_restart_slot));
            }

            if let Some(warp_slot) = config.warp_slot {
                // unconditionally relax tower requirement so that we can always restore tower
                // from root bank after the warp
                should_require_tower = false;
                return Err(crate::consensus::TowerError::HardFork(warp_slot));
            }

            tower
        })
        .unwrap_or_else(|err| {
            let voting_has_been_active =
                active_vote_account_exists_in_bank(&bank_forks.working_bank(), vote_account);
            if !err.is_file_missing() {
                datapoint_error!(
                    "tower_error",
                    (
                        "error",
                        format!("Unable to restore tower: {}", err),
                        String
                    ),
                );
            }
            if should_require_tower && voting_has_been_active {
                error!("Requested mandatory tower restore failed: {}", err);
                error!(
                    "And there is an existing vote_account containing actual votes. \
                     Aborting due to possible conflicting duplicate votes",
                );
                abort();
            }
            if err.is_file_missing() && !voting_has_been_active {
                // Currently, don't protect against spoofed snapshots with no tower at all
                info!(
                    "Ignoring expected failed tower restore because this is the initial \
                      validator start with the vote account..."
                );
            } else {
                error!(
                    "Rebuilding a new tower from the latest vote account due to failed tower restore: {}",
                    err
                );
            }

            Tower::new_from_bankforks(
                bank_forks,
                validator_identity,
                vote_account,
            )
        })
}

#[allow(clippy::type_complexity)]
fn load_blockstore(
    config: &ValidatorConfig,
    ledger_path: &Path,
    exit: &Arc<AtomicBool>,
    start_progress: &Arc<RwLock<ValidatorStartProgress>>,
    accounts_update_notifier: Option<AccountsUpdateNotifier>,
    transaction_notifier: Option<TransactionNotifierLock>,
    poh_timing_point_sender: Option<PohTimingSender>,
) -> (
    GenesisConfig,
    Arc<RwLock<BankForks>>,
    Arc<Blockstore>,
    Slot,
    Receiver<bool>,
    CompletedSlotsReceiver,
    LeaderScheduleCache,
    Option<StartingSnapshotHashes>,
    TransactionHistoryServices,
    blockstore_processor::ProcessOptions,
    BlockstoreRootScan,
    DroppedSlotsReceiver,
) {
    info!("loading ledger from {:?}...", ledger_path);
    *start_progress.write().unwrap() = ValidatorStartProgress::LoadingLedger;
    let genesis_config = open_genesis_config(ledger_path, config.max_genesis_archive_unpacked_size);

    // This needs to be limited otherwise the state in the VoteAccount data
    // grows too large
    let leader_schedule_slot_offset = genesis_config.epoch_schedule.leader_schedule_slot_offset;
    let slots_per_epoch = genesis_config.epoch_schedule.slots_per_epoch;
    let leader_epoch_offset = (leader_schedule_slot_offset + slots_per_epoch - 1) / slots_per_epoch;
    assert!(leader_epoch_offset <= MAX_LEADER_SCHEDULE_EPOCH_OFFSET);

    let genesis_hash = genesis_config.hash();
    info!("genesis hash: {}", genesis_hash);

    if let Some(expected_genesis_hash) = config.expected_genesis_hash {
        if genesis_hash != expected_genesis_hash {
            error!("genesis hash mismatch: expected {}", expected_genesis_hash);
            error!("Delete the ledger directory to continue: {:?}", ledger_path);
            abort();
        }
    }

    if !config.no_poh_speed_test {
        check_poh_speed(&genesis_config, None);
    }

    let BlockstoreSignals {
        mut blockstore,
        ledger_signal_receiver,
        completed_slots_receiver,
        ..
    } = Blockstore::open_with_signal(
        ledger_path,
        BlockstoreOptions {
            recovery_mode: config.wal_recovery_mode.clone(),
            column_options: config.ledger_column_options.clone(),
            enforce_ulimit_nofile: config.enforce_ulimit_nofile,
            ..BlockstoreOptions::default()
        },
    )
    .expect("Failed to open ledger database");
    blockstore.set_no_compaction(config.no_rocksdb_compaction);
    blockstore.shred_timing_point_sender = poh_timing_point_sender;
    // following boot sequence (esp BankForks) could set root. so stash the original value
    // of blockstore root away here as soon as possible.
    let original_blockstore_root = blockstore.last_root();

    let blockstore = Arc::new(blockstore);
    let blockstore_root_scan = BlockstoreRootScan::new(config, &blockstore, exit);
    let halt_at_slot = config.halt_at_slot.or_else(|| highest_slot(&blockstore));

    let process_options = blockstore_processor::ProcessOptions {
        poh_verify: config.poh_verify,
        halt_at_slot,
        new_hard_forks: config.new_hard_forks.clone(),
        debug_keys: config.debug_keys.clone(),
        account_indexes: config.account_indexes.clone(),
        accounts_db_caching_enabled: config.accounts_db_caching_enabled,
        accounts_db_config: config.accounts_db_config.clone(),
        shrink_ratio: config.accounts_shrink_ratio,
        accounts_db_test_hash_calculation: config.accounts_db_test_hash_calculation,
        accounts_db_skip_shrink: config.accounts_db_skip_shrink,
        runtime_config: config.runtime_config.clone(),
        ..blockstore_processor::ProcessOptions::default()
    };

    let enable_rpc_transaction_history =
        config.rpc_addrs.is_some() && config.rpc_config.enable_rpc_transaction_history;
    let is_plugin_transaction_history_required = transaction_notifier.as_ref().is_some();
    let transaction_history_services =
        if enable_rpc_transaction_history || is_plugin_transaction_history_required {
            initialize_rpc_transaction_history_services(
                blockstore.clone(),
                exit,
                enable_rpc_transaction_history,
                config.rpc_config.enable_extended_tx_metadata_storage,
                transaction_notifier,
            )
        } else {
            TransactionHistoryServices::default()
        };

    let (bank_forks, mut leader_schedule_cache, starting_snapshot_hashes) =
        bank_forks_utils::load_bank_forks(
            &genesis_config,
            &blockstore,
            config.account_paths.clone(),
            config.account_shrink_paths.clone(),
            config.snapshot_config.as_ref(),
            &process_options,
            transaction_history_services
                .cache_block_meta_sender
                .as_ref(),
            accounts_update_notifier,
        );

    // Before replay starts, set the callbacks in each of the banks in BankForks so that
    // all dropped banks come through the `pruned_banks_receiver` channel. This way all bank
    // drop behavior can be safely synchronized with any other ongoing accounts activity like
    // cache flush, clean, shrink, as long as the same thread performing those activities also
    // is processing the dropped banks from the `pruned_banks_receiver` channel.

    // There should only be one bank, the root bank in BankForks. Thus all banks added to
    // BankForks from now on will be descended from the root bank and thus will inherit
    // the bank drop callback.
    assert_eq!(bank_forks.read().unwrap().banks().len(), 1);
    let (pruned_banks_sender, pruned_banks_receiver) = bounded(MAX_DROP_BANK_SIGNAL_QUEUE_SIZE);
    {
        let root_bank = bank_forks.read().unwrap().root_bank();
        root_bank.set_callback(Some(Box::new(
            root_bank
                .rc
                .accounts
                .accounts_db
                .create_drop_bank_callback(pruned_banks_sender),
        )));
    }

    {
        let hard_forks: Vec<_> = bank_forks
            .read()
            .unwrap()
            .working_bank()
            .hard_forks()
            .read()
            .unwrap()
            .iter()
            .copied()
            .collect();
        if !hard_forks.is_empty() {
            info!("Hard forks: {:?}", hard_forks);
        }
    }

    leader_schedule_cache.set_fixed_leader_schedule(config.fixed_leader_schedule.clone());
    {
        let mut bank_forks = bank_forks.write().unwrap();
        bank_forks.set_snapshot_config(config.snapshot_config.clone());
        bank_forks.set_accounts_hash_interval_slots(config.accounts_hash_interval_slots);
        if let Some(ref shrink_paths) = config.account_shrink_paths {
            bank_forks
                .working_bank()
                .set_shrink_paths(shrink_paths.clone());
        }
    }

    (
        genesis_config,
        bank_forks,
        blockstore,
        original_blockstore_root,
        ledger_signal_receiver,
        completed_slots_receiver,
        leader_schedule_cache,
        starting_snapshot_hashes,
        transaction_history_services,
        process_options,
        blockstore_root_scan,
        pruned_banks_receiver,
    )
}

fn highest_slot(blockstore: &Blockstore) -> Option<Slot> {
    let mut start = Measure::start("Blockstore search for highest slot");
    let highest_slot = blockstore
        .slot_meta_iterator(0)
        .map(|metas| {
            let slots: Vec<_> = metas.map(|(slot, _)| slot).collect();
            if slots.is_empty() {
                info!("Ledger is empty");
                None
            } else {
                let first = slots.first().unwrap();
                Some(*slots.last().unwrap_or(first))
            }
        })
        .unwrap_or_else(|err| {
            warn!("Failed to ledger slot meta: {}", err);
            None
        });
    start.stop();
    info!("{}. Found slot {:?}", start, highest_slot);
    highest_slot
}

pub struct ProcessBlockStore<'a> {
    id: &'a Pubkey,
    vote_account: &'a Pubkey,
    start_progress: &'a Arc<RwLock<ValidatorStartProgress>>,
    blockstore: &'a Blockstore,
    original_blockstore_root: Slot,
    bank_forks: &'a Arc<RwLock<BankForks>>,
    leader_schedule_cache: &'a LeaderScheduleCache,
    process_options: &'a blockstore_processor::ProcessOptions,
    transaction_status_sender: Option<&'a TransactionStatusSender>,
    cache_block_meta_sender: Option<CacheBlockMetaSender>,
    blockstore_root_scan: Option<BlockstoreRootScan>,
    accounts_background_request_sender: AbsRequestSender,
    config: &'a ValidatorConfig,
    tower: Option<Tower>,
}

impl<'a> ProcessBlockStore<'a> {
    #[allow(clippy::too_many_arguments)]
    fn new(
        id: &'a Pubkey,
        vote_account: &'a Pubkey,
        start_progress: &'a Arc<RwLock<ValidatorStartProgress>>,
        blockstore: &'a Blockstore,
        original_blockstore_root: Slot,
        bank_forks: &'a Arc<RwLock<BankForks>>,
        leader_schedule_cache: &'a LeaderScheduleCache,
        process_options: &'a blockstore_processor::ProcessOptions,
        transaction_status_sender: Option<&'a TransactionStatusSender>,
        cache_block_meta_sender: Option<CacheBlockMetaSender>,
        blockstore_root_scan: BlockstoreRootScan,
        accounts_background_request_sender: AbsRequestSender,
        config: &'a ValidatorConfig,
    ) -> Self {
        Self {
            id,
            vote_account,
            start_progress,
            blockstore,
            original_blockstore_root,
            bank_forks,
            leader_schedule_cache,
            process_options,
            transaction_status_sender,
            cache_block_meta_sender,
            blockstore_root_scan: Some(blockstore_root_scan),
            accounts_background_request_sender,
            config,
            tower: None,
        }
    }

    pub(crate) fn process(&mut self) {
        if self.tower.is_none() {
            let previous_start_process = *self.start_progress.read().unwrap();
            *self.start_progress.write().unwrap() = ValidatorStartProgress::LoadingLedger;

            /*
            #[allow(clippy::too_many_arguments)]
            fn process_blockstore(
                blockstore: &Blockstore,
                bank_forks: &Arc<RwLock<BankForks>>,
                leader_schedule_cache: &LeaderScheduleCache,
                process_options: &blockstore_processor::ProcessOptions,
                transaction_status_sender: Option<&TransactionStatusSender>,
                cache_block_meta_sender: Option<&CacheBlockMetaSender>,
                blockstore_root_scan: BlockstoreRootScan,
                accounts_background_request_sender: &AbsRequestSender,
                start_progress: &Arc<RwLock<ValidatorStartProgress>>,
            ) {
            */
            let exit = Arc::new(AtomicBool::new(false));
            if let Some(max_slot) = highest_slot(self.blockstore) {
                let bank_forks = self.bank_forks.clone();
                let exit = exit.clone();
                let start_progress = self.start_progress.clone();

                let _ = std::thread::spawn(move || {
                    while !exit.load(Ordering::Relaxed) {
                        let slot = bank_forks.read().unwrap().working_bank().slot();
                        *start_progress.write().unwrap() =
                            ValidatorStartProgress::ProcessingLedger { slot, max_slot };
                        sleep(Duration::from_secs(2));
                    }
                });
            }
            blockstore_processor::process_blockstore_from_root(
                self.blockstore,
                self.bank_forks,
                self.leader_schedule_cache,
                self.process_options,
                self.transaction_status_sender,
                self.cache_block_meta_sender.as_ref(),
                &self.accounts_background_request_sender,
            )
            .unwrap_or_else(|err| {
                error!("Failed to load ledger: {:?}", err);
                abort()
            });

            exit.store(true, Ordering::Relaxed);

            if let Some(blockstore_root_scan) = self.blockstore_root_scan.take() {
                blockstore_root_scan.join();
            }

            self.tower = Some({
                let restored_tower = Tower::restore(self.config.tower_storage.as_ref(), self.id);
                if let Ok(tower) = &restored_tower {
                    // reconciliation attempt 1 of 2 with tower
                    reconcile_blockstore_roots_with_external_source(
                        ExternalRootSource::Tower(tower.root()),
                        self.blockstore,
                        &mut self.original_blockstore_root,
                    )
                    .unwrap_or_else(|err| {
                        error!("Failed to reconcile blockstore with tower: {:?}", err);
                        abort()
                    });
                }

                post_process_restored_tower(
                    restored_tower,
                    self.id,
                    self.vote_account,
                    self.config,
                    &self.bank_forks.read().unwrap(),
                )
            });

            if let Some(hard_fork_restart_slot) = maybe_cluster_restart_with_hard_fork(
                self.config,
                self.bank_forks.read().unwrap().root_bank().slot(),
            ) {
                // reconciliation attempt 2 of 2 with hard fork
                // this should be #2 because hard fork root > tower root in almost all cases
                reconcile_blockstore_roots_with_external_source(
                    ExternalRootSource::HardFork(hard_fork_restart_slot),
                    self.blockstore,
                    &mut self.original_blockstore_root,
                )
                .unwrap_or_else(|err| {
                    error!("Failed to reconcile blockstore with hard fork: {:?}", err);
                    abort()
                });
            }

            *self.start_progress.write().unwrap() = previous_start_process;
        }
    }

    pub(crate) fn process_to_create_tower(mut self) -> Tower {
        self.process();
        self.tower.unwrap()
    }
}

fn maybe_warp_slot(
    config: &ValidatorConfig,
    process_blockstore: &mut ProcessBlockStore,
    ledger_path: &Path,
    bank_forks: &RwLock<BankForks>,
    leader_schedule_cache: &LeaderScheduleCache,
) {
    if let Some(warp_slot) = config.warp_slot {
        let snapshot_config = config.snapshot_config.as_ref().unwrap_or_else(|| {
            error!("warp slot requires a snapshot config");
            abort();
        });

        process_blockstore.process();

        let mut bank_forks = bank_forks.write().unwrap();

        let working_bank = bank_forks.working_bank();

        if warp_slot <= working_bank.slot() {
            error!(
                "warp slot ({}) cannot be less than the working bank slot ({})",
                warp_slot,
                working_bank.slot()
            );
            abort();
        }
        info!("warping to slot {}", warp_slot);

        let root_bank = bank_forks.root_bank();
        bank_forks.insert(Bank::warp_from_parent(
            &root_bank,
            &Pubkey::default(),
            warp_slot,
        ));
        bank_forks.set_root(
            warp_slot,
            &solana_runtime::accounts_background_service::AbsRequestSender::default(),
            Some(warp_slot),
        );
        leader_schedule_cache.set_root(&bank_forks.root_bank());

        let full_snapshot_archive_info = snapshot_utils::bank_to_full_snapshot_archive(
            ledger_path,
            &bank_forks.root_bank(),
            None,
            &snapshot_config.full_snapshot_archives_dir,
            &snapshot_config.incremental_snapshot_archives_dir,
            snapshot_config.archive_format,
            snapshot_config.maximum_full_snapshot_archives_to_retain,
            snapshot_config.maximum_incremental_snapshot_archives_to_retain,
        )
        .unwrap_or_else(|err| {
            error!("Unable to create snapshot: {}", err);
            abort();
        });
        info!(
            "created snapshot: {}",
            full_snapshot_archive_info.path().display()
        );
    }
}

fn blockstore_contains_bad_shred_version(
    blockstore: &Blockstore,
    start_slot: Slot,
    shred_version: u16,
) -> bool {
    let now = Instant::now();
    // Search for shreds with incompatible version in blockstore
    if let Ok(slot_meta_iterator) = blockstore.slot_meta_iterator(start_slot) {
        info!("Searching for incorrect shreds..");
        for (slot, _meta) in slot_meta_iterator {
            if let Ok(shreds) = blockstore.get_data_shreds_for_slot(slot, 0) {
                for shred in &shreds {
                    if shred.version() != shred_version {
                        return true;
                    }
                }
            }
            if now.elapsed().as_secs() > 60 {
                info!("Didn't find incorrect shreds after 60 seconds, aborting");
                return false;
            }
        }
    }
    false
}

fn backup_and_clear_blockstore(ledger_path: &Path, start_slot: Slot, shred_version: u16) {
    let blockstore = Blockstore::open(ledger_path).unwrap();
    let do_copy_and_clear =
        blockstore_contains_bad_shred_version(&blockstore, start_slot, shred_version);

    // If found, then copy shreds to another db and clear from start_slot
    if do_copy_and_clear {
        let folder_name = format!("backup_rocksdb_{}", thread_rng().gen_range(0, 99999));
        let backup_blockstore = Blockstore::open(&ledger_path.join(folder_name));
        let mut last_print = Instant::now();
        let mut copied = 0;
        let mut last_slot = None;
        let slot_meta_iterator = blockstore.slot_meta_iterator(start_slot).unwrap();
        for (slot, _meta) in slot_meta_iterator {
            if let Ok(shreds) = blockstore.get_data_shreds_for_slot(slot, 0) {
                if let Ok(ref backup_blockstore) = backup_blockstore {
                    copied += shreds.len();
                    let _ = backup_blockstore.insert_shreds(shreds, None, true);
                }
            }
            if last_print.elapsed().as_millis() > 3000 {
                info!(
                    "Copying shreds from slot {} copied {} so far.",
                    start_slot, copied
                );
                last_print = Instant::now();
            }
            last_slot = Some(slot);
        }

        let end_slot = last_slot.unwrap();
        info!("Purging slots {} to {}", start_slot, end_slot);
        blockstore.purge_from_next_slots(start_slot, end_slot);
        blockstore.purge_slots(start_slot, end_slot, PurgeType::Exact);
        info!("done");
    }
    drop(blockstore);
}

fn initialize_rpc_transaction_history_services(
    blockstore: Arc<Blockstore>,
    exit: &Arc<AtomicBool>,
    enable_rpc_transaction_history: bool,
    enable_extended_tx_metadata_storage: bool,
    transaction_notifier: Option<TransactionNotifierLock>,
) -> TransactionHistoryServices {
    let max_complete_transaction_status_slot = Arc::new(AtomicU64::new(blockstore.max_root()));
    let (transaction_status_sender, transaction_status_receiver) = unbounded();
    let transaction_status_sender = Some(TransactionStatusSender {
        sender: transaction_status_sender,
    });
    let transaction_status_service = Some(TransactionStatusService::new(
        transaction_status_receiver,
        max_complete_transaction_status_slot.clone(),
        enable_rpc_transaction_history,
        transaction_notifier.clone(),
        blockstore.clone(),
        enable_extended_tx_metadata_storage,
        exit,
    ));

    let (rewards_recorder_sender, rewards_receiver) = unbounded();
    let rewards_recorder_sender = Some(rewards_recorder_sender);
    let rewards_recorder_service = Some(RewardsRecorderService::new(
        rewards_receiver,
        blockstore.clone(),
        exit,
    ));

    let (cache_block_meta_sender, cache_block_meta_receiver) = unbounded();
    let cache_block_meta_sender = Some(cache_block_meta_sender);
    let cache_block_meta_service = Some(CacheBlockMetaService::new(
        cache_block_meta_receiver,
        blockstore,
        exit,
    ));
    TransactionHistoryServices {
        transaction_status_sender,
        transaction_status_service,
        max_complete_transaction_status_slot,
        rewards_recorder_sender,
        rewards_recorder_service,
        cache_block_meta_sender,
        cache_block_meta_service,
    }
}

#[derive(Debug, PartialEq, Eq)]
enum ValidatorError {
    BadExpectedBankHash,
    NotEnoughLedgerData,
}

// Return if the validator waited on other nodes to start. In this case
// it should not wait for one of it's votes to land to produce blocks
// because if the whole network is waiting, then it will stall.
//
// Error indicates that a bad hash was encountered or another condition
// that is unrecoverable and the validator should exit.
fn wait_for_supermajority(
    config: &ValidatorConfig,
    process_blockstore: Option<&mut ProcessBlockStore>,
    bank_forks: &RwLock<BankForks>,
    cluster_info: &ClusterInfo,
    rpc_override_health_check: Arc<AtomicBool>,
    start_progress: &Arc<RwLock<ValidatorStartProgress>>,
) -> Result<bool, ValidatorError> {
    match config.wait_for_supermajority {
        None => Ok(false),
        Some(wait_for_supermajority) => {
            if let Some(process_blockstore) = process_blockstore {
                process_blockstore.process();
            }

            let bank = bank_forks.read().unwrap().working_bank();
            match wait_for_supermajority.cmp(&bank.slot()) {
                std::cmp::Ordering::Less => return Ok(false),
                std::cmp::Ordering::Greater => {
                    error!(
                        "Ledger does not have enough data to wait for supermajority, \
                             please enable snapshot fetch. Has {} needs {}",
                        bank.slot(),
                        wait_for_supermajority
                    );
                    return Err(ValidatorError::NotEnoughLedgerData);
                }
                _ => {}
            }

            if let Some(expected_bank_hash) = config.expected_bank_hash {
                if bank.hash() != expected_bank_hash {
                    error!(
                        "Bank hash({}) does not match expected value: {}",
                        bank.hash(),
                        expected_bank_hash
                    );
                    return Err(ValidatorError::BadExpectedBankHash);
                }
            }

            *start_progress.write().unwrap() = ValidatorStartProgress::WaitingForSupermajority;
            for i in 1.. {
                if i % 10 == 1 {
                    info!(
                        "Waiting for {}% of activated stake at slot {} to be in gossip...",
                        WAIT_FOR_SUPERMAJORITY_THRESHOLD_PERCENT,
                        bank.slot()
                    );
                }

                let gossip_stake_percent =
                    get_stake_percent_in_gossip(&bank, cluster_info, i % 10 == 0);

                if gossip_stake_percent >= WAIT_FOR_SUPERMAJORITY_THRESHOLD_PERCENT {
                    info!(
                        "Supermajority reached, {}% active stake detected, starting up now.",
                        gossip_stake_percent,
                    );
                    break;
                }
                // The normal RPC health checks don't apply as the node is waiting, so feign health to
                // prevent load balancers from removing the node from their list of candidates during a
                // manual restart.
                rpc_override_health_check.store(true, Ordering::Relaxed);
                sleep(Duration::new(1, 0));
            }
            rpc_override_health_check.store(false, Ordering::Relaxed);
            Ok(true)
        }
    }
}

// Get the activated stake percentage (based on the provided bank) that is visible in gossip
fn get_stake_percent_in_gossip(bank: &Bank, cluster_info: &ClusterInfo, log: bool) -> u64 {
    let mut online_stake = 0;
    let mut wrong_shred_stake = 0;
    let mut wrong_shred_nodes = vec![];
    let mut offline_stake = 0;
    let mut offline_nodes = vec![];

    let mut total_activated_stake = 0;
    let now = timestamp();
    // Nodes contact infos are saved to disk and restored on validator startup.
    // Staked nodes entries will not expire until an epoch after. So it
    // is necessary here to filter for recent entries to establish liveness.
    let peers: HashMap<_, _> = cluster_info
        .all_tvu_peers()
        .into_iter()
        .filter(|node| {
            let age = now.saturating_sub(node.wallclock);
            // Contact infos are refreshed twice during this period.
            age < CRDS_GOSSIP_PULL_CRDS_TIMEOUT_MS
        })
        .map(|node| (node.id, node))
        .collect();
    let my_shred_version = cluster_info.my_shred_version();
    let my_id = cluster_info.id();

    for (activated_stake, vote_account) in bank.vote_accounts().values() {
        let activated_stake = *activated_stake;
        total_activated_stake += activated_stake;

        if activated_stake == 0 {
            continue;
        }
        let vote_state_node_pubkey = vote_account.node_pubkey().unwrap_or_default();

        if let Some(peer) = peers.get(&vote_state_node_pubkey) {
            if peer.shred_version == my_shred_version {
                trace!(
                    "observed {} in gossip, (activated_stake={})",
                    vote_state_node_pubkey,
                    activated_stake
                );
                online_stake += activated_stake;
            } else {
                wrong_shred_stake += activated_stake;
                wrong_shred_nodes.push((activated_stake, vote_state_node_pubkey));
            }
        } else if vote_state_node_pubkey == my_id {
            online_stake += activated_stake; // This node is online
        } else {
            offline_stake += activated_stake;
            offline_nodes.push((activated_stake, vote_state_node_pubkey));
        }
    }

    let online_stake_percentage = (online_stake as f64 / total_activated_stake as f64) * 100.;
    if log {
        info!(
            "{:.3}% of active stake visible in gossip",
            online_stake_percentage
        );

        if !wrong_shred_nodes.is_empty() {
            info!(
                "{:.3}% of active stake has the wrong shred version in gossip",
                (wrong_shred_stake as f64 / total_activated_stake as f64) * 100.,
            );
            for (stake, identity) in wrong_shred_nodes {
                info!(
                    "    {:.3}% - {}",
                    (stake as f64 / total_activated_stake as f64) * 100.,
                    identity
                );
            }
        }

        if !offline_nodes.is_empty() {
            info!(
                "{:.3}% of active stake is not visible in gossip",
                (offline_stake as f64 / total_activated_stake as f64) * 100.
            );
            for (stake, identity) in offline_nodes {
                info!(
                    "    {:.3}% - {}",
                    (stake as f64 / total_activated_stake as f64) * 100.,
                    identity
                );
            }
        }
    }

    online_stake_percentage as u64
}

// Cleanup anything that looks like an accounts append-vec
fn cleanup_accounts_path(account_path: &std::path::Path) {
    if let Err(e) = std::fs::remove_dir_all(account_path) {
        warn!(
            "encountered error removing accounts path: {:?}: {}",
            account_path, e
        );
    }
}

pub fn is_snapshot_config_valid(
    full_snapshot_interval_slots: Slot,
    incremental_snapshot_interval_slots: Slot,
    accounts_hash_interval_slots: Slot,
) -> bool {
    // if full snapshot interval is MAX, that means snapshots are turned off, so yes, valid
    if full_snapshot_interval_slots == Slot::MAX {
        return true;
    }

    let is_incremental_config_valid = if incremental_snapshot_interval_slots == Slot::MAX {
        true
    } else {
        incremental_snapshot_interval_slots >= accounts_hash_interval_slots
            && incremental_snapshot_interval_slots % accounts_hash_interval_slots == 0
            && full_snapshot_interval_slots > incremental_snapshot_interval_slots
    };

    full_snapshot_interval_slots >= accounts_hash_interval_slots
        && full_snapshot_interval_slots % accounts_hash_interval_slots == 0
        && is_incremental_config_valid
}

#[cfg(test)]
mod tests {
    use {
        super::*,
        crossbeam_channel::{bounded, RecvTimeoutError},
        solana_client::connection_cache::{DEFAULT_TPU_CONNECTION_POOL_SIZE, DEFAULT_TPU_USE_QUIC},
        solana_ledger::{create_new_tmp_ledger, genesis_utils::create_genesis_config_with_leader},
        solana_sdk::{genesis_config::create_genesis_config, poh_config::PohConfig},
        std::{fs::remove_dir_all, thread, time::Duration},
    };

    #[test]
    fn validator_exit() {
        solana_logger::setup();
        let leader_keypair = Keypair::new();
        let leader_node = Node::new_localhost_with_pubkey(&leader_keypair.pubkey());

        let validator_keypair = Keypair::new();
        let validator_node = Node::new_localhost_with_pubkey(&validator_keypair.pubkey());
        let genesis_config =
            create_genesis_config_with_leader(10_000, &leader_keypair.pubkey(), 1000)
                .genesis_config;
        let (validator_ledger_path, _blockhash) = create_new_tmp_ledger!(&genesis_config);

        let voting_keypair = Arc::new(Keypair::new());
        let config = ValidatorConfig {
            rpc_addrs: Some((validator_node.info.rpc, validator_node.info.rpc_pubsub)),
            ..ValidatorConfig::default_for_test()
        };
        let start_progress = Arc::new(RwLock::new(ValidatorStartProgress::default()));
        let validator = Validator::new(
            validator_node,
            Arc::new(validator_keypair),
            &validator_ledger_path,
            &voting_keypair.pubkey(),
            Arc::new(RwLock::new(vec![voting_keypair.clone()])),
            vec![leader_node.info],
            &config,
            true, // should_check_duplicate_instance
            start_progress.clone(),
            SocketAddrSpace::Unspecified,
            DEFAULT_TPU_USE_QUIC,
            DEFAULT_TPU_CONNECTION_POOL_SIZE,
        );
        assert_eq!(
            *start_progress.read().unwrap(),
            ValidatorStartProgress::Running
        );
        validator.close();
        remove_dir_all(validator_ledger_path).unwrap();
    }

    #[test]
    fn test_backup_and_clear_blockstore() {
        use std::time::Instant;
        solana_logger::setup();
        use {
            solana_entry::entry,
            solana_ledger::{blockstore, get_tmp_ledger_path},
        };
        let blockstore_path = get_tmp_ledger_path!();
        {
            let blockstore = Blockstore::open(&blockstore_path).unwrap();

            let entries = entry::create_ticks(1, 0, Hash::default());

            info!("creating shreds");
            let mut last_print = Instant::now();
            for i in 1..10 {
                let shreds = blockstore::entries_to_test_shreds(&entries, i, i - 1, true, 1);
                blockstore.insert_shreds(shreds, None, true).unwrap();
                if last_print.elapsed().as_millis() > 5000 {
                    info!("inserted {}", i);
                    last_print = Instant::now();
                }
            }
            drop(blockstore);

            // this purges and compacts all slots greater than or equal to 5
            backup_and_clear_blockstore(&blockstore_path, 5, 2);

            let blockstore = Blockstore::open(&blockstore_path).unwrap();
            // assert that slots less than 5 aren't affected
            assert!(blockstore.meta(4).unwrap().unwrap().next_slots.is_empty());
            for i in 5..10 {
                assert!(blockstore
                    .get_data_shreds_for_slot(i, 0)
                    .unwrap()
                    .is_empty());
            }
        }
    }

    #[test]
    fn validator_parallel_exit() {
        let leader_keypair = Keypair::new();
        let leader_node = Node::new_localhost_with_pubkey(&leader_keypair.pubkey());

        let mut ledger_paths = vec![];
        let mut validators: Vec<Validator> = (0..2)
            .map(|_| {
                let validator_keypair = Keypair::new();
                let validator_node = Node::new_localhost_with_pubkey(&validator_keypair.pubkey());
                let genesis_config =
                    create_genesis_config_with_leader(10_000, &leader_keypair.pubkey(), 1000)
                        .genesis_config;
                let (validator_ledger_path, _blockhash) = create_new_tmp_ledger!(&genesis_config);
                ledger_paths.push(validator_ledger_path.clone());
                let vote_account_keypair = Keypair::new();
                let config = ValidatorConfig {
                    rpc_addrs: Some((validator_node.info.rpc, validator_node.info.rpc_pubsub)),
                    ..ValidatorConfig::default_for_test()
                };
                Validator::new(
                    validator_node,
                    Arc::new(validator_keypair),
                    &validator_ledger_path,
                    &vote_account_keypair.pubkey(),
                    Arc::new(RwLock::new(vec![Arc::new(vote_account_keypair)])),
                    vec![leader_node.info.clone()],
                    &config,
                    true, // should_check_duplicate_instance
                    Arc::new(RwLock::new(ValidatorStartProgress::default())),
                    SocketAddrSpace::Unspecified,
                    DEFAULT_TPU_USE_QUIC,
                    DEFAULT_TPU_CONNECTION_POOL_SIZE,
                )
            })
            .collect();

        // Each validator can exit in parallel to speed many sequential calls to join`
        validators.iter_mut().for_each(|v| v.exit());

        // spawn a new thread to wait for the join of the validator
        let (sender, receiver) = bounded(0);
        let _ = thread::spawn(move || {
            validators.into_iter().for_each(|validator| {
                validator.join();
            });
            sender.send(()).unwrap();
        });

        // timeout of 30s for shutting down the validators
        let timeout = Duration::from_secs(30);
        if let Err(RecvTimeoutError::Timeout) = receiver.recv_timeout(timeout) {
            panic!("timeout for shutting down validators",);
        }

        for path in ledger_paths {
            remove_dir_all(path).unwrap();
        }
    }

    #[test]
    fn test_wait_for_supermajority() {
        solana_logger::setup();
        use solana_sdk::hash::hash;
        let node_keypair = Arc::new(Keypair::new());
        let cluster_info = ClusterInfo::new(
            ContactInfo::new_localhost(&node_keypair.pubkey(), timestamp()),
            node_keypair,
            SocketAddrSpace::Unspecified,
        );

        let (genesis_config, _mint_keypair) = create_genesis_config(1);
        let bank_forks = RwLock::new(BankForks::new(Bank::new_for_tests(&genesis_config)));
        let mut config = ValidatorConfig::default_for_test();
        let rpc_override_health_check = Arc::new(AtomicBool::new(false));
        let start_progress = Arc::new(RwLock::new(ValidatorStartProgress::default()));

        assert!(!wait_for_supermajority(
            &config,
            None,
            &bank_forks,
            &cluster_info,
            rpc_override_health_check.clone(),
            &start_progress,
        )
        .unwrap());

        // bank=0, wait=1, should fail
        config.wait_for_supermajority = Some(1);
        assert_eq!(
            wait_for_supermajority(
                &config,
                None,
                &bank_forks,
                &cluster_info,
                rpc_override_health_check.clone(),
                &start_progress,
            ),
            Err(ValidatorError::NotEnoughLedgerData)
        );

        // bank=1, wait=0, should pass, bank is past the wait slot
        let bank_forks = RwLock::new(BankForks::new(Bank::new_from_parent(
            &bank_forks.read().unwrap().root_bank(),
            &Pubkey::default(),
            1,
        )));
        config.wait_for_supermajority = Some(0);
        assert!(!wait_for_supermajority(
            &config,
            None,
            &bank_forks,
            &cluster_info,
            rpc_override_health_check.clone(),
            &start_progress,
        )
        .unwrap());

        // bank=1, wait=1, equal, but bad hash provided
        config.wait_for_supermajority = Some(1);
        config.expected_bank_hash = Some(hash(&[1]));
        assert_eq!(
            wait_for_supermajority(
                &config,
                None,
                &bank_forks,
                &cluster_info,
                rpc_override_health_check,
                &start_progress,
            ),
            Err(ValidatorError::BadExpectedBankHash)
        );
    }

    #[test]
    fn test_interval_check() {
        assert!(is_snapshot_config_valid(300, 200, 100));

        let default_accounts_hash_interval =
            snapshot_utils::DEFAULT_INCREMENTAL_SNAPSHOT_ARCHIVE_INTERVAL_SLOTS;
        assert!(is_snapshot_config_valid(
            snapshot_utils::DEFAULT_FULL_SNAPSHOT_ARCHIVE_INTERVAL_SLOTS,
            snapshot_utils::DEFAULT_INCREMENTAL_SNAPSHOT_ARCHIVE_INTERVAL_SLOTS,
            default_accounts_hash_interval,
        ));

        assert!(is_snapshot_config_valid(
            Slot::MAX,
            snapshot_utils::DEFAULT_INCREMENTAL_SNAPSHOT_ARCHIVE_INTERVAL_SLOTS,
            default_accounts_hash_interval
        ));
        assert!(is_snapshot_config_valid(
            snapshot_utils::DEFAULT_FULL_SNAPSHOT_ARCHIVE_INTERVAL_SLOTS,
            Slot::MAX,
            default_accounts_hash_interval
        ));
        assert!(is_snapshot_config_valid(
            snapshot_utils::DEFAULT_INCREMENTAL_SNAPSHOT_ARCHIVE_INTERVAL_SLOTS,
            Slot::MAX,
            default_accounts_hash_interval
        ));

        assert!(!is_snapshot_config_valid(0, 100, 100));
        assert!(!is_snapshot_config_valid(100, 0, 100));
        assert!(!is_snapshot_config_valid(42, 100, 100));
        assert!(!is_snapshot_config_valid(100, 42, 100));
        assert!(!is_snapshot_config_valid(100, 100, 100));
        assert!(!is_snapshot_config_valid(100, 200, 100));
        assert!(!is_snapshot_config_valid(444, 200, 100));
        assert!(!is_snapshot_config_valid(400, 222, 100));
    }

    #[test]
    #[should_panic]
    fn test_poh_speed() {
        solana_logger::setup();
        let poh_config = PohConfig {
            target_tick_duration: Duration::from_millis(solana_sdk::clock::MS_PER_TICK),
            // make PoH rate really fast to cause the panic condition
            hashes_per_tick: Some(100 * solana_sdk::clock::DEFAULT_HASHES_PER_TICK),
            ..PohConfig::default()
        };
        let genesis_config = GenesisConfig {
            poh_config,
            ..GenesisConfig::default()
        };
        check_poh_speed(&genesis_config, Some(10_000));
    }

    #[test]
    fn test_poh_speed_no_hashes_per_tick() {
        let poh_config = PohConfig {
            target_tick_duration: Duration::from_millis(solana_sdk::clock::MS_PER_TICK),
            hashes_per_tick: None,
            ..PohConfig::default()
        };
        let genesis_config = GenesisConfig {
            poh_config,
            ..GenesisConfig::default()
        };
        check_poh_speed(&genesis_config, Some(10_000));
    }
}<|MERGE_RESOLUTION|>--- conflicted
+++ resolved
@@ -177,13 +177,10 @@
     pub ledger_column_options: LedgerColumnOptions,
     pub runtime_config: RuntimeConfig,
     pub enable_quic_servers: bool,
-<<<<<<< HEAD
     pub relayer_address: String,
     pub block_engine_address: String,
     pub tip_program_pubkey: Option<Pubkey>,
     pub shred_receiver_address: Option<SocketAddr>,
-=======
->>>>>>> 37f4621c
 }
 
 impl Default for ValidatorConfig {
@@ -246,13 +243,10 @@
             ledger_column_options: LedgerColumnOptions::default(),
             runtime_config: RuntimeConfig::default(),
             enable_quic_servers: false,
-<<<<<<< HEAD
             relayer_address: String::new(),
             block_engine_address: String::new(),
             tip_program_pubkey: None,
             shred_receiver_address: None,
-=======
->>>>>>> 37f4621c
         }
     }
 }
@@ -1003,11 +997,8 @@
             config.shred_receiver_address,
         );
 
-<<<<<<< HEAD
         let tip_program_pubkey = config.tip_program_pubkey.unwrap_or_else(Pubkey::new_unique);
 
-=======
->>>>>>> 37f4621c
         let enable_quic_servers = if genesis_config.cluster_type == ClusterType::MainnetBeta {
             config.enable_quic_servers
         } else {
@@ -1052,13 +1043,10 @@
             &connection_cache,
             &identity_keypair,
             enable_quic_servers,
-<<<<<<< HEAD
             config.relayer_address.clone(),
             config.block_engine_address.clone(),
             tip_program_pubkey,
             config.shred_receiver_address,
-=======
->>>>>>> 37f4621c
         );
 
         datapoint_info!(
