--- conflicted
+++ resolved
@@ -243,14 +243,8 @@
             wait_to_vote_slot: None,
             ledger_column_options: LedgerColumnOptions::default(),
             runtime_config: RuntimeConfig::default(),
-<<<<<<< HEAD
-            enable_quic_servers: true,
-            relayer_address: String::new(),
-            block_engine_address: String::new(),
-=======
             enable_quic_servers: false,
             relayer_config: RelayerAndBlockEngineConfig::default(),
->>>>>>> 396e4538
             shred_receiver_address: None,
             tip_manager_config: TipManagerConfig::default(),
         }
@@ -1038,15 +1032,9 @@
             &cost_model,
             &connection_cache,
             &identity_keypair,
-<<<<<<< HEAD
             config.runtime_config.log_messages_bytes_limit,
             config.enable_quic_servers,
-            config.relayer_address.clone(),
-            config.block_engine_address.clone(),
-=======
-            enable_quic_servers,
             config.relayer_config.clone(),
->>>>>>> 396e4538
             config.tip_manager_config.clone(),
             config.shred_receiver_address,
         );
