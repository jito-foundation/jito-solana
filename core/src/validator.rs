--- conflicted
+++ resolved
@@ -175,10 +175,7 @@
     pub ledger_column_options: LedgerColumnOptions,
     pub runtime_config: RuntimeConfig,
     pub validator_interface_address: String,
-<<<<<<< HEAD
     pub tip_program_pubkey: Pubkey,
-=======
->>>>>>> 98496866
 }
 
 impl Default for ValidatorConfig {
@@ -240,10 +237,7 @@
             ledger_column_options: LedgerColumnOptions::default(),
             runtime_config: RuntimeConfig::default(),
             validator_interface_address: String::new(),
-<<<<<<< HEAD
             tip_program_pubkey: Pubkey::default(),
-=======
->>>>>>> 98496866
         }
     }
 }
@@ -1006,10 +1000,7 @@
             &cost_model,
             &identity_keypair,
             config.validator_interface_address.clone(),
-<<<<<<< HEAD
             config.tip_program_pubkey,
-=======
->>>>>>> 98496866
         );
 
         datapoint_info!("validator-new", ("id", id.to_string(), String));
