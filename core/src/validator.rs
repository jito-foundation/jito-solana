//! The `validator` module hosts all the validator microservices.

pub use solana_perf::report_target_features;
use {
    crate::{
        accounts_hash_verifier::AccountsHashVerifier,
        broadcast_stage::BroadcastStageType,
        cache_block_meta_service::{CacheBlockMetaSender, CacheBlockMetaService},
        cluster_info_vote_listener::VoteTracker,
        completed_data_sets_service::CompletedDataSetsService,
        consensus::{reconcile_blockstore_roots_with_tower, Tower},
        ledger_metric_report_service::LedgerMetricReportService,
        poh_timing_report_service::PohTimingReportService,
        rewards_recorder_service::{RewardsRecorderSender, RewardsRecorderService},
        sample_performance_service::SamplePerformanceService,
        serve_repair::ServeRepair,
        serve_repair_service::ServeRepairService,
        sigverify,
        snapshot_packager_service::SnapshotPackagerService,
        stats_reporter_service::StatsReporterService,
        system_monitor_service::{verify_udp_stats_access, SystemMonitorService},
        tower_storage::TowerStorage,
        tpu::{Tpu, TpuSockets, DEFAULT_TPU_COALESCE_MS},
        tvu::{Tvu, TvuConfig, TvuSockets},
    },
    crossbeam_channel::{bounded, unbounded, Receiver},
    rand::{thread_rng, Rng},
    solana_client::connection_cache::ConnectionCache,
    solana_entry::poh::compute_hash_time_ns,
    solana_geyser_plugin_manager::geyser_plugin_service::GeyserPluginService,
    solana_gossip::{
        cluster_info::{
            ClusterInfo, Node, DEFAULT_CONTACT_DEBUG_INTERVAL_MILLIS,
            DEFAULT_CONTACT_SAVE_INTERVAL_MILLIS,
        },
        contact_info::ContactInfo,
        crds_gossip_pull::CRDS_GOSSIP_PULL_CRDS_TIMEOUT_MS,
        gossip_service::GossipService,
    },
    solana_ledger::{
        bank_forks_utils,
        blockstore::{
            Blockstore, BlockstoreError, BlockstoreSignals, CompletedSlotsReceiver, PurgeType,
        },
        blockstore_options::{BlockstoreOptions, BlockstoreRecoveryMode, LedgerColumnOptions},
        blockstore_processor::{self, TransactionStatusSender},
        leader_schedule::FixedSchedule,
        leader_schedule_cache::LeaderScheduleCache,
    },
    solana_measure::measure::Measure,
    solana_metrics::{datapoint_info, poh_timing_point::PohTimingSender},
    solana_poh::{
        poh_recorder::PohRecorder,
        poh_service::{self, PohService},
    },
    solana_rpc::{
        max_slots::MaxSlots,
        optimistically_confirmed_bank_tracker::{
            OptimisticallyConfirmedBank, OptimisticallyConfirmedBankTracker,
        },
        rpc::JsonRpcConfig,
        rpc_completed_slots_service::RpcCompletedSlotsService,
        rpc_pubsub_service::{PubSubConfig, PubSubService},
        rpc_service::JsonRpcService,
        rpc_subscriptions::RpcSubscriptions,
        transaction_notifier_interface::TransactionNotifierLock,
        transaction_status_service::TransactionStatusService,
    },
    solana_runtime::{
        accounts_background_service::{
            AbsRequestHandler, AbsRequestSender, AccountsBackgroundService, DroppedSlotsReceiver,
            SnapshotRequestHandler,
        },
        accounts_db::{AccountShrinkThreshold, AccountsDbConfig},
        accounts_index::AccountSecondaryIndexes,
        accounts_update_notifier_interface::AccountsUpdateNotifier,
        bank::Bank,
        bank_forks::BankForks,
        commitment::BlockCommitmentCache,
        cost_model::CostModel,
        hardened_unpack::{open_genesis_config, MAX_GENESIS_ARCHIVE_UNPACKED_SIZE},
        runtime_config::RuntimeConfig,
        snapshot_archive_info::SnapshotArchiveInfoGetter,
        snapshot_config::SnapshotConfig,
        snapshot_hash::StartingSnapshotHashes,
        snapshot_package::{PendingAccountsPackage, PendingSnapshotPackage},
        snapshot_utils,
    },
    solana_sdk::{
        clock::Slot,
        epoch_schedule::MAX_LEADER_SCHEDULE_EPOCH_OFFSET,
        exit::Exit,
        genesis_config::GenesisConfig,
        hash::Hash,
        pubkey::Pubkey,
        shred_version::compute_shred_version,
        signature::{Keypair, Signer},
        timing::timestamp,
    },
    solana_send_transaction_service::send_transaction_service,
    solana_streamer::socket::SocketAddrSpace,
    solana_vote_program::vote_state::VoteState,
    std::{
        collections::{HashMap, HashSet},
        net::SocketAddr,
        path::{Path, PathBuf},
        sync::{
            atomic::{AtomicBool, AtomicU64, Ordering},
            Arc, Mutex, RwLock,
        },
        thread::{sleep, Builder, JoinHandle},
        time::{Duration, Instant},
    },
};

const MAX_COMPLETED_DATA_SETS_IN_CHANNEL: usize = 100_000;
const WAIT_FOR_SUPERMAJORITY_THRESHOLD_PERCENT: u64 = 80;

/// maximum drop bank signal queue length
const MAX_DROP_BANK_SIGNAL_QUEUE_SIZE: usize = 10_000;

pub struct ValidatorConfig {
    pub halt_at_slot: Option<Slot>,
    pub expected_genesis_hash: Option<Hash>,
    pub expected_bank_hash: Option<Hash>,
    pub expected_shred_version: Option<u16>,
    pub voting_disabled: bool,
    pub account_paths: Vec<PathBuf>,
    pub account_shrink_paths: Option<Vec<PathBuf>>,
    pub rpc_config: JsonRpcConfig,
    pub geyser_plugin_config_files: Option<Vec<PathBuf>>,
    pub rpc_addrs: Option<(SocketAddr, SocketAddr)>, // (JsonRpc, JsonRpcPubSub)
    pub pubsub_config: PubSubConfig,
    pub snapshot_config: Option<SnapshotConfig>,
    pub max_ledger_shreds: Option<u64>,
    pub broadcast_stage_type: BroadcastStageType,
    pub turbine_disabled: Option<Arc<AtomicBool>>,
    pub enforce_ulimit_nofile: bool,
    pub fixed_leader_schedule: Option<FixedSchedule>,
    pub wait_for_supermajority: Option<Slot>,
    pub new_hard_forks: Option<Vec<Slot>>,
    pub known_validators: Option<HashSet<Pubkey>>, // None = trust all
    pub repair_validators: Option<HashSet<Pubkey>>, // None = repair from all
    pub gossip_validators: Option<HashSet<Pubkey>>, // None = gossip with all
    pub halt_on_known_validators_accounts_hash_mismatch: bool,
    pub accounts_hash_fault_injection_slots: u64, // 0 = no fault injection
    pub no_rocksdb_compaction: bool,
    pub rocksdb_compaction_interval: Option<u64>,
    pub rocksdb_max_compaction_jitter: Option<u64>,
    pub accounts_hash_interval_slots: u64,
    pub max_genesis_archive_unpacked_size: u64,
    pub wal_recovery_mode: Option<BlockstoreRecoveryMode>,
    pub poh_verify: bool, // Perform PoH verification during blockstore processing at boo
    pub require_tower: bool,
    pub tower_storage: Arc<dyn TowerStorage>,
    pub debug_keys: Option<Arc<HashSet<Pubkey>>>,
    pub contact_debug_interval: u64,
    pub contact_save_interval: u64,
    pub send_transaction_service_config: send_transaction_service::Config,
    pub no_poh_speed_test: bool,
    pub no_os_memory_stats_reporting: bool,
    pub no_os_network_stats_reporting: bool,
    pub no_os_cpu_stats_reporting: bool,
    pub poh_pinned_cpu_core: usize,
    pub poh_hashes_per_batch: u64,
    pub account_indexes: AccountSecondaryIndexes,
    pub accounts_db_caching_enabled: bool,
    pub accounts_db_config: Option<AccountsDbConfig>,
    pub warp_slot: Option<Slot>,
    pub accounts_db_test_hash_calculation: bool,
    pub accounts_db_skip_shrink: bool,
    pub tpu_coalesce_ms: u64,
    pub validator_exit: Arc<RwLock<Exit>>,
    pub no_wait_for_vote_to_start_leader: bool,
    pub accounts_shrink_ratio: AccountShrinkThreshold,
    pub wait_to_vote_slot: Option<Slot>,
    pub ledger_column_options: LedgerColumnOptions,
    pub runtime_config: RuntimeConfig,
    pub validator_interface_address: String,
<<<<<<< HEAD
    pub tip_program_pubkey: Pubkey,
=======
    pub tip_program_pubkey: Option<Pubkey>,
>>>>>>> dae1902f
    pub shred_receiver_address: Option<SocketAddr>,
}

impl Default for ValidatorConfig {
    fn default() -> Self {
        Self {
            halt_at_slot: None,
            expected_genesis_hash: None,
            expected_bank_hash: None,
            expected_shred_version: None,
            voting_disabled: false,
            max_ledger_shreds: None,
            account_paths: Vec::new(),
            account_shrink_paths: None,
            rpc_config: JsonRpcConfig::default(),
            geyser_plugin_config_files: None,
            rpc_addrs: None,
            pubsub_config: PubSubConfig::default(),
            snapshot_config: None,
            broadcast_stage_type: BroadcastStageType::Standard,
            turbine_disabled: None,
            enforce_ulimit_nofile: true,
            fixed_leader_schedule: None,
            wait_for_supermajority: None,
            new_hard_forks: None,
            known_validators: None,
            repair_validators: None,
            gossip_validators: None,
            halt_on_known_validators_accounts_hash_mismatch: false,
            accounts_hash_fault_injection_slots: 0,
            no_rocksdb_compaction: false,
            rocksdb_compaction_interval: None,
            rocksdb_max_compaction_jitter: None,
            accounts_hash_interval_slots: std::u64::MAX,
            max_genesis_archive_unpacked_size: MAX_GENESIS_ARCHIVE_UNPACKED_SIZE,
            wal_recovery_mode: None,
            poh_verify: true,
            require_tower: false,
            tower_storage: Arc::new(crate::tower_storage::NullTowerStorage::default()),
            debug_keys: None,
            contact_debug_interval: DEFAULT_CONTACT_DEBUG_INTERVAL_MILLIS,
            contact_save_interval: DEFAULT_CONTACT_SAVE_INTERVAL_MILLIS,
            send_transaction_service_config: send_transaction_service::Config::default(),
            no_poh_speed_test: true,
            no_os_memory_stats_reporting: true,
            no_os_network_stats_reporting: true,
            no_os_cpu_stats_reporting: true,
            poh_pinned_cpu_core: poh_service::DEFAULT_PINNED_CPU_CORE,
            poh_hashes_per_batch: poh_service::DEFAULT_HASHES_PER_BATCH,
            account_indexes: AccountSecondaryIndexes::default(),
            accounts_db_caching_enabled: false,
            warp_slot: None,
            accounts_db_test_hash_calculation: false,
            accounts_db_skip_shrink: false,
            tpu_coalesce_ms: DEFAULT_TPU_COALESCE_MS,
            validator_exit: Arc::new(RwLock::new(Exit::default())),
            no_wait_for_vote_to_start_leader: true,
            accounts_shrink_ratio: AccountShrinkThreshold::default(),
            accounts_db_config: None,
            wait_to_vote_slot: None,
            ledger_column_options: LedgerColumnOptions::default(),
            runtime_config: RuntimeConfig::default(),
            validator_interface_address: String::new(),
<<<<<<< HEAD
            tip_program_pubkey: Pubkey::new_unique(),
=======
            tip_program_pubkey: None,
>>>>>>> dae1902f
            shred_receiver_address: None,
        }
    }
}

impl ValidatorConfig {
    pub fn default_for_test() -> Self {
        Self {
            enforce_ulimit_nofile: false,
            rpc_config: JsonRpcConfig::default_for_test(),
            ..Self::default()
        }
    }
}

// `ValidatorStartProgress` contains status information that is surfaced to the node operator over
// the admin RPC channel to help them to follow the general progress of node startup without
// having to watch log messages.
#[derive(Debug, Clone, Copy, Serialize, Deserialize, PartialEq, Eq)]
pub enum ValidatorStartProgress {
    Initializing, // Catch all, default state
    SearchingForRpcService,
    DownloadingSnapshot { slot: Slot, rpc_addr: SocketAddr },
    CleaningBlockStore,
    CleaningAccounts,
    LoadingLedger,
    ProcessingLedger { slot: Slot, max_slot: Slot },
    StartingServices,
    Halted, // Validator halted due to `--dev-halt-at-slot` argument
    WaitingForSupermajority,

    // `Running` is the terminal state once the validator fully starts and all services are
    // operational
    Running,
}

impl Default for ValidatorStartProgress {
    fn default() -> Self {
        Self::Initializing
    }
}

struct BlockstoreRootScan {
    thread: Option<JoinHandle<Result<(), BlockstoreError>>>,
}

impl BlockstoreRootScan {
    fn new(config: &ValidatorConfig, blockstore: &Arc<Blockstore>, exit: &Arc<AtomicBool>) -> Self {
        let thread = if config.rpc_addrs.is_some()
            && config.rpc_config.enable_rpc_transaction_history
            && config.rpc_config.rpc_scan_and_fix_roots
        {
            let blockstore = blockstore.clone();
            let exit = exit.clone();
            Some(
                Builder::new()
                    .name("blockstore-root-scan".to_string())
                    .spawn(move || blockstore.scan_and_fix_roots(&exit))
                    .unwrap(),
            )
        } else {
            None
        };
        Self { thread }
    }

    fn join(self) {
        if let Some(blockstore_root_scan) = self.thread {
            if let Err(err) = blockstore_root_scan.join() {
                warn!("blockstore_root_scan failed to join {:?}", err);
            }
        }
    }
}

#[derive(Default)]
struct TransactionHistoryServices {
    transaction_status_sender: Option<TransactionStatusSender>,
    transaction_status_service: Option<TransactionStatusService>,
    max_complete_transaction_status_slot: Arc<AtomicU64>,
    rewards_recorder_sender: Option<RewardsRecorderSender>,
    rewards_recorder_service: Option<RewardsRecorderService>,
    cache_block_meta_sender: Option<CacheBlockMetaSender>,
    cache_block_meta_service: Option<CacheBlockMetaService>,
}

pub struct Validator {
    validator_exit: Arc<RwLock<Exit>>,
    json_rpc_service: Option<JsonRpcService>,
    pubsub_service: Option<PubSubService>,
    rpc_completed_slots_service: JoinHandle<()>,
    optimistically_confirmed_bank_tracker: Option<OptimisticallyConfirmedBankTracker>,
    transaction_status_service: Option<TransactionStatusService>,
    rewards_recorder_service: Option<RewardsRecorderService>,
    cache_block_meta_service: Option<CacheBlockMetaService>,
    system_monitor_service: Option<SystemMonitorService>,
    sample_performance_service: Option<SamplePerformanceService>,
    poh_timing_report_service: PohTimingReportService,
    stats_reporter_service: StatsReporterService,
    gossip_service: GossipService,
    serve_repair_service: ServeRepairService,
    completed_data_sets_service: CompletedDataSetsService,
    snapshot_packager_service: Option<SnapshotPackagerService>,
    poh_recorder: Arc<Mutex<PohRecorder>>,
    poh_service: PohService,
    tpu: Tpu,
    tvu: Tvu,
    ip_echo_server: Option<solana_net_utils::IpEchoServer>,
    pub cluster_info: Arc<ClusterInfo>,
    pub bank_forks: Arc<RwLock<BankForks>>,
    pub blockstore: Arc<Blockstore>,
    geyser_plugin_service: Option<GeyserPluginService>,
    ledger_metric_report_service: LedgerMetricReportService,
    accounts_background_service: AccountsBackgroundService,
    accounts_hash_verifier: AccountsHashVerifier,
    pub validator_interface_address: String,
    pub shred_receiver_address: Option<SocketAddr>,
}

// in the distant future, get rid of ::new()/exit() and use Result properly...
pub fn abort() -> ! {
    #[cfg(not(test))]
    {
        // standard error is usually redirected to a log file, cry for help on standard output as
        // well
        println!("Validator process aborted. The validator log may contain further details");
        std::process::exit(1);
    }

    #[cfg(test)]
    panic!("process::exit(1) is intercepted for friendly test failure...");
}

impl Validator {
    #[allow(clippy::too_many_arguments)]
    pub fn new(
        mut node: Node,
        identity_keypair: Arc<Keypair>,
        ledger_path: &Path,
        vote_account: &Pubkey,
        authorized_voter_keypairs: Arc<RwLock<Vec<Arc<Keypair>>>>,
        cluster_entrypoints: Vec<ContactInfo>,
        config: &ValidatorConfig,
        should_check_duplicate_instance: bool,
        start_progress: Arc<RwLock<ValidatorStartProgress>>,
        socket_addr_space: SocketAddrSpace,
        use_quic: bool,
        tpu_connection_pool_size: usize,
    ) -> Self {
        let id = identity_keypair.pubkey();
        assert_eq!(id, node.info.id);

        warn!("identity: {}", id);
        warn!("vote account: {}", vote_account);

        if !config.no_os_network_stats_reporting {
            verify_udp_stats_access().unwrap_or_else(|err| {
                error!("Failed to access UDP stats: {}. Bypass check with --no-os-network-stats-reporting.", err);
                abort();
            });
        }

        let mut bank_notification_senders = Vec::new();

        let geyser_plugin_service =
            if let Some(geyser_plugin_config_files) = &config.geyser_plugin_config_files {
                let (confirmed_bank_sender, confirmed_bank_receiver) = unbounded();
                bank_notification_senders.push(confirmed_bank_sender);
                let result =
                    GeyserPluginService::new(confirmed_bank_receiver, geyser_plugin_config_files);
                match result {
                    Ok(geyser_plugin_service) => Some(geyser_plugin_service),
                    Err(err) => {
                        error!("Failed to load the Geyser plugin: {:?}", err);
                        abort();
                    }
                }
            } else {
                None
            };

        if config.voting_disabled {
            warn!("voting disabled");
            authorized_voter_keypairs.write().unwrap().clear();
        } else {
            for authorized_voter_keypair in authorized_voter_keypairs.read().unwrap().iter() {
                warn!("authorized voter: {}", authorized_voter_keypair.pubkey());
            }
        }

        for cluster_entrypoint in &cluster_entrypoints {
            info!("entrypoint: {:?}", cluster_entrypoint);
        }

        if solana_perf::perf_libs::api().is_some() {
            info!("Initializing sigverify, this could take a while...");
        } else {
            info!("Initializing sigverify...");
        }
        sigverify::init();
        info!("Done.");

        if !ledger_path.is_dir() {
            error!(
                "ledger directory does not exist or is not accessible: {:?}",
                ledger_path
            );
            abort();
        }

        if let Some(shred_version) = config.expected_shred_version {
            if let Some(wait_for_supermajority_slot) = config.wait_for_supermajority {
                *start_progress.write().unwrap() = ValidatorStartProgress::CleaningBlockStore;
                backup_and_clear_blockstore(
                    ledger_path,
                    wait_for_supermajority_slot + 1,
                    shred_version,
                );
            }
        }

        info!("Cleaning accounts paths..");
        *start_progress.write().unwrap() = ValidatorStartProgress::CleaningAccounts;
        let mut start = Measure::start("clean_accounts_paths");
        for accounts_path in &config.account_paths {
            cleanup_accounts_path(accounts_path);
        }
        if let Some(ref shrink_paths) = config.account_shrink_paths {
            for accounts_path in shrink_paths {
                cleanup_accounts_path(accounts_path);
            }
        }
        start.stop();
        info!("done. {}", start);

        let exit = Arc::new(AtomicBool::new(false));
        {
            let exit = exit.clone();
            config
                .validator_exit
                .write()
                .unwrap()
                .register_exit(Box::new(move || exit.store(true, Ordering::Relaxed)));
        }

        let accounts_update_notifier = geyser_plugin_service
            .as_ref()
            .and_then(|geyser_plugin_service| geyser_plugin_service.get_accounts_update_notifier());

        let transaction_notifier = geyser_plugin_service
            .as_ref()
            .and_then(|geyser_plugin_service| geyser_plugin_service.get_transaction_notifier());

        let block_metadata_notifier = geyser_plugin_service
            .as_ref()
            .and_then(|geyser_plugin_service| geyser_plugin_service.get_block_metadata_notifier());

        info!(
            "Geyser plugin: accounts_update_notifier: {} transaction_notifier: {}",
            accounts_update_notifier.is_some(),
            transaction_notifier.is_some()
        );

        let system_monitor_service = Some(SystemMonitorService::new(
            Arc::clone(&exit),
            !config.no_os_memory_stats_reporting,
            !config.no_os_network_stats_reporting,
            !config.no_os_cpu_stats_reporting,
        ));

        let (poh_timing_point_sender, poh_timing_point_receiver) = unbounded();
        let poh_timing_report_service =
            PohTimingReportService::new(poh_timing_point_receiver, &exit);

        let (
            genesis_config,
            bank_forks,
            blockstore,
            ledger_signal_receiver,
            completed_slots_receiver,
            leader_schedule_cache,
            starting_snapshot_hashes,
            TransactionHistoryServices {
                transaction_status_sender,
                transaction_status_service,
                max_complete_transaction_status_slot,
                rewards_recorder_sender,
                rewards_recorder_service,
                cache_block_meta_sender,
                cache_block_meta_service,
            },
            blockstore_process_options,
            blockstore_root_scan,
            pruned_banks_receiver,
        ) = load_blockstore(
            config,
            ledger_path,
            &exit,
            &start_progress,
            accounts_update_notifier,
            transaction_notifier,
            Some(poh_timing_point_sender.clone()),
        );

        node.info.wallclock = timestamp();
        node.info.shred_version = compute_shred_version(
            &genesis_config.hash(),
            Some(
                &bank_forks
                    .read()
                    .unwrap()
                    .working_bank()
                    .hard_forks()
                    .read()
                    .unwrap(),
            ),
        );

        Self::print_node_info(&node);

        if let Some(expected_shred_version) = config.expected_shred_version {
            if expected_shred_version != node.info.shred_version {
                error!(
                    "shred version mismatch: expected {} found: {}",
                    expected_shred_version, node.info.shred_version,
                );
                abort();
            }
        }

        let mut cluster_info = ClusterInfo::new(
            node.info.clone(),
            identity_keypair.clone(),
            socket_addr_space,
        );
        cluster_info.set_contact_debug_interval(config.contact_debug_interval);
        cluster_info.set_entrypoints(cluster_entrypoints);
        cluster_info.restore_contact_info(ledger_path, config.contact_save_interval);
        let cluster_info = Arc::new(cluster_info);

        let (
            accounts_background_service,
            accounts_hash_verifier,
            snapshot_packager_service,
            accounts_background_request_sender,
        ) = {
            let pending_accounts_package = PendingAccountsPackage::default();
            let (
                accounts_background_request_sender,
                snapshot_request_handler,
                pending_snapshot_package,
                snapshot_packager_service,
            ) = if let Some(snapshot_config) = config.snapshot_config.clone() {
                if !is_snapshot_config_valid(
                    snapshot_config.full_snapshot_archive_interval_slots,
                    snapshot_config.incremental_snapshot_archive_interval_slots,
                    config.accounts_hash_interval_slots,
                ) {
                    error!("Snapshot config is invalid");
                }

                let pending_snapshot_package = PendingSnapshotPackage::default();

                // filler accounts make snapshots invalid for use
                // so, do not publish that we have snapshots
                let enable_gossip_push = config
                    .accounts_db_config
                    .as_ref()
                    .map(|config| config.filler_accounts_config.count == 0)
                    .unwrap_or(true);

                let snapshot_packager_service = SnapshotPackagerService::new(
                    pending_snapshot_package.clone(),
                    starting_snapshot_hashes,
                    &exit,
                    &cluster_info,
                    snapshot_config.clone(),
                    enable_gossip_push,
                );

                let (snapshot_request_sender, snapshot_request_receiver) = unbounded();
                (
                    AbsRequestSender::new(snapshot_request_sender),
                    Some(SnapshotRequestHandler {
                        snapshot_config,
                        snapshot_request_receiver,
                        pending_accounts_package: pending_accounts_package.clone(),
                    }),
                    Some(pending_snapshot_package),
                    Some(snapshot_packager_service),
                )
            } else {
                (AbsRequestSender::default(), None, None, None)
            };

            let accounts_hash_verifier = AccountsHashVerifier::new(
                Arc::clone(&pending_accounts_package),
                pending_snapshot_package,
                &exit,
                &cluster_info,
                config.known_validators.clone(),
                config.halt_on_known_validators_accounts_hash_mismatch,
                config.accounts_hash_fault_injection_slots,
                config.snapshot_config.clone(),
            );

            let last_full_snapshot_slot = starting_snapshot_hashes.map(|x| x.full.hash.0);
            let accounts_background_service = AccountsBackgroundService::new(
                bank_forks.clone(),
                &exit,
                AbsRequestHandler {
                    snapshot_request_handler,
                    pruned_banks_receiver,
                },
                config.accounts_db_caching_enabled,
                config.accounts_db_test_hash_calculation,
                last_full_snapshot_slot,
            );

            (
                accounts_background_service,
                accounts_hash_verifier,
                snapshot_packager_service,
                accounts_background_request_sender,
            )
        };

        let leader_schedule_cache = Arc::new(leader_schedule_cache);
        let mut process_blockstore = ProcessBlockStore::new(
            &id,
            vote_account,
            &start_progress,
            &blockstore,
            &bank_forks,
            &leader_schedule_cache,
            &blockstore_process_options,
            transaction_status_sender.as_ref(),
            cache_block_meta_sender.clone(),
            blockstore_root_scan,
            accounts_background_request_sender.clone(),
            config,
        );

        maybe_warp_slot(
            config,
            &mut process_blockstore,
            ledger_path,
            &bank_forks,
            &leader_schedule_cache,
        );

        *start_progress.write().unwrap() = ValidatorStartProgress::StartingServices;

        let sample_performance_service =
            if config.rpc_addrs.is_some() && config.rpc_config.enable_rpc_transaction_history {
                Some(SamplePerformanceService::new(
                    &bank_forks,
                    &blockstore,
                    &exit,
                ))
            } else {
                None
            };

        let mut block_commitment_cache = BlockCommitmentCache::default();
        block_commitment_cache.initialize_slots(
            bank_forks.read().unwrap().working_bank().slot(),
            bank_forks.read().unwrap().root(),
        );
        let block_commitment_cache = Arc::new(RwLock::new(block_commitment_cache));

        let optimistically_confirmed_bank =
            OptimisticallyConfirmedBank::locked_from_bank_forks_root(&bank_forks);

        let rpc_subscriptions = Arc::new(RpcSubscriptions::new_with_config(
            &exit,
            max_complete_transaction_status_slot.clone(),
            blockstore.clone(),
            bank_forks.clone(),
            block_commitment_cache.clone(),
            optimistically_confirmed_bank.clone(),
            &config.pubsub_config,
        ));

        let max_slots = Arc::new(MaxSlots::default());
        let (completed_data_sets_sender, completed_data_sets_receiver) =
            bounded(MAX_COMPLETED_DATA_SETS_IN_CHANNEL);
        let completed_data_sets_service = CompletedDataSetsService::new(
            completed_data_sets_receiver,
            blockstore.clone(),
            rpc_subscriptions.clone(),
            &exit,
            max_slots.clone(),
        );

        let poh_config = Arc::new(genesis_config.poh_config.clone());
        let (poh_recorder, entry_receiver, record_receiver) = {
            let bank = &bank_forks.read().unwrap().working_bank();
            PohRecorder::new_with_clear_signal(
                bank.tick_height(),
                bank.last_blockhash(),
                bank.clone(),
                None,
                bank.ticks_per_slot(),
                &id,
                &blockstore,
                blockstore.get_new_shred_signal(0),
                &leader_schedule_cache,
                &poh_config,
                Some(poh_timing_point_sender),
                exit.clone(),
            )
        };
        let poh_recorder = Arc::new(Mutex::new(poh_recorder));

        let connection_cache = Arc::new(ConnectionCache::new(use_quic, tpu_connection_pool_size));

        let rpc_override_health_check = Arc::new(AtomicBool::new(false));
        let (
            json_rpc_service,
            pubsub_service,
            optimistically_confirmed_bank_tracker,
            bank_notification_sender,
        ) = if let Some((rpc_addr, rpc_pubsub_addr)) = config.rpc_addrs {
            if ContactInfo::is_valid_address(&node.info.rpc, &socket_addr_space) {
                assert!(ContactInfo::is_valid_address(
                    &node.info.rpc_pubsub,
                    &socket_addr_space
                ));
            } else {
                assert!(!ContactInfo::is_valid_address(
                    &node.info.rpc_pubsub,
                    &socket_addr_space
                ));
            }

            let (bank_notification_sender, bank_notification_receiver) = unbounded();
            let confirmed_bank_subscribers = if !bank_notification_senders.is_empty() {
                Some(Arc::new(RwLock::new(bank_notification_senders)))
            } else {
                None
            };

            let json_rpc_service = JsonRpcService::new(
                rpc_addr,
                config.rpc_config.clone(),
                config.snapshot_config.clone(),
                bank_forks.clone(),
                block_commitment_cache.clone(),
                blockstore.clone(),
                cluster_info.clone(),
                Some(poh_recorder.clone()),
                genesis_config.hash(),
                ledger_path,
                config.validator_exit.clone(),
                config.known_validators.clone(),
                rpc_override_health_check.clone(),
                optimistically_confirmed_bank.clone(),
                config.send_transaction_service_config.clone(),
                max_slots.clone(),
                leader_schedule_cache.clone(),
                connection_cache.clone(),
                max_complete_transaction_status_slot,
            )
            .unwrap_or_else(|s| {
                error!("Failed to create JSON RPC Service: {}", s);
                abort();
            });

            (
                Some(json_rpc_service),
                if !config.rpc_config.full_api {
                    None
                } else {
                    let (trigger, pubsub_service) = PubSubService::new(
                        config.pubsub_config.clone(),
                        &rpc_subscriptions,
                        rpc_pubsub_addr,
                    );
                    config
                        .validator_exit
                        .write()
                        .unwrap()
                        .register_exit(Box::new(move || trigger.cancel()));

                    Some(pubsub_service)
                },
                Some(OptimisticallyConfirmedBankTracker::new(
                    bank_notification_receiver,
                    &exit,
                    bank_forks.clone(),
                    optimistically_confirmed_bank,
                    rpc_subscriptions.clone(),
                    confirmed_bank_subscribers,
                )),
                Some(bank_notification_sender),
            )
        } else {
            (None, None, None, None)
        };

        if config.halt_at_slot.is_some() {
            // Simulate a confirmed root to avoid RPC errors with CommitmentConfig::finalized() and
            // to ensure RPC endpoints like getConfirmedBlock, which require a confirmed root, work
            block_commitment_cache
                .write()
                .unwrap()
                .set_highest_confirmed_root(bank_forks.read().unwrap().root());

            // Park with the RPC service running, ready for inspection!
            warn!("Validator halted");
            *start_progress.write().unwrap() = ValidatorStartProgress::Halted;
            std::thread::park();
        }
        let ip_echo_server = match node.sockets.ip_echo {
            None => None,
            Some(tcp_listener) => Some(solana_net_utils::ip_echo_server(
                tcp_listener,
                Some(node.info.shred_version),
            )),
        };

        let (stats_reporter_sender, stats_reporter_receiver) = unbounded();

        let stats_reporter_service = StatsReporterService::new(stats_reporter_receiver, &exit);

        let gossip_service = GossipService::new(
            &cluster_info,
            Some(bank_forks.clone()),
            node.sockets.gossip,
            config.gossip_validators.clone(),
            should_check_duplicate_instance,
            Some(stats_reporter_sender.clone()),
            &exit,
        );
        let serve_repair = Arc::new(RwLock::new(ServeRepair::new(cluster_info.clone())));
        let serve_repair_service = ServeRepairService::new(
            &serve_repair,
            Some(blockstore.clone()),
            node.sockets.serve_repair,
            socket_addr_space,
            stats_reporter_sender,
            &exit,
        );

        let waited_for_supermajority = if let Ok(waited) = wait_for_supermajority(
            config,
            Some(&mut process_blockstore),
            &bank_forks,
            &cluster_info,
            rpc_override_health_check,
            &start_progress,
        ) {
            waited
        } else {
            abort();
        };

        let ledger_metric_report_service =
            LedgerMetricReportService::new(blockstore.clone(), &exit);

        let wait_for_vote_to_start_leader =
            !waited_for_supermajority && !config.no_wait_for_vote_to_start_leader;

        let poh_service = PohService::new(
            poh_recorder.clone(),
            &poh_config,
            &exit,
            bank_forks.read().unwrap().root_bank().ticks_per_slot(),
            config.poh_pinned_cpu_core,
            config.poh_hashes_per_batch,
            record_receiver,
        );
        assert_eq!(
            blockstore.get_new_shred_signals_len(),
            1,
            "New shred signal for the TVU should be the same as the clear bank signal."
        );

        let vote_tracker = Arc::<VoteTracker>::default();
        let mut cost_model = CostModel::default();
        // initialize cost model with built-in instruction costs only
        cost_model.initialize_cost_table(&[]);
        let cost_model = Arc::new(RwLock::new(cost_model));

        let (retransmit_slots_sender, retransmit_slots_receiver) = unbounded();
        let (verified_vote_sender, verified_vote_receiver) = unbounded();
        let (gossip_verified_vote_hash_sender, gossip_verified_vote_hash_receiver) = unbounded();
        let (cluster_confirmed_slot_sender, cluster_confirmed_slot_receiver) = unbounded();

        let rpc_completed_slots_service = RpcCompletedSlotsService::spawn(
            completed_slots_receiver,
            rpc_subscriptions.clone(),
            exit.clone(),
        );

        let (replay_vote_sender, replay_vote_receiver) = unbounded();
        let tvu = Tvu::new(
            vote_account,
            authorized_voter_keypairs,
            &bank_forks,
            &cluster_info,
            TvuSockets {
                repair: node.sockets.repair,
                retransmit: node.sockets.retransmit_sockets,
                fetch: node.sockets.tvu,
                forwards: node.sockets.tvu_forwards,
                ancestor_hashes_requests: node.sockets.ancestor_hashes_requests,
            },
            blockstore.clone(),
            ledger_signal_receiver,
            &rpc_subscriptions,
            &poh_recorder,
            process_blockstore,
            config.tower_storage.clone(),
            &leader_schedule_cache,
            &exit,
            block_commitment_cache,
            config.turbine_disabled.clone(),
            transaction_status_sender.clone(),
            rewards_recorder_sender,
            cache_block_meta_sender,
            vote_tracker.clone(),
            retransmit_slots_sender,
            gossip_verified_vote_hash_receiver,
            verified_vote_receiver,
            replay_vote_sender.clone(),
            completed_data_sets_sender,
            bank_notification_sender.clone(),
            cluster_confirmed_slot_receiver,
            TvuConfig {
                max_ledger_shreds: config.max_ledger_shreds,
                shred_version: node.info.shred_version,
                repair_validators: config.repair_validators.clone(),
                rocksdb_compaction_interval: config.rocksdb_compaction_interval,
                rocksdb_max_compaction_jitter: config.rocksdb_compaction_interval,
                wait_for_vote_to_start_leader,
            },
            &max_slots,
            &cost_model,
            block_metadata_notifier,
            config.wait_to_vote_slot,
            accounts_background_request_sender,
            &connection_cache,
            config.shred_receiver_address,
        );

        let tip_program_pubkey = config.tip_program_pubkey.unwrap_or(Pubkey::new_unique());

        let tpu = Tpu::new(
            &cluster_info,
            &poh_recorder,
            entry_receiver,
            retransmit_slots_receiver,
            TpuSockets {
                transactions: node.sockets.tpu,
                transaction_forwards: node.sockets.tpu_forwards,
                vote: node.sockets.tpu_vote,
                broadcast: node.sockets.broadcast,
                transactions_quic: node.sockets.tpu_quic,
                transactions_forwards_quic: node.sockets.tpu_forwards_quic,
            },
            &rpc_subscriptions,
            transaction_status_sender,
            &blockstore,
            &config.broadcast_stage_type,
            &exit,
            node.info.shred_version,
            vote_tracker,
            bank_forks.clone(),
            verified_vote_sender,
            gossip_verified_vote_hash_sender,
            replay_vote_receiver,
            replay_vote_sender,
            bank_notification_sender,
            config.tpu_coalesce_ms,
            cluster_confirmed_slot_sender,
            &cost_model,
            &connection_cache,
            &identity_keypair,
            config.validator_interface_address.clone(),
<<<<<<< HEAD
            config.tip_program_pubkey,
=======
            tip_program_pubkey,
>>>>>>> dae1902f
            config.shred_receiver_address,
        );

        datapoint_info!(
            "validator-new",
            ("id", id.to_string(), String),
            ("version", solana_version::version!(), String)
        );

        *start_progress.write().unwrap() = ValidatorStartProgress::Running;
        Self {
            stats_reporter_service,
            gossip_service,
            serve_repair_service,
            json_rpc_service,
            pubsub_service,
            rpc_completed_slots_service,
            optimistically_confirmed_bank_tracker,
            transaction_status_service,
            rewards_recorder_service,
            cache_block_meta_service,
            system_monitor_service,
            sample_performance_service,
            poh_timing_report_service,
            snapshot_packager_service,
            completed_data_sets_service,
            tpu,
            tvu,
            poh_service,
            poh_recorder,
            ip_echo_server,
            validator_exit: config.validator_exit.clone(),
            cluster_info,
            bank_forks,
            blockstore,
            geyser_plugin_service,
            ledger_metric_report_service,
            accounts_background_service,
            accounts_hash_verifier,
            validator_interface_address: config.validator_interface_address.clone(),
            shred_receiver_address: config.shred_receiver_address,
        }
    }

    // Used for notifying many nodes in parallel to exit
    pub fn exit(&mut self) {
        self.validator_exit.write().unwrap().exit();

        // drop all signals in blockstore
        self.blockstore.drop_signal();
    }

    pub fn close(mut self) {
        self.exit();
        self.join();
    }

    fn print_node_info(node: &Node) {
        info!("{:?}", node.info);
        info!(
            "local gossip address: {}",
            node.sockets.gossip.local_addr().unwrap()
        );
        info!(
            "local broadcast address: {}",
            node.sockets
                .broadcast
                .first()
                .unwrap()
                .local_addr()
                .unwrap()
        );
        info!(
            "local repair address: {}",
            node.sockets.repair.local_addr().unwrap()
        );
        info!(
            "local retransmit address: {}",
            node.sockets.retransmit_sockets[0].local_addr().unwrap()
        );
    }

    pub fn join(self) {
        drop(self.bank_forks);
        drop(self.cluster_info);

        self.poh_service.join().expect("poh_service");
        drop(self.poh_recorder);

        if let Some(json_rpc_service) = self.json_rpc_service {
            json_rpc_service.join().expect("rpc_service");
        }

        if let Some(pubsub_service) = self.pubsub_service {
            pubsub_service.join().expect("pubsub_service");
        }

        self.rpc_completed_slots_service
            .join()
            .expect("rpc_completed_slots_service");

        if let Some(optimistically_confirmed_bank_tracker) =
            self.optimistically_confirmed_bank_tracker
        {
            optimistically_confirmed_bank_tracker
                .join()
                .expect("optimistically_confirmed_bank_tracker");
        }

        if let Some(transaction_status_service) = self.transaction_status_service {
            transaction_status_service
                .join()
                .expect("transaction_status_service");
        }

        if let Some(rewards_recorder_service) = self.rewards_recorder_service {
            rewards_recorder_service
                .join()
                .expect("rewards_recorder_service");
        }

        if let Some(cache_block_meta_service) = self.cache_block_meta_service {
            cache_block_meta_service
                .join()
                .expect("cache_block_meta_service");
        }

        if let Some(system_monitor_service) = self.system_monitor_service {
            system_monitor_service
                .join()
                .expect("system_monitor_service");
        }

        if let Some(sample_performance_service) = self.sample_performance_service {
            sample_performance_service
                .join()
                .expect("sample_performance_service");
        }

        if let Some(s) = self.snapshot_packager_service {
            s.join().expect("snapshot_packager_service");
        }

        self.gossip_service.join().expect("gossip_service");
        self.serve_repair_service
            .join()
            .expect("serve_repair_service");
        self.stats_reporter_service
            .join()
            .expect("stats_reporter_service");
        self.ledger_metric_report_service
            .join()
            .expect("ledger_metric_report_service");
        self.accounts_background_service
            .join()
            .expect("accounts_background_service");
        self.accounts_hash_verifier
            .join()
            .expect("accounts_hash_verifier");
        self.tpu.join().expect("tpu");
        self.tvu.join().expect("tvu");
        self.completed_data_sets_service
            .join()
            .expect("completed_data_sets_service");
        if let Some(ip_echo_server) = self.ip_echo_server {
            ip_echo_server.shutdown_background();
        }

        if let Some(geyser_plugin_service) = self.geyser_plugin_service {
            geyser_plugin_service.join().expect("geyser_plugin_service");
        }

        self.poh_timing_report_service
            .join()
            .expect("poh_timing_report_service");
    }
}

fn active_vote_account_exists_in_bank(bank: &Arc<Bank>, vote_account: &Pubkey) -> bool {
    if let Some(account) = &bank.get_account(vote_account) {
        if let Some(vote_state) = VoteState::from(account) {
            return !vote_state.votes.is_empty();
        }
    }
    false
}

fn check_poh_speed(genesis_config: &GenesisConfig, maybe_hash_samples: Option<u64>) {
    if let Some(hashes_per_tick) = genesis_config.hashes_per_tick() {
        let ticks_per_slot = genesis_config.ticks_per_slot();
        let hashes_per_slot = hashes_per_tick * ticks_per_slot;

        let hash_samples = maybe_hash_samples.unwrap_or(hashes_per_slot);
        let hash_time_ns = compute_hash_time_ns(hash_samples);

        let my_ns_per_slot = (hash_time_ns * hashes_per_slot) / hash_samples;
        debug!("computed: ns_per_slot: {}", my_ns_per_slot);
        let target_ns_per_slot = genesis_config.ns_per_slot() as u64;
        debug!(
            "cluster ns_per_hash: {}ns ns_per_slot: {}",
            target_ns_per_slot / hashes_per_slot,
            target_ns_per_slot
        );
        if my_ns_per_slot < target_ns_per_slot {
            let extra_ns = target_ns_per_slot - my_ns_per_slot;
            info!("PoH speed check: Will sleep {}ns per slot.", extra_ns);
        } else {
            error!(
                "PoH is slower than cluster target tick rate! mine: {} cluster: {}. If you wish to continue, try --no-poh-speed-test",
                my_ns_per_slot, target_ns_per_slot,
            );
            abort();
        }
    }
}

fn post_process_restored_tower(
    restored_tower: crate::consensus::Result<Tower>,
    validator_identity: &Pubkey,
    vote_account: &Pubkey,
    config: &ValidatorConfig,
    bank_forks: &BankForks,
) -> Tower {
    let mut should_require_tower = config.require_tower;

    restored_tower
        .and_then(|tower| {
            let root_bank = bank_forks.root_bank();
            let slot_history = root_bank.get_slot_history();
            let tower = tower.adjust_lockouts_after_replay(root_bank.slot(), &slot_history);

            if let Some(wait_slot_for_supermajority) = config.wait_for_supermajority {
                if root_bank.slot() == wait_slot_for_supermajority {
                    // intentionally fail to restore tower; we're supposedly in a new hard fork; past
                    // out-of-chain vote state doesn't make sense at all
                    // what if --wait-for-supermajority again if the validator restarted?
                    let message = format!("Hardfork is detected; discarding tower restoration result: {:?}", tower);
                    datapoint_error!(
                        "tower_error",
                        (
                            "error",
                            message,
                            String
                        ),
                    );
                    error!("{}", message);

                    // unconditionally relax tower requirement so that we can always restore tower
                    // from root bank.
                    should_require_tower = false;
                    return Err(crate::consensus::TowerError::HardFork(wait_slot_for_supermajority));
                }
            }

            if let Some(warp_slot) = config.warp_slot {
                // unconditionally relax tower requirement so that we can always restore tower
                // from root bank after the warp
                should_require_tower = false;
                return Err(crate::consensus::TowerError::HardFork(warp_slot));
            }

            tower
        })
        .unwrap_or_else(|err| {
            let voting_has_been_active =
                active_vote_account_exists_in_bank(&bank_forks.working_bank(), vote_account);
            if !err.is_file_missing() {
                datapoint_error!(
                    "tower_error",
                    (
                        "error",
                        format!("Unable to restore tower: {}", err),
                        String
                    ),
                );
            }
            if should_require_tower && voting_has_been_active {
                error!("Requested mandatory tower restore failed: {}", err);
                error!(
                    "And there is an existing vote_account containing actual votes. \
                     Aborting due to possible conflicting duplicate votes",
                );
                abort();
            }
            if err.is_file_missing() && !voting_has_been_active {
                // Currently, don't protect against spoofed snapshots with no tower at all
                info!(
                    "Ignoring expected failed tower restore because this is the initial \
                      validator start with the vote account..."
                );
            } else {
                error!(
                    "Rebuilding a new tower from the latest vote account due to failed tower restore: {}",
                    err
                );
            }

            Tower::new_from_bankforks(
                bank_forks,
                validator_identity,
                vote_account,
            )
        })
}

#[allow(clippy::type_complexity)]
fn load_blockstore(
    config: &ValidatorConfig,
    ledger_path: &Path,
    exit: &Arc<AtomicBool>,
    start_progress: &Arc<RwLock<ValidatorStartProgress>>,
    accounts_update_notifier: Option<AccountsUpdateNotifier>,
    transaction_notifier: Option<TransactionNotifierLock>,
    poh_timing_point_sender: Option<PohTimingSender>,
) -> (
    GenesisConfig,
    Arc<RwLock<BankForks>>,
    Arc<Blockstore>,
    Receiver<bool>,
    CompletedSlotsReceiver,
    LeaderScheduleCache,
    Option<StartingSnapshotHashes>,
    TransactionHistoryServices,
    blockstore_processor::ProcessOptions,
    BlockstoreRootScan,
    DroppedSlotsReceiver,
) {
    info!("loading ledger from {:?}...", ledger_path);
    *start_progress.write().unwrap() = ValidatorStartProgress::LoadingLedger;
    let genesis_config = open_genesis_config(ledger_path, config.max_genesis_archive_unpacked_size);

    // This needs to be limited otherwise the state in the VoteAccount data
    // grows too large
    let leader_schedule_slot_offset = genesis_config.epoch_schedule.leader_schedule_slot_offset;
    let slots_per_epoch = genesis_config.epoch_schedule.slots_per_epoch;
    let leader_epoch_offset = (leader_schedule_slot_offset + slots_per_epoch - 1) / slots_per_epoch;
    assert!(leader_epoch_offset <= MAX_LEADER_SCHEDULE_EPOCH_OFFSET);

    let genesis_hash = genesis_config.hash();
    info!("genesis hash: {}", genesis_hash);

    if let Some(expected_genesis_hash) = config.expected_genesis_hash {
        if genesis_hash != expected_genesis_hash {
            error!("genesis hash mismatch: expected {}", expected_genesis_hash);
            error!("Delete the ledger directory to continue: {:?}", ledger_path);
            abort();
        }
    }

    if !config.no_poh_speed_test {
        check_poh_speed(&genesis_config, None);
    }

    let BlockstoreSignals {
        mut blockstore,
        ledger_signal_receiver,
        completed_slots_receiver,
        ..
    } = Blockstore::open_with_signal(
        ledger_path,
        BlockstoreOptions {
            recovery_mode: config.wal_recovery_mode.clone(),
            column_options: config.ledger_column_options.clone(),
            enforce_ulimit_nofile: config.enforce_ulimit_nofile,
            ..BlockstoreOptions::default()
        },
    )
    .expect("Failed to open ledger database");
    blockstore.set_no_compaction(config.no_rocksdb_compaction);
    blockstore.shred_timing_point_sender = poh_timing_point_sender;

    let blockstore = Arc::new(blockstore);
    let blockstore_root_scan = BlockstoreRootScan::new(config, &blockstore, exit);
    let halt_at_slot = config.halt_at_slot.or_else(|| highest_slot(&blockstore));

    let process_options = blockstore_processor::ProcessOptions {
        poh_verify: config.poh_verify,
        halt_at_slot,
        new_hard_forks: config.new_hard_forks.clone(),
        debug_keys: config.debug_keys.clone(),
        account_indexes: config.account_indexes.clone(),
        accounts_db_caching_enabled: config.accounts_db_caching_enabled,
        accounts_db_config: config.accounts_db_config.clone(),
        shrink_ratio: config.accounts_shrink_ratio,
        accounts_db_test_hash_calculation: config.accounts_db_test_hash_calculation,
        accounts_db_skip_shrink: config.accounts_db_skip_shrink,
        runtime_config: config.runtime_config.clone(),
        ..blockstore_processor::ProcessOptions::default()
    };

    let enable_rpc_transaction_history =
        config.rpc_addrs.is_some() && config.rpc_config.enable_rpc_transaction_history;
    let is_plugin_transaction_history_required = transaction_notifier.as_ref().is_some();
    let transaction_history_services =
        if enable_rpc_transaction_history || is_plugin_transaction_history_required {
            initialize_rpc_transaction_history_services(
                blockstore.clone(),
                exit,
                enable_rpc_transaction_history,
                config.rpc_config.enable_extended_tx_metadata_storage,
                transaction_notifier,
            )
        } else {
            TransactionHistoryServices::default()
        };

    let (bank_forks, mut leader_schedule_cache, starting_snapshot_hashes) =
        bank_forks_utils::load_bank_forks(
            &genesis_config,
            &blockstore,
            config.account_paths.clone(),
            config.account_shrink_paths.clone(),
            config.snapshot_config.as_ref(),
            &process_options,
            transaction_history_services
                .cache_block_meta_sender
                .as_ref(),
            accounts_update_notifier,
        );

    // Before replay starts, set the callbacks in each of the banks in BankForks so that
    // all dropped banks come through the `pruned_banks_receiver` channel. This way all bank
    // drop behavior can be safely synchronized with any other ongoing accounts activity like
    // cache flush, clean, shrink, as long as the same thread performing those activities also
    // is processing the dropped banks from the `pruned_banks_receiver` channel.

    // There should only be one bank, the root bank in BankForks. Thus all banks added to
    // BankForks from now on will be descended from the root bank and thus will inherit
    // the bank drop callback.
    assert_eq!(bank_forks.read().unwrap().banks().len(), 1);
    let (pruned_banks_sender, pruned_banks_receiver) = bounded(MAX_DROP_BANK_SIGNAL_QUEUE_SIZE);
    {
        let root_bank = bank_forks.read().unwrap().root_bank();
        root_bank.set_callback(Some(Box::new(
            root_bank
                .rc
                .accounts
                .accounts_db
                .create_drop_bank_callback(pruned_banks_sender),
        )));
    }

    {
        let hard_forks: Vec<_> = bank_forks
            .read()
            .unwrap()
            .working_bank()
            .hard_forks()
            .read()
            .unwrap()
            .iter()
            .copied()
            .collect();
        if !hard_forks.is_empty() {
            info!("Hard forks: {:?}", hard_forks);
        }
    }

    leader_schedule_cache.set_fixed_leader_schedule(config.fixed_leader_schedule.clone());
    {
        let mut bank_forks = bank_forks.write().unwrap();
        bank_forks.set_snapshot_config(config.snapshot_config.clone());
        bank_forks.set_accounts_hash_interval_slots(config.accounts_hash_interval_slots);
        if let Some(ref shrink_paths) = config.account_shrink_paths {
            bank_forks
                .working_bank()
                .set_shrink_paths(shrink_paths.clone());
        }
    }

    (
        genesis_config,
        bank_forks,
        blockstore,
        ledger_signal_receiver,
        completed_slots_receiver,
        leader_schedule_cache,
        starting_snapshot_hashes,
        transaction_history_services,
        process_options,
        blockstore_root_scan,
        pruned_banks_receiver,
    )
}

fn highest_slot(blockstore: &Blockstore) -> Option<Slot> {
    let mut start = Measure::start("Blockstore search for highest slot");
    let highest_slot = blockstore
        .slot_meta_iterator(0)
        .map(|metas| {
            let slots: Vec<_> = metas.map(|(slot, _)| slot).collect();
            if slots.is_empty() {
                info!("Ledger is empty");
                None
            } else {
                let first = slots.first().unwrap();
                Some(*slots.last().unwrap_or(first))
            }
        })
        .unwrap_or_else(|err| {
            warn!("Failed to ledger slot meta: {}", err);
            None
        });
    start.stop();
    info!("{}. Found slot {:?}", start, highest_slot);
    highest_slot
}

struct ProcessBlockStore<'a> {
    id: &'a Pubkey,
    vote_account: &'a Pubkey,
    start_progress: &'a Arc<RwLock<ValidatorStartProgress>>,
    blockstore: &'a Blockstore,
    bank_forks: &'a Arc<RwLock<BankForks>>,
    leader_schedule_cache: &'a LeaderScheduleCache,
    process_options: &'a blockstore_processor::ProcessOptions,
    transaction_status_sender: Option<&'a TransactionStatusSender>,
    cache_block_meta_sender: Option<CacheBlockMetaSender>,
    blockstore_root_scan: Option<BlockstoreRootScan>,
    accounts_background_request_sender: AbsRequestSender,
    config: &'a ValidatorConfig,
    tower: Option<Tower>,
}

impl<'a> ProcessBlockStore<'a> {
    #[allow(clippy::too_many_arguments)]
    fn new(
        id: &'a Pubkey,
        vote_account: &'a Pubkey,
        start_progress: &'a Arc<RwLock<ValidatorStartProgress>>,
        blockstore: &'a Blockstore,
        bank_forks: &'a Arc<RwLock<BankForks>>,
        leader_schedule_cache: &'a LeaderScheduleCache,
        process_options: &'a blockstore_processor::ProcessOptions,
        transaction_status_sender: Option<&'a TransactionStatusSender>,
        cache_block_meta_sender: Option<CacheBlockMetaSender>,
        blockstore_root_scan: BlockstoreRootScan,
        accounts_background_request_sender: AbsRequestSender,
        config: &'a ValidatorConfig,
    ) -> Self {
        Self {
            id,
            vote_account,
            start_progress,
            blockstore,
            bank_forks,
            leader_schedule_cache,
            process_options,
            transaction_status_sender,
            cache_block_meta_sender,
            blockstore_root_scan: Some(blockstore_root_scan),
            accounts_background_request_sender,
            config,
            tower: None,
        }
    }

    fn process(&mut self) {
        if self.tower.is_none() {
            let previous_start_process = *self.start_progress.read().unwrap();
            *self.start_progress.write().unwrap() = ValidatorStartProgress::LoadingLedger;

            /*
            #[allow(clippy::too_many_arguments)]
            fn process_blockstore(
                blockstore: &Blockstore,
                bank_forks: &Arc<RwLock<BankForks>>,
                leader_schedule_cache: &LeaderScheduleCache,
                process_options: &blockstore_processor::ProcessOptions,
                transaction_status_sender: Option<&TransactionStatusSender>,
                cache_block_meta_sender: Option<&CacheBlockMetaSender>,
                blockstore_root_scan: BlockstoreRootScan,
                accounts_background_request_sender: &AbsRequestSender,
                start_progress: &Arc<RwLock<ValidatorStartProgress>>,
            ) {
            */
            let exit = Arc::new(AtomicBool::new(false));
            if let Some(max_slot) = highest_slot(self.blockstore) {
                let bank_forks = self.bank_forks.clone();
                let exit = exit.clone();
                let start_progress = self.start_progress.clone();

                let _ = std::thread::spawn(move || {
                    while !exit.load(Ordering::Relaxed) {
                        let slot = bank_forks.read().unwrap().working_bank().slot();
                        *start_progress.write().unwrap() =
                            ValidatorStartProgress::ProcessingLedger { slot, max_slot };
                        sleep(Duration::from_secs(2));
                    }
                });
            }
            blockstore_processor::process_blockstore_from_root(
                self.blockstore,
                self.bank_forks,
                self.leader_schedule_cache,
                self.process_options,
                self.transaction_status_sender,
                self.cache_block_meta_sender.as_ref(),
                &self.accounts_background_request_sender,
            )
            .unwrap_or_else(|err| {
                error!("Failed to load ledger: {:?}", err);
                abort()
            });

            exit.store(true, Ordering::Relaxed);

            if let Some(blockstore_root_scan) = self.blockstore_root_scan.take() {
                blockstore_root_scan.join();
            }

            self.tower = Some({
                let restored_tower = Tower::restore(self.config.tower_storage.as_ref(), self.id);
                if let Ok(tower) = &restored_tower {
                    reconcile_blockstore_roots_with_tower(tower, self.blockstore).unwrap_or_else(
                        |err| {
                            error!("Failed to reconcile blockstore with tower: {:?}", err);
                            abort()
                        },
                    );
                }

                post_process_restored_tower(
                    restored_tower,
                    self.id,
                    self.vote_account,
                    self.config,
                    &self.bank_forks.read().unwrap(),
                )
            });

            *self.start_progress.write().unwrap() = previous_start_process;
        }
    }
}

impl<'a> From<ProcessBlockStore<'a>> for Tower {
    fn from(mut process_blockstore: ProcessBlockStore<'a>) -> Self {
        process_blockstore.process();
        process_blockstore.tower.expect("valid tower")
    }
}

fn maybe_warp_slot(
    config: &ValidatorConfig,
    process_blockstore: &mut ProcessBlockStore,
    ledger_path: &Path,
    bank_forks: &RwLock<BankForks>,
    leader_schedule_cache: &LeaderScheduleCache,
) {
    if let Some(warp_slot) = config.warp_slot {
        let snapshot_config = config.snapshot_config.as_ref().unwrap_or_else(|| {
            error!("warp slot requires a snapshot config");
            abort();
        });

        process_blockstore.process();

        let mut bank_forks = bank_forks.write().unwrap();

        let working_bank = bank_forks.working_bank();

        if warp_slot <= working_bank.slot() {
            error!(
                "warp slot ({}) cannot be less than the working bank slot ({})",
                warp_slot,
                working_bank.slot()
            );
            abort();
        }
        info!("warping to slot {}", warp_slot);

        let root_bank = bank_forks.root_bank();
        bank_forks.insert(Bank::warp_from_parent(
            &root_bank,
            &Pubkey::default(),
            warp_slot,
        ));
        bank_forks.set_root(
            warp_slot,
            &solana_runtime::accounts_background_service::AbsRequestSender::default(),
            Some(warp_slot),
        );
        leader_schedule_cache.set_root(&bank_forks.root_bank());

        let full_snapshot_archive_info = snapshot_utils::bank_to_full_snapshot_archive(
            ledger_path,
            &bank_forks.root_bank(),
            None,
            &snapshot_config.full_snapshot_archives_dir,
            &snapshot_config.incremental_snapshot_archives_dir,
            snapshot_config.archive_format,
            snapshot_config.maximum_full_snapshot_archives_to_retain,
            snapshot_config.maximum_incremental_snapshot_archives_to_retain,
        )
        .unwrap_or_else(|err| {
            error!("Unable to create snapshot: {}", err);
            abort();
        });
        info!(
            "created snapshot: {}",
            full_snapshot_archive_info.path().display()
        );
    }
}

fn blockstore_contains_bad_shred_version(
    blockstore: &Blockstore,
    start_slot: Slot,
    shred_version: u16,
) -> bool {
    let now = Instant::now();
    // Search for shreds with incompatible version in blockstore
    if let Ok(slot_meta_iterator) = blockstore.slot_meta_iterator(start_slot) {
        info!("Searching for incorrect shreds..");
        for (slot, _meta) in slot_meta_iterator {
            if let Ok(shreds) = blockstore.get_data_shreds_for_slot(slot, 0) {
                for shred in &shreds {
                    if shred.version() != shred_version {
                        return true;
                    }
                }
            }
            if now.elapsed().as_secs() > 60 {
                info!("Didn't find incorrect shreds after 60 seconds, aborting");
                return false;
            }
        }
    }
    false
}

fn backup_and_clear_blockstore(ledger_path: &Path, start_slot: Slot, shred_version: u16) {
    let blockstore = Blockstore::open(ledger_path).unwrap();
    let do_copy_and_clear =
        blockstore_contains_bad_shred_version(&blockstore, start_slot, shred_version);

    // If found, then copy shreds to another db and clear from start_slot
    if do_copy_and_clear {
        let folder_name = format!("backup_rocksdb_{}", thread_rng().gen_range(0, 99999));
        let backup_blockstore = Blockstore::open(&ledger_path.join(folder_name));
        let mut last_print = Instant::now();
        let mut copied = 0;
        let mut last_slot = None;
        let slot_meta_iterator = blockstore.slot_meta_iterator(start_slot).unwrap();
        for (slot, _meta) in slot_meta_iterator {
            if let Ok(shreds) = blockstore.get_data_shreds_for_slot(slot, 0) {
                if let Ok(ref backup_blockstore) = backup_blockstore {
                    copied += shreds.len();
                    let _ = backup_blockstore.insert_shreds(shreds, None, true);
                }
            }
            if last_print.elapsed().as_millis() > 3000 {
                info!(
                    "Copying shreds from slot {} copied {} so far.",
                    start_slot, copied
                );
                last_print = Instant::now();
            }
            last_slot = Some(slot);
        }

        let end_slot = last_slot.unwrap();
        info!("Purging slots {} to {}", start_slot, end_slot);
        blockstore.purge_from_next_slots(start_slot, end_slot);
        blockstore.purge_slots(start_slot, end_slot, PurgeType::Exact);
        info!("done");
    }
    drop(blockstore);
}

fn initialize_rpc_transaction_history_services(
    blockstore: Arc<Blockstore>,
    exit: &Arc<AtomicBool>,
    enable_rpc_transaction_history: bool,
    enable_extended_tx_metadata_storage: bool,
    transaction_notifier: Option<TransactionNotifierLock>,
) -> TransactionHistoryServices {
    let max_complete_transaction_status_slot = Arc::new(AtomicU64::new(blockstore.max_root()));
    let (transaction_status_sender, transaction_status_receiver) = unbounded();
    let transaction_status_sender = Some(TransactionStatusSender {
        sender: transaction_status_sender,
    });
    let transaction_status_service = Some(TransactionStatusService::new(
        transaction_status_receiver,
        max_complete_transaction_status_slot.clone(),
        enable_rpc_transaction_history,
        transaction_notifier.clone(),
        blockstore.clone(),
        enable_extended_tx_metadata_storage,
        exit,
    ));

    let (rewards_recorder_sender, rewards_receiver) = unbounded();
    let rewards_recorder_sender = Some(rewards_recorder_sender);
    let rewards_recorder_service = Some(RewardsRecorderService::new(
        rewards_receiver,
        blockstore.clone(),
        exit,
    ));

    let (cache_block_meta_sender, cache_block_meta_receiver) = unbounded();
    let cache_block_meta_sender = Some(cache_block_meta_sender);
    let cache_block_meta_service = Some(CacheBlockMetaService::new(
        cache_block_meta_receiver,
        blockstore,
        exit,
    ));
    TransactionHistoryServices {
        transaction_status_sender,
        transaction_status_service,
        max_complete_transaction_status_slot,
        rewards_recorder_sender,
        rewards_recorder_service,
        cache_block_meta_sender,
        cache_block_meta_service,
    }
}

#[derive(Debug, PartialEq, Eq)]
enum ValidatorError {
    BadExpectedBankHash,
    NotEnoughLedgerData,
}

// Return if the validator waited on other nodes to start. In this case
// it should not wait for one of it's votes to land to produce blocks
// because if the whole network is waiting, then it will stall.
//
// Error indicates that a bad hash was encountered or another condition
// that is unrecoverable and the validator should exit.
fn wait_for_supermajority(
    config: &ValidatorConfig,
    process_blockstore: Option<&mut ProcessBlockStore>,
    bank_forks: &RwLock<BankForks>,
    cluster_info: &ClusterInfo,
    rpc_override_health_check: Arc<AtomicBool>,
    start_progress: &Arc<RwLock<ValidatorStartProgress>>,
) -> Result<bool, ValidatorError> {
    match config.wait_for_supermajority {
        None => Ok(false),
        Some(wait_for_supermajority) => {
            if let Some(process_blockstore) = process_blockstore {
                process_blockstore.process();
            }

            let bank = bank_forks.read().unwrap().working_bank();
            match wait_for_supermajority.cmp(&bank.slot()) {
                std::cmp::Ordering::Less => return Ok(false),
                std::cmp::Ordering::Greater => {
                    error!(
                        "Ledger does not have enough data to wait for supermajority, \
                             please enable snapshot fetch. Has {} needs {}",
                        bank.slot(),
                        wait_for_supermajority
                    );
                    return Err(ValidatorError::NotEnoughLedgerData);
                }
                _ => {}
            }

            if let Some(expected_bank_hash) = config.expected_bank_hash {
                if bank.hash() != expected_bank_hash {
                    error!(
                        "Bank hash({}) does not match expected value: {}",
                        bank.hash(),
                        expected_bank_hash
                    );
                    return Err(ValidatorError::BadExpectedBankHash);
                }
            }

            *start_progress.write().unwrap() = ValidatorStartProgress::WaitingForSupermajority;
            for i in 1.. {
                if i % 10 == 1 {
                    info!(
                        "Waiting for {}% of activated stake at slot {} to be in gossip...",
                        WAIT_FOR_SUPERMAJORITY_THRESHOLD_PERCENT,
                        bank.slot()
                    );
                }

                let gossip_stake_percent =
                    get_stake_percent_in_gossip(&bank, cluster_info, i % 10 == 0);

                if gossip_stake_percent >= WAIT_FOR_SUPERMAJORITY_THRESHOLD_PERCENT {
                    info!(
                        "Supermajority reached, {}% active stake detected, starting up now.",
                        gossip_stake_percent,
                    );
                    break;
                }
                // The normal RPC health checks don't apply as the node is waiting, so feign health to
                // prevent load balancers from removing the node from their list of candidates during a
                // manual restart.
                rpc_override_health_check.store(true, Ordering::Relaxed);
                sleep(Duration::new(1, 0));
            }
            rpc_override_health_check.store(false, Ordering::Relaxed);
            Ok(true)
        }
    }
}

// Get the activated stake percentage (based on the provided bank) that is visible in gossip
fn get_stake_percent_in_gossip(bank: &Bank, cluster_info: &ClusterInfo, log: bool) -> u64 {
    let mut online_stake = 0;
    let mut wrong_shred_stake = 0;
    let mut wrong_shred_nodes = vec![];
    let mut offline_stake = 0;
    let mut offline_nodes = vec![];

    let mut total_activated_stake = 0;
    let now = timestamp();
    // Nodes contact infos are saved to disk and restored on validator startup.
    // Staked nodes entries will not expire until an epoch after. So it
    // is necessary here to filter for recent entries to establish liveness.
    let peers: HashMap<_, _> = cluster_info
        .all_tvu_peers()
        .into_iter()
        .filter(|node| {
            let age = now.saturating_sub(node.wallclock);
            // Contact infos are refreshed twice during this period.
            age < CRDS_GOSSIP_PULL_CRDS_TIMEOUT_MS
        })
        .map(|node| (node.id, node))
        .collect();
    let my_shred_version = cluster_info.my_shred_version();
    let my_id = cluster_info.id();

    for (activated_stake, vote_account) in bank.vote_accounts().values() {
        let activated_stake = *activated_stake;
        total_activated_stake += activated_stake;

        if activated_stake == 0 {
            continue;
        }
        let vote_state_node_pubkey = vote_account
            .vote_state()
            .as_ref()
            .map(|vote_state| vote_state.node_pubkey)
            .unwrap_or_default();

        if let Some(peer) = peers.get(&vote_state_node_pubkey) {
            if peer.shred_version == my_shred_version {
                trace!(
                    "observed {} in gossip, (activated_stake={})",
                    vote_state_node_pubkey,
                    activated_stake
                );
                online_stake += activated_stake;
            } else {
                wrong_shred_stake += activated_stake;
                wrong_shred_nodes.push((activated_stake, vote_state_node_pubkey));
            }
        } else if vote_state_node_pubkey == my_id {
            online_stake += activated_stake; // This node is online
        } else {
            offline_stake += activated_stake;
            offline_nodes.push((activated_stake, vote_state_node_pubkey));
        }
    }

    let online_stake_percentage = (online_stake as f64 / total_activated_stake as f64) * 100.;
    if log {
        info!(
            "{:.3}% of active stake visible in gossip",
            online_stake_percentage
        );

        if !wrong_shred_nodes.is_empty() {
            info!(
                "{:.3}% of active stake has the wrong shred version in gossip",
                (wrong_shred_stake as f64 / total_activated_stake as f64) * 100.,
            );
            for (stake, identity) in wrong_shred_nodes {
                info!(
                    "    {:.3}% - {}",
                    (stake as f64 / total_activated_stake as f64) * 100.,
                    identity
                );
            }
        }

        if !offline_nodes.is_empty() {
            info!(
                "{:.3}% of active stake is not visible in gossip",
                (offline_stake as f64 / total_activated_stake as f64) * 100.
            );
            for (stake, identity) in offline_nodes {
                info!(
                    "    {:.3}% - {}",
                    (stake as f64 / total_activated_stake as f64) * 100.,
                    identity
                );
            }
        }
    }

    online_stake_percentage as u64
}

// Cleanup anything that looks like an accounts append-vec
fn cleanup_accounts_path(account_path: &std::path::Path) {
    if let Err(e) = std::fs::remove_dir_all(account_path) {
        warn!(
            "encountered error removing accounts path: {:?}: {}",
            account_path, e
        );
    }
}

pub fn is_snapshot_config_valid(
    full_snapshot_interval_slots: Slot,
    incremental_snapshot_interval_slots: Slot,
    accounts_hash_interval_slots: Slot,
) -> bool {
    // if full snapshot interval is MAX, that means snapshots are turned off, so yes, valid
    if full_snapshot_interval_slots == Slot::MAX {
        return true;
    }

    let is_incremental_config_valid = if incremental_snapshot_interval_slots == Slot::MAX {
        true
    } else {
        incremental_snapshot_interval_slots >= accounts_hash_interval_slots
            && incremental_snapshot_interval_slots % accounts_hash_interval_slots == 0
            && full_snapshot_interval_slots > incremental_snapshot_interval_slots
    };

    full_snapshot_interval_slots >= accounts_hash_interval_slots
        && full_snapshot_interval_slots % accounts_hash_interval_slots == 0
        && is_incremental_config_valid
}

#[cfg(test)]
mod tests {
    use {
        super::*,
        crossbeam_channel::{bounded, RecvTimeoutError},
        solana_client::connection_cache::{DEFAULT_TPU_CONNECTION_POOL_SIZE, DEFAULT_TPU_USE_QUIC},
        solana_ledger::{create_new_tmp_ledger, genesis_utils::create_genesis_config_with_leader},
        solana_sdk::{genesis_config::create_genesis_config, poh_config::PohConfig},
        std::{fs::remove_dir_all, thread, time::Duration},
    };

    #[test]
    fn validator_exit() {
        solana_logger::setup();
        let leader_keypair = Keypair::new();
        let leader_node = Node::new_localhost_with_pubkey(&leader_keypair.pubkey());

        let validator_keypair = Keypair::new();
        let validator_node = Node::new_localhost_with_pubkey(&validator_keypair.pubkey());
        let genesis_config =
            create_genesis_config_with_leader(10_000, &leader_keypair.pubkey(), 1000)
                .genesis_config;
        let (validator_ledger_path, _blockhash) = create_new_tmp_ledger!(&genesis_config);

        let voting_keypair = Arc::new(Keypair::new());
        let config = ValidatorConfig {
            rpc_addrs: Some((validator_node.info.rpc, validator_node.info.rpc_pubsub)),
            ..ValidatorConfig::default_for_test()
        };
        let start_progress = Arc::new(RwLock::new(ValidatorStartProgress::default()));
        let validator = Validator::new(
            validator_node,
            Arc::new(validator_keypair),
            &validator_ledger_path,
            &voting_keypair.pubkey(),
            Arc::new(RwLock::new(vec![voting_keypair.clone()])),
            vec![leader_node.info],
            &config,
            true, // should_check_duplicate_instance
            start_progress.clone(),
            SocketAddrSpace::Unspecified,
            DEFAULT_TPU_USE_QUIC,
            DEFAULT_TPU_CONNECTION_POOL_SIZE,
        );
        assert_eq!(
            *start_progress.read().unwrap(),
            ValidatorStartProgress::Running
        );

        // spawn a new thread to wait for validator close
        let (sender, receiver) = bounded(0);
        let _ = thread::spawn(move || {
            validator.close();
            sender.send(()).unwrap();
        });

        // exit can deadlock. put an upper-bound on how long we wait for it
        let timeout = Duration::from_secs(30);
        if let Err(RecvTimeoutError::Timeout) = receiver.recv_timeout(timeout) {
            panic!("timeout for closing validator");
        }

        remove_dir_all(validator_ledger_path).unwrap();
    }

    #[test]
    fn test_backup_and_clear_blockstore() {
        use std::time::Instant;
        solana_logger::setup();
        use {
            solana_entry::entry,
            solana_ledger::{blockstore, get_tmp_ledger_path},
        };
        let blockstore_path = get_tmp_ledger_path!();
        {
            let blockstore = Blockstore::open(&blockstore_path).unwrap();

            let entries = entry::create_ticks(1, 0, Hash::default());

            info!("creating shreds");
            let mut last_print = Instant::now();
            for i in 1..10 {
                let shreds = blockstore::entries_to_test_shreds(&entries, i, i - 1, true, 1);
                blockstore.insert_shreds(shreds, None, true).unwrap();
                if last_print.elapsed().as_millis() > 5000 {
                    info!("inserted {}", i);
                    last_print = Instant::now();
                }
            }
            drop(blockstore);

            // this purges and compacts all slots greater than or equal to 5
            backup_and_clear_blockstore(&blockstore_path, 5, 2);

            let blockstore = Blockstore::open(&blockstore_path).unwrap();
            // assert that slots less than 5 aren't affected
            assert!(blockstore.meta(4).unwrap().unwrap().next_slots.is_empty());
            for i in 5..10 {
                assert!(blockstore
                    .get_data_shreds_for_slot(i, 0)
                    .unwrap()
                    .is_empty());
            }
        }
    }

    #[test]
    fn validator_parallel_exit() {
        let leader_keypair = Keypair::new();
        let leader_node = Node::new_localhost_with_pubkey(&leader_keypair.pubkey());

        let mut ledger_paths = vec![];
        let mut validators: Vec<Validator> = (0..2)
            .map(|_| {
                let validator_keypair = Keypair::new();
                let validator_node = Node::new_localhost_with_pubkey(&validator_keypair.pubkey());
                let genesis_config =
                    create_genesis_config_with_leader(10_000, &leader_keypair.pubkey(), 1000)
                        .genesis_config;
                let (validator_ledger_path, _blockhash) = create_new_tmp_ledger!(&genesis_config);
                ledger_paths.push(validator_ledger_path.clone());
                let vote_account_keypair = Keypair::new();
                let config = ValidatorConfig {
                    rpc_addrs: Some((validator_node.info.rpc, validator_node.info.rpc_pubsub)),
                    ..ValidatorConfig::default_for_test()
                };
                Validator::new(
                    validator_node,
                    Arc::new(validator_keypair),
                    &validator_ledger_path,
                    &vote_account_keypair.pubkey(),
                    Arc::new(RwLock::new(vec![Arc::new(vote_account_keypair)])),
                    vec![leader_node.info.clone()],
                    &config,
                    true, // should_check_duplicate_instance
                    Arc::new(RwLock::new(ValidatorStartProgress::default())),
                    SocketAddrSpace::Unspecified,
                    DEFAULT_TPU_USE_QUIC,
                    DEFAULT_TPU_CONNECTION_POOL_SIZE,
                )
            })
            .collect();

        // Each validator can exit in parallel to speed many sequential calls to join`
        validators.iter_mut().for_each(|v| v.exit());

        // spawn a new thread to wait for the join of the validator
        let (sender, receiver) = bounded(0);
        let _ = thread::spawn(move || {
            validators.into_iter().for_each(|validator| {
                validator.join();
            });
            sender.send(()).unwrap();
        });

        // timeout of 30s for shutting down the validators
        let timeout = Duration::from_secs(30);
        if let Err(RecvTimeoutError::Timeout) = receiver.recv_timeout(timeout) {
            panic!("timeout for shutting down validators",);
        }

        for path in ledger_paths {
            remove_dir_all(path).unwrap();
        }
    }

    #[test]
    fn test_wait_for_supermajority() {
        solana_logger::setup();
        use solana_sdk::hash::hash;
        let node_keypair = Arc::new(Keypair::new());
        let cluster_info = ClusterInfo::new(
            ContactInfo::new_localhost(&node_keypair.pubkey(), timestamp()),
            node_keypair,
            SocketAddrSpace::Unspecified,
        );

        let (genesis_config, _mint_keypair) = create_genesis_config(1);
        let bank_forks = RwLock::new(BankForks::new(Bank::new_for_tests(&genesis_config)));
        let mut config = ValidatorConfig::default_for_test();
        let rpc_override_health_check = Arc::new(AtomicBool::new(false));
        let start_progress = Arc::new(RwLock::new(ValidatorStartProgress::default()));

        assert!(!wait_for_supermajority(
            &config,
            None,
            &bank_forks,
            &cluster_info,
            rpc_override_health_check.clone(),
            &start_progress,
        )
        .unwrap());

        // bank=0, wait=1, should fail
        config.wait_for_supermajority = Some(1);
        assert_eq!(
            wait_for_supermajority(
                &config,
                None,
                &bank_forks,
                &cluster_info,
                rpc_override_health_check.clone(),
                &start_progress,
            ),
            Err(ValidatorError::NotEnoughLedgerData)
        );

        // bank=1, wait=0, should pass, bank is past the wait slot
        let bank_forks = RwLock::new(BankForks::new(Bank::new_from_parent(
            &bank_forks.read().unwrap().root_bank(),
            &Pubkey::default(),
            1,
        )));
        config.wait_for_supermajority = Some(0);
        assert!(!wait_for_supermajority(
            &config,
            None,
            &bank_forks,
            &cluster_info,
            rpc_override_health_check.clone(),
            &start_progress,
        )
        .unwrap());

        // bank=1, wait=1, equal, but bad hash provided
        config.wait_for_supermajority = Some(1);
        config.expected_bank_hash = Some(hash(&[1]));
        assert_eq!(
            wait_for_supermajority(
                &config,
                None,
                &bank_forks,
                &cluster_info,
                rpc_override_health_check,
                &start_progress,
            ),
            Err(ValidatorError::BadExpectedBankHash)
        );
    }

    #[test]
    fn test_interval_check() {
        assert!(is_snapshot_config_valid(300, 200, 100));

        let default_accounts_hash_interval =
            snapshot_utils::DEFAULT_INCREMENTAL_SNAPSHOT_ARCHIVE_INTERVAL_SLOTS;
        assert!(is_snapshot_config_valid(
            snapshot_utils::DEFAULT_FULL_SNAPSHOT_ARCHIVE_INTERVAL_SLOTS,
            snapshot_utils::DEFAULT_INCREMENTAL_SNAPSHOT_ARCHIVE_INTERVAL_SLOTS,
            default_accounts_hash_interval,
        ));

        assert!(is_snapshot_config_valid(
            Slot::MAX,
            snapshot_utils::DEFAULT_INCREMENTAL_SNAPSHOT_ARCHIVE_INTERVAL_SLOTS,
            default_accounts_hash_interval
        ));
        assert!(is_snapshot_config_valid(
            snapshot_utils::DEFAULT_FULL_SNAPSHOT_ARCHIVE_INTERVAL_SLOTS,
            Slot::MAX,
            default_accounts_hash_interval
        ));
        assert!(is_snapshot_config_valid(
            snapshot_utils::DEFAULT_INCREMENTAL_SNAPSHOT_ARCHIVE_INTERVAL_SLOTS,
            Slot::MAX,
            default_accounts_hash_interval
        ));

        assert!(!is_snapshot_config_valid(0, 100, 100));
        assert!(!is_snapshot_config_valid(100, 0, 100));
        assert!(!is_snapshot_config_valid(42, 100, 100));
        assert!(!is_snapshot_config_valid(100, 42, 100));
        assert!(!is_snapshot_config_valid(100, 100, 100));
        assert!(!is_snapshot_config_valid(100, 200, 100));
        assert!(!is_snapshot_config_valid(444, 200, 100));
        assert!(!is_snapshot_config_valid(400, 222, 100));
    }

    #[test]
    #[should_panic]
    fn test_poh_speed() {
        solana_logger::setup();
        let poh_config = PohConfig {
            target_tick_duration: Duration::from_millis(solana_sdk::clock::MS_PER_TICK),
            // make PoH rate really fast to cause the panic condition
            hashes_per_tick: Some(100 * solana_sdk::clock::DEFAULT_HASHES_PER_TICK),
            ..PohConfig::default()
        };
        let genesis_config = GenesisConfig {
            poh_config,
            ..GenesisConfig::default()
        };
        check_poh_speed(&genesis_config, Some(10_000));
    }

    #[test]
    fn test_poh_speed_no_hashes_per_tick() {
        let poh_config = PohConfig {
            target_tick_duration: Duration::from_millis(solana_sdk::clock::MS_PER_TICK),
            hashes_per_tick: None,
            ..PohConfig::default()
        };
        let genesis_config = GenesisConfig {
            poh_config,
            ..GenesisConfig::default()
        };
        check_poh_speed(&genesis_config, Some(10_000));
    }
}<|MERGE_RESOLUTION|>--- conflicted
+++ resolved
@@ -177,11 +177,7 @@
     pub ledger_column_options: LedgerColumnOptions,
     pub runtime_config: RuntimeConfig,
     pub validator_interface_address: String,
-<<<<<<< HEAD
-    pub tip_program_pubkey: Pubkey,
-=======
     pub tip_program_pubkey: Option<Pubkey>,
->>>>>>> dae1902f
     pub shred_receiver_address: Option<SocketAddr>,
 }
 
@@ -245,11 +241,7 @@
             ledger_column_options: LedgerColumnOptions::default(),
             runtime_config: RuntimeConfig::default(),
             validator_interface_address: String::new(),
-<<<<<<< HEAD
-            tip_program_pubkey: Pubkey::new_unique(),
-=======
             tip_program_pubkey: None,
->>>>>>> dae1902f
             shred_receiver_address: None,
         }
     }
@@ -1031,11 +1023,7 @@
             &connection_cache,
             &identity_keypair,
             config.validator_interface_address.clone(),
-<<<<<<< HEAD
-            config.tip_program_pubkey,
-=======
             tip_program_pubkey,
->>>>>>> dae1902f
             config.shred_receiver_address,
         );
 
