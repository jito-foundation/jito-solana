//! The `validator` module hosts all the validator microservices.

pub use solana_perf::report_target_features;
use {
    crate::{
        accounts_hash_verifier::AccountsHashVerifier,
        broadcast_stage::BroadcastStageType,
        cache_block_meta_service::{CacheBlockMetaSender, CacheBlockMetaService},
        cluster_info_vote_listener::VoteTracker,
        completed_data_sets_service::CompletedDataSetsService,
        consensus::{reconcile_blockstore_roots_with_external_source, ExternalRootSource, Tower},
        ledger_metric_report_service::LedgerMetricReportService,
        poh_timing_report_service::PohTimingReportService,
        rewards_recorder_service::{RewardsRecorderSender, RewardsRecorderService},
        sample_performance_service::SamplePerformanceService,
        serve_repair::ServeRepair,
        serve_repair_service::ServeRepairService,
        sigverify,
        snapshot_packager_service::SnapshotPackagerService,
        stats_reporter_service::StatsReporterService,
<<<<<<< HEAD
        system_monitor_service::{verify_udp_stats_access, SystemMonitorService},
        tip_manager::TipManagerConfig,
=======
        system_monitor_service::{verify_net_stats_access, SystemMonitorService},
>>>>>>> f2b81fe6
        tower_storage::TowerStorage,
        tpu::{Tpu, TpuSockets, DEFAULT_TPU_COALESCE_MS},
        tvu::{Tvu, TvuConfig, TvuSockets},
    },
    crossbeam_channel::{bounded, unbounded, Receiver},
    rand::{thread_rng, Rng},
    solana_client::connection_cache::ConnectionCache,
    solana_entry::poh::compute_hash_time_ns,
    solana_geyser_plugin_manager::geyser_plugin_service::GeyserPluginService,
    solana_gossip::{
        cluster_info::{
            ClusterInfo, Node, DEFAULT_CONTACT_DEBUG_INTERVAL_MILLIS,
            DEFAULT_CONTACT_SAVE_INTERVAL_MILLIS,
        },
        contact_info::ContactInfo,
        crds_gossip_pull::CRDS_GOSSIP_PULL_CRDS_TIMEOUT_MS,
        gossip_service::GossipService,
    },
    solana_ledger::{
        bank_forks_utils,
        blockstore::{
            Blockstore, BlockstoreError, BlockstoreSignals, CompletedSlotsReceiver, PurgeType,
        },
        blockstore_options::{BlockstoreOptions, BlockstoreRecoveryMode, LedgerColumnOptions},
        blockstore_processor::{self, TransactionStatusSender},
        leader_schedule::FixedSchedule,
        leader_schedule_cache::LeaderScheduleCache,
    },
    solana_measure::measure::Measure,
    solana_metrics::{datapoint_info, poh_timing_point::PohTimingSender},
    solana_poh::{
        poh_recorder::PohRecorder,
        poh_service::{self, PohService},
    },
    solana_rpc::{
        max_slots::MaxSlots,
        optimistically_confirmed_bank_tracker::{
            OptimisticallyConfirmedBank, OptimisticallyConfirmedBankTracker,
        },
        rpc::JsonRpcConfig,
        rpc_completed_slots_service::RpcCompletedSlotsService,
        rpc_pubsub_service::{PubSubConfig, PubSubService},
        rpc_service::JsonRpcService,
        rpc_subscriptions::RpcSubscriptions,
        transaction_notifier_interface::TransactionNotifierLock,
        transaction_status_service::TransactionStatusService,
    },
    solana_runtime::{
        accounts_background_service::{
            AbsRequestHandler, AbsRequestSender, AccountsBackgroundService, DroppedSlotsReceiver,
            SnapshotRequestHandler,
        },
        accounts_db::{AccountShrinkThreshold, AccountsDbConfig},
        accounts_index::AccountSecondaryIndexes,
        accounts_update_notifier_interface::AccountsUpdateNotifier,
        bank::Bank,
        bank_forks::BankForks,
        commitment::BlockCommitmentCache,
        cost_model::CostModel,
        hardened_unpack::{open_genesis_config, MAX_GENESIS_ARCHIVE_UNPACKED_SIZE},
        runtime_config::RuntimeConfig,
        snapshot_archive_info::SnapshotArchiveInfoGetter,
        snapshot_config::SnapshotConfig,
        snapshot_hash::StartingSnapshotHashes,
        snapshot_package::{PendingAccountsPackage, PendingSnapshotPackage},
        snapshot_utils,
    },
    solana_sdk::{
        clock::Slot,
        epoch_schedule::MAX_LEADER_SCHEDULE_EPOCH_OFFSET,
        exit::Exit,
        genesis_config::GenesisConfig,
        hash::Hash,
        pubkey::Pubkey,
        shred_version::compute_shred_version,
        signature::{Keypair, Signer},
        timing::timestamp,
    },
    solana_send_transaction_service::send_transaction_service,
    solana_streamer::socket::SocketAddrSpace,
    solana_vote_program::vote_state::VoteState,
    std::{
        collections::{HashMap, HashSet},
        net::SocketAddr,
        path::{Path, PathBuf},
        sync::{
            atomic::{AtomicBool, AtomicU64, Ordering},
            Arc, RwLock,
        },
        thread::{sleep, Builder, JoinHandle},
        time::{Duration, Instant},
    },
};

const MAX_COMPLETED_DATA_SETS_IN_CHANNEL: usize = 100_000;
const WAIT_FOR_SUPERMAJORITY_THRESHOLD_PERCENT: u64 = 80;

/// maximum drop bank signal queue length
const MAX_DROP_BANK_SIGNAL_QUEUE_SIZE: usize = 10_000;

pub struct ValidatorConfig {
    pub halt_at_slot: Option<Slot>,
    pub expected_genesis_hash: Option<Hash>,
    pub expected_bank_hash: Option<Hash>,
    pub expected_shred_version: Option<u16>,
    pub voting_disabled: bool,
    pub account_paths: Vec<PathBuf>,
    pub account_shrink_paths: Option<Vec<PathBuf>>,
    pub rpc_config: JsonRpcConfig,
    pub geyser_plugin_config_files: Option<Vec<PathBuf>>,
    pub rpc_addrs: Option<(SocketAddr, SocketAddr)>, // (JsonRpc, JsonRpcPubSub)
    pub pubsub_config: PubSubConfig,
    pub snapshot_config: Option<SnapshotConfig>,
    pub max_ledger_shreds: Option<u64>,
    pub broadcast_stage_type: BroadcastStageType,
    pub turbine_disabled: Arc<AtomicBool>,
    pub enforce_ulimit_nofile: bool,
    pub fixed_leader_schedule: Option<FixedSchedule>,
    pub wait_for_supermajority: Option<Slot>,
    pub new_hard_forks: Option<Vec<Slot>>,
    pub known_validators: Option<HashSet<Pubkey>>, // None = trust all
    pub repair_validators: Option<HashSet<Pubkey>>, // None = repair from all
    pub gossip_validators: Option<HashSet<Pubkey>>, // None = gossip with all
    pub halt_on_known_validators_accounts_hash_mismatch: bool,
    pub accounts_hash_fault_injection_slots: u64, // 0 = no fault injection
    pub no_rocksdb_compaction: bool,
    pub rocksdb_compaction_interval: Option<u64>,
    pub rocksdb_max_compaction_jitter: Option<u64>,
    pub accounts_hash_interval_slots: u64,
    pub max_genesis_archive_unpacked_size: u64,
    pub wal_recovery_mode: Option<BlockstoreRecoveryMode>,
    pub poh_verify: bool, // Perform PoH verification during blockstore processing at boo
    pub require_tower: bool,
    pub tower_storage: Arc<dyn TowerStorage>,
    pub debug_keys: Option<Arc<HashSet<Pubkey>>>,
    pub contact_debug_interval: u64,
    pub contact_save_interval: u64,
    pub send_transaction_service_config: send_transaction_service::Config,
    pub no_poh_speed_test: bool,
    pub no_os_memory_stats_reporting: bool,
    pub no_os_network_stats_reporting: bool,
    pub no_os_cpu_stats_reporting: bool,
    pub poh_pinned_cpu_core: usize,
    pub poh_hashes_per_batch: u64,
    pub account_indexes: AccountSecondaryIndexes,
    pub accounts_db_caching_enabled: bool,
    pub accounts_db_config: Option<AccountsDbConfig>,
    pub warp_slot: Option<Slot>,
    pub accounts_db_test_hash_calculation: bool,
    pub accounts_db_skip_shrink: bool,
    pub tpu_coalesce_ms: u64,
    pub validator_exit: Arc<RwLock<Exit>>,
    pub no_wait_for_vote_to_start_leader: bool,
    pub accounts_shrink_ratio: AccountShrinkThreshold,
    pub wait_to_vote_slot: Option<Slot>,
    pub ledger_column_options: LedgerColumnOptions,
    pub runtime_config: RuntimeConfig,
<<<<<<< HEAD
    pub enable_quic_servers: bool,
    pub relayer_address: String,
    pub block_engine_address: String,
    pub shred_receiver_address: Option<SocketAddr>,
    pub tip_manager_config: TipManagerConfig,
=======
>>>>>>> f2b81fe6
}

impl Default for ValidatorConfig {
    fn default() -> Self {
        Self {
            halt_at_slot: None,
            expected_genesis_hash: None,
            expected_bank_hash: None,
            expected_shred_version: None,
            voting_disabled: false,
            max_ledger_shreds: None,
            account_paths: Vec::new(),
            account_shrink_paths: None,
            rpc_config: JsonRpcConfig::default(),
            geyser_plugin_config_files: None,
            rpc_addrs: None,
            pubsub_config: PubSubConfig::default(),
            snapshot_config: None,
            broadcast_stage_type: BroadcastStageType::Standard,
            turbine_disabled: Arc::<AtomicBool>::default(),
            enforce_ulimit_nofile: true,
            fixed_leader_schedule: None,
            wait_for_supermajority: None,
            new_hard_forks: None,
            known_validators: None,
            repair_validators: None,
            gossip_validators: None,
            halt_on_known_validators_accounts_hash_mismatch: false,
            accounts_hash_fault_injection_slots: 0,
            no_rocksdb_compaction: false,
            rocksdb_compaction_interval: None,
            rocksdb_max_compaction_jitter: None,
            accounts_hash_interval_slots: std::u64::MAX,
            max_genesis_archive_unpacked_size: MAX_GENESIS_ARCHIVE_UNPACKED_SIZE,
            wal_recovery_mode: None,
            poh_verify: true,
            require_tower: false,
            tower_storage: Arc::new(crate::tower_storage::NullTowerStorage::default()),
            debug_keys: None,
            contact_debug_interval: DEFAULT_CONTACT_DEBUG_INTERVAL_MILLIS,
            contact_save_interval: DEFAULT_CONTACT_SAVE_INTERVAL_MILLIS,
            send_transaction_service_config: send_transaction_service::Config::default(),
            no_poh_speed_test: true,
            no_os_memory_stats_reporting: true,
            no_os_network_stats_reporting: true,
            no_os_cpu_stats_reporting: true,
            poh_pinned_cpu_core: poh_service::DEFAULT_PINNED_CPU_CORE,
            poh_hashes_per_batch: poh_service::DEFAULT_HASHES_PER_BATCH,
            account_indexes: AccountSecondaryIndexes::default(),
            accounts_db_caching_enabled: false,
            warp_slot: None,
            accounts_db_test_hash_calculation: false,
            accounts_db_skip_shrink: false,
            tpu_coalesce_ms: DEFAULT_TPU_COALESCE_MS,
            validator_exit: Arc::new(RwLock::new(Exit::default())),
            no_wait_for_vote_to_start_leader: true,
            accounts_shrink_ratio: AccountShrinkThreshold::default(),
            accounts_db_config: None,
            wait_to_vote_slot: None,
            ledger_column_options: LedgerColumnOptions::default(),
            runtime_config: RuntimeConfig::default(),
<<<<<<< HEAD
            enable_quic_servers: false,
            relayer_address: String::new(),
            block_engine_address: String::new(),
            shred_receiver_address: None,
            tip_manager_config: TipManagerConfig::default(),
=======
>>>>>>> f2b81fe6
        }
    }
}

impl ValidatorConfig {
    pub fn default_for_test() -> Self {
        Self {
            enforce_ulimit_nofile: false,
            rpc_config: JsonRpcConfig::default_for_test(),
            ..Self::default()
        }
    }
}

// `ValidatorStartProgress` contains status information that is surfaced to the node operator over
// the admin RPC channel to help them to follow the general progress of node startup without
// having to watch log messages.
#[derive(Debug, Clone, Copy, Serialize, Deserialize, PartialEq, Eq)]
pub enum ValidatorStartProgress {
    Initializing, // Catch all, default state
    SearchingForRpcService,
    DownloadingSnapshot { slot: Slot, rpc_addr: SocketAddr },
    CleaningBlockStore,
    CleaningAccounts,
    LoadingLedger,
    ProcessingLedger { slot: Slot, max_slot: Slot },
    StartingServices,
    Halted, // Validator halted due to `--dev-halt-at-slot` argument
    WaitingForSupermajority,

    // `Running` is the terminal state once the validator fully starts and all services are
    // operational
    Running,
}

impl Default for ValidatorStartProgress {
    fn default() -> Self {
        Self::Initializing
    }
}

struct BlockstoreRootScan {
    thread: Option<JoinHandle<Result<(), BlockstoreError>>>,
}

impl BlockstoreRootScan {
    fn new(config: &ValidatorConfig, blockstore: &Arc<Blockstore>, exit: &Arc<AtomicBool>) -> Self {
        let thread = if config.rpc_addrs.is_some()
            && config.rpc_config.enable_rpc_transaction_history
            && config.rpc_config.rpc_scan_and_fix_roots
        {
            let blockstore = blockstore.clone();
            let exit = exit.clone();
            Some(
                Builder::new()
                    .name("blockstore-root-scan".to_string())
                    .spawn(move || blockstore.scan_and_fix_roots(&exit))
                    .unwrap(),
            )
        } else {
            None
        };
        Self { thread }
    }

    fn join(self) {
        if let Some(blockstore_root_scan) = self.thread {
            if let Err(err) = blockstore_root_scan.join() {
                warn!("blockstore_root_scan failed to join {:?}", err);
            }
        }
    }
}

#[derive(Default)]
struct TransactionHistoryServices {
    transaction_status_sender: Option<TransactionStatusSender>,
    transaction_status_service: Option<TransactionStatusService>,
    max_complete_transaction_status_slot: Arc<AtomicU64>,
    rewards_recorder_sender: Option<RewardsRecorderSender>,
    rewards_recorder_service: Option<RewardsRecorderService>,
    cache_block_meta_sender: Option<CacheBlockMetaSender>,
    cache_block_meta_service: Option<CacheBlockMetaService>,
}

pub struct Validator {
    validator_exit: Arc<RwLock<Exit>>,
    json_rpc_service: Option<JsonRpcService>,
    pubsub_service: Option<PubSubService>,
    rpc_completed_slots_service: JoinHandle<()>,
    optimistically_confirmed_bank_tracker: Option<OptimisticallyConfirmedBankTracker>,
    transaction_status_service: Option<TransactionStatusService>,
    rewards_recorder_service: Option<RewardsRecorderService>,
    cache_block_meta_service: Option<CacheBlockMetaService>,
    system_monitor_service: Option<SystemMonitorService>,
    sample_performance_service: Option<SamplePerformanceService>,
    poh_timing_report_service: PohTimingReportService,
    stats_reporter_service: StatsReporterService,
    gossip_service: GossipService,
    serve_repair_service: ServeRepairService,
    completed_data_sets_service: CompletedDataSetsService,
    snapshot_packager_service: Option<SnapshotPackagerService>,
    poh_recorder: Arc<RwLock<PohRecorder>>,
    poh_service: PohService,
    tpu: Tpu,
    tvu: Tvu,
    ip_echo_server: Option<solana_net_utils::IpEchoServer>,
    pub cluster_info: Arc<ClusterInfo>,
    pub bank_forks: Arc<RwLock<BankForks>>,
    pub blockstore: Arc<Blockstore>,
    geyser_plugin_service: Option<GeyserPluginService>,
    ledger_metric_report_service: LedgerMetricReportService,
    accounts_background_service: AccountsBackgroundService,
    accounts_hash_verifier: AccountsHashVerifier,
    pub relayer_address: String,
    pub block_engine_address: String,
    pub shred_receiver_address: Option<SocketAddr>,
}

// in the distant future, get rid of ::new()/exit() and use Result properly...
pub fn abort() -> ! {
    #[cfg(not(test))]
    {
        // standard error is usually redirected to a log file, cry for help on standard output as
        // well
        println!("Validator process aborted. The validator log may contain further details");
        std::process::exit(1);
    }

    #[cfg(test)]
    panic!("process::exit(1) is intercepted for friendly test failure...");
}

impl Validator {
    #[allow(clippy::too_many_arguments)]
    pub fn new(
        mut node: Node,
        identity_keypair: Arc<Keypair>,
        ledger_path: &Path,
        vote_account: &Pubkey,
        authorized_voter_keypairs: Arc<RwLock<Vec<Arc<Keypair>>>>,
        cluster_entrypoints: Vec<ContactInfo>,
        config: &ValidatorConfig,
        should_check_duplicate_instance: bool,
        start_progress: Arc<RwLock<ValidatorStartProgress>>,
        socket_addr_space: SocketAddrSpace,
        use_quic: bool,
        tpu_connection_pool_size: usize,
    ) -> Self {
        let id = identity_keypair.pubkey();
        assert_eq!(id, node.info.id);

        warn!("identity: {}", id);
        warn!("vote account: {}", vote_account);

        if !config.no_os_network_stats_reporting {
            verify_net_stats_access().unwrap_or_else(|err| {
                error!("Failed to access Network stats: {}. Bypass check with --no-os-network-stats-reporting.", err);
                abort();
            });
        }

        let mut bank_notification_senders = Vec::new();

        let geyser_plugin_service =
            if let Some(geyser_plugin_config_files) = &config.geyser_plugin_config_files {
                let (confirmed_bank_sender, confirmed_bank_receiver) = unbounded();
                bank_notification_senders.push(confirmed_bank_sender);
                let result =
                    GeyserPluginService::new(confirmed_bank_receiver, geyser_plugin_config_files);
                match result {
                    Ok(geyser_plugin_service) => Some(geyser_plugin_service),
                    Err(err) => {
                        error!("Failed to load the Geyser plugin: {:?}", err);
                        abort();
                    }
                }
            } else {
                None
            };

        if config.voting_disabled {
            warn!("voting disabled");
            authorized_voter_keypairs.write().unwrap().clear();
        } else {
            for authorized_voter_keypair in authorized_voter_keypairs.read().unwrap().iter() {
                warn!("authorized voter: {}", authorized_voter_keypair.pubkey());
            }
        }

        for cluster_entrypoint in &cluster_entrypoints {
            info!("entrypoint: {:?}", cluster_entrypoint);
        }

        if solana_perf::perf_libs::api().is_some() {
            info!("Initializing sigverify, this could take a while...");
        } else {
            info!("Initializing sigverify...");
        }
        sigverify::init();
        info!("Done.");

        if !ledger_path.is_dir() {
            error!(
                "ledger directory does not exist or is not accessible: {:?}",
                ledger_path
            );
            abort();
        }

        if let Some(shred_version) = config.expected_shred_version {
            if let Some(wait_for_supermajority_slot) = config.wait_for_supermajority {
                *start_progress.write().unwrap() = ValidatorStartProgress::CleaningBlockStore;
                backup_and_clear_blockstore(
                    ledger_path,
                    wait_for_supermajority_slot + 1,
                    shred_version,
                );
            }
        }

        info!("Cleaning accounts paths..");
        *start_progress.write().unwrap() = ValidatorStartProgress::CleaningAccounts;
        let mut start = Measure::start("clean_accounts_paths");
        for accounts_path in &config.account_paths {
            cleanup_accounts_path(accounts_path);
        }
        if let Some(ref shrink_paths) = config.account_shrink_paths {
            for accounts_path in shrink_paths {
                cleanup_accounts_path(accounts_path);
            }
        }
        start.stop();
        info!("done. {}", start);

        let exit = Arc::new(AtomicBool::new(false));
        {
            let exit = exit.clone();
            config
                .validator_exit
                .write()
                .unwrap()
                .register_exit(Box::new(move || exit.store(true, Ordering::Relaxed)));
        }

        let accounts_update_notifier = geyser_plugin_service
            .as_ref()
            .and_then(|geyser_plugin_service| geyser_plugin_service.get_accounts_update_notifier());

        let transaction_notifier = geyser_plugin_service
            .as_ref()
            .and_then(|geyser_plugin_service| geyser_plugin_service.get_transaction_notifier());

        let block_metadata_notifier = geyser_plugin_service
            .as_ref()
            .and_then(|geyser_plugin_service| geyser_plugin_service.get_block_metadata_notifier());

        info!(
            "Geyser plugin: accounts_update_notifier: {} transaction_notifier: {}",
            accounts_update_notifier.is_some(),
            transaction_notifier.is_some()
        );

        let system_monitor_service = Some(SystemMonitorService::new(
            Arc::clone(&exit),
            !config.no_os_memory_stats_reporting,
            !config.no_os_network_stats_reporting,
            !config.no_os_cpu_stats_reporting,
        ));

        let (poh_timing_point_sender, poh_timing_point_receiver) = unbounded();
        let poh_timing_report_service =
            PohTimingReportService::new(poh_timing_point_receiver, &exit);

        let (
            genesis_config,
            bank_forks,
            blockstore,
            original_blockstore_root,
            ledger_signal_receiver,
            completed_slots_receiver,
            leader_schedule_cache,
            starting_snapshot_hashes,
            TransactionHistoryServices {
                transaction_status_sender,
                transaction_status_service,
                max_complete_transaction_status_slot,
                rewards_recorder_sender,
                rewards_recorder_service,
                cache_block_meta_sender,
                cache_block_meta_service,
            },
            blockstore_process_options,
            blockstore_root_scan,
            pruned_banks_receiver,
        ) = load_blockstore(
            config,
            ledger_path,
            &exit,
            &start_progress,
            accounts_update_notifier,
            transaction_notifier,
            Some(poh_timing_point_sender.clone()),
        );

        node.info.wallclock = timestamp();
        node.info.shred_version = compute_shred_version(
            &genesis_config.hash(),
            Some(
                &bank_forks
                    .read()
                    .unwrap()
                    .working_bank()
                    .hard_forks()
                    .read()
                    .unwrap(),
            ),
        );

        Self::print_node_info(&node);

        if let Some(expected_shred_version) = config.expected_shred_version {
            if expected_shred_version != node.info.shred_version {
                error!(
                    "shred version mismatch: expected {} found: {}",
                    expected_shred_version, node.info.shred_version,
                );
                abort();
            }
        }

        let mut cluster_info = ClusterInfo::new(
            node.info.clone(),
            identity_keypair.clone(),
            socket_addr_space,
        );
        cluster_info.set_contact_debug_interval(config.contact_debug_interval);
        cluster_info.set_entrypoints(cluster_entrypoints);
        cluster_info.restore_contact_info(ledger_path, config.contact_save_interval);
        let cluster_info = Arc::new(cluster_info);

        let (
            accounts_background_service,
            accounts_hash_verifier,
            snapshot_packager_service,
            accounts_background_request_sender,
        ) = {
            let pending_accounts_package = PendingAccountsPackage::default();
            let (
                accounts_background_request_sender,
                snapshot_request_handler,
                pending_snapshot_package,
                snapshot_packager_service,
            ) = if let Some(snapshot_config) = config.snapshot_config.clone() {
                if !is_snapshot_config_valid(
                    snapshot_config.full_snapshot_archive_interval_slots,
                    snapshot_config.incremental_snapshot_archive_interval_slots,
                    config.accounts_hash_interval_slots,
                ) {
                    error!("Snapshot config is invalid");
                }

                let pending_snapshot_package = PendingSnapshotPackage::default();

                // filler accounts make snapshots invalid for use
                // so, do not publish that we have snapshots
                let enable_gossip_push = config
                    .accounts_db_config
                    .as_ref()
                    .map(|config| config.filler_accounts_config.count == 0)
                    .unwrap_or(true);

                let snapshot_packager_service = SnapshotPackagerService::new(
                    pending_snapshot_package.clone(),
                    starting_snapshot_hashes,
                    &exit,
                    &cluster_info,
                    snapshot_config.clone(),
                    enable_gossip_push,
                );

                let (snapshot_request_sender, snapshot_request_receiver) = unbounded();
                (
                    AbsRequestSender::new(snapshot_request_sender),
                    Some(SnapshotRequestHandler {
                        snapshot_config,
                        snapshot_request_receiver,
                        pending_accounts_package: pending_accounts_package.clone(),
                    }),
                    Some(pending_snapshot_package),
                    Some(snapshot_packager_service),
                )
            } else {
                (AbsRequestSender::default(), None, None, None)
            };

            let accounts_hash_verifier = AccountsHashVerifier::new(
                Arc::clone(&pending_accounts_package),
                pending_snapshot_package,
                &exit,
                &cluster_info,
                config.known_validators.clone(),
                config.halt_on_known_validators_accounts_hash_mismatch,
                config.accounts_hash_fault_injection_slots,
                config.snapshot_config.clone(),
            );

            let last_full_snapshot_slot = starting_snapshot_hashes.map(|x| x.full.hash.0);
            let accounts_background_service = AccountsBackgroundService::new(
                bank_forks.clone(),
                &exit,
                AbsRequestHandler {
                    snapshot_request_handler,
                    pruned_banks_receiver,
                },
                config.accounts_db_caching_enabled,
                config.accounts_db_test_hash_calculation,
                last_full_snapshot_slot,
            );

            (
                accounts_background_service,
                accounts_hash_verifier,
                snapshot_packager_service,
                accounts_background_request_sender,
            )
        };

        let leader_schedule_cache = Arc::new(leader_schedule_cache);
        let mut process_blockstore = ProcessBlockStore::new(
            &id,
            vote_account,
            &start_progress,
            &blockstore,
            original_blockstore_root,
            &bank_forks,
            &leader_schedule_cache,
            &blockstore_process_options,
            transaction_status_sender.as_ref(),
            cache_block_meta_sender.clone(),
            blockstore_root_scan,
            accounts_background_request_sender.clone(),
            config,
        );

        maybe_warp_slot(
            config,
            &mut process_blockstore,
            ledger_path,
            &bank_forks,
            &leader_schedule_cache,
        );

        *start_progress.write().unwrap() = ValidatorStartProgress::StartingServices;

        let sample_performance_service =
            if config.rpc_addrs.is_some() && config.rpc_config.enable_rpc_transaction_history {
                Some(SamplePerformanceService::new(
                    &bank_forks,
                    &blockstore,
                    &exit,
                ))
            } else {
                None
            };

        let mut block_commitment_cache = BlockCommitmentCache::default();
        let bank_forks_guard = bank_forks.read().unwrap();
        block_commitment_cache.initialize_slots(
            bank_forks_guard.working_bank().slot(),
            bank_forks_guard.root(),
        );
        drop(bank_forks_guard);
        let block_commitment_cache = Arc::new(RwLock::new(block_commitment_cache));

        let optimistically_confirmed_bank =
            OptimisticallyConfirmedBank::locked_from_bank_forks_root(&bank_forks);

        let rpc_subscriptions = Arc::new(RpcSubscriptions::new_with_config(
            &exit,
            max_complete_transaction_status_slot.clone(),
            blockstore.clone(),
            bank_forks.clone(),
            block_commitment_cache.clone(),
            optimistically_confirmed_bank.clone(),
            &config.pubsub_config,
        ));

        let max_slots = Arc::new(MaxSlots::default());
        let (completed_data_sets_sender, completed_data_sets_receiver) =
            bounded(MAX_COMPLETED_DATA_SETS_IN_CHANNEL);
        let completed_data_sets_service = CompletedDataSetsService::new(
            completed_data_sets_receiver,
            blockstore.clone(),
            rpc_subscriptions.clone(),
            &exit,
            max_slots.clone(),
        );

        let poh_config = Arc::new(genesis_config.poh_config.clone());
        let startup_verification_complete;
        let (poh_recorder, entry_receiver, record_receiver) = {
            let bank = &bank_forks.read().unwrap().working_bank();
            startup_verification_complete = Arc::clone(bank.get_startup_verification_complete());
            PohRecorder::new_with_clear_signal(
                bank.tick_height(),
                bank.last_blockhash(),
                bank.clone(),
                None,
                bank.ticks_per_slot(),
                &id,
                &blockstore,
                blockstore.get_new_shred_signal(0),
                &leader_schedule_cache,
                &poh_config,
                Some(poh_timing_point_sender),
                exit.clone(),
            )
        };
        let poh_recorder = Arc::new(RwLock::new(poh_recorder));

        let connection_cache = match use_quic {
            true => {
                let mut connection_cache = ConnectionCache::new(tpu_connection_pool_size);
                connection_cache
                    .update_client_certificate(&identity_keypair, node.info.gossip.ip())
                    .expect("Failed to update QUIC client certificates");
                Arc::new(connection_cache)
            }
            false => Arc::new(ConnectionCache::with_udp(tpu_connection_pool_size)),
        };

        let rpc_override_health_check = Arc::new(AtomicBool::new(false));
        let (
            json_rpc_service,
            pubsub_service,
            optimistically_confirmed_bank_tracker,
            bank_notification_sender,
        ) = if let Some((rpc_addr, rpc_pubsub_addr)) = config.rpc_addrs {
            if ContactInfo::is_valid_address(&node.info.rpc, &socket_addr_space) {
                assert!(ContactInfo::is_valid_address(
                    &node.info.rpc_pubsub,
                    &socket_addr_space
                ));
            } else {
                assert!(!ContactInfo::is_valid_address(
                    &node.info.rpc_pubsub,
                    &socket_addr_space
                ));
            }

            let (bank_notification_sender, bank_notification_receiver) = unbounded();
            let confirmed_bank_subscribers = if !bank_notification_senders.is_empty() {
                Some(Arc::new(RwLock::new(bank_notification_senders)))
            } else {
                None
            };
            (
                Some(JsonRpcService::new(
                    rpc_addr,
                    config.rpc_config.clone(),
                    config.snapshot_config.clone(),
                    bank_forks.clone(),
                    block_commitment_cache.clone(),
                    blockstore.clone(),
                    cluster_info.clone(),
                    Some(poh_recorder.clone()),
                    genesis_config.hash(),
                    ledger_path,
                    config.validator_exit.clone(),
                    config.known_validators.clone(),
                    rpc_override_health_check.clone(),
                    startup_verification_complete,
                    optimistically_confirmed_bank.clone(),
                    config.send_transaction_service_config.clone(),
                    max_slots.clone(),
                    leader_schedule_cache.clone(),
                    connection_cache.clone(),
                    max_complete_transaction_status_slot,
                )),
                if !config.rpc_config.full_api {
                    None
                } else {
                    let (trigger, pubsub_service) = PubSubService::new(
                        config.pubsub_config.clone(),
                        &rpc_subscriptions,
                        rpc_pubsub_addr,
                    );
                    config
                        .validator_exit
                        .write()
                        .unwrap()
                        .register_exit(Box::new(move || trigger.cancel()));

                    Some(pubsub_service)
                },
                Some(OptimisticallyConfirmedBankTracker::new(
                    bank_notification_receiver,
                    &exit,
                    bank_forks.clone(),
                    optimistically_confirmed_bank,
                    rpc_subscriptions.clone(),
                    confirmed_bank_subscribers,
                )),
                Some(bank_notification_sender),
            )
        } else {
            (None, None, None, None)
        };

        if config.halt_at_slot.is_some() {
            // Simulate a confirmed root to avoid RPC errors with CommitmentConfig::finalized() and
            // to ensure RPC endpoints like getConfirmedBlock, which require a confirmed root, work
            block_commitment_cache
                .write()
                .unwrap()
                .set_highest_confirmed_root(bank_forks.read().unwrap().root());

            // Park with the RPC service running, ready for inspection!
            warn!("Validator halted");
            *start_progress.write().unwrap() = ValidatorStartProgress::Halted;
            std::thread::park();
        }
        let ip_echo_server = match node.sockets.ip_echo {
            None => None,
            Some(tcp_listener) => Some(solana_net_utils::ip_echo_server(
                tcp_listener,
                Some(node.info.shred_version),
            )),
        };

        let (stats_reporter_sender, stats_reporter_receiver) = unbounded();

        let stats_reporter_service = StatsReporterService::new(stats_reporter_receiver, &exit);

        let gossip_service = GossipService::new(
            &cluster_info,
            Some(bank_forks.clone()),
            node.sockets.gossip,
            config.gossip_validators.clone(),
            should_check_duplicate_instance,
            Some(stats_reporter_sender.clone()),
            &exit,
        );
        let serve_repair = Arc::new(RwLock::new(ServeRepair::new(cluster_info.clone())));
        let serve_repair_service = ServeRepairService::new(
            &serve_repair,
            Some(blockstore.clone()),
            node.sockets.serve_repair,
            socket_addr_space,
            stats_reporter_sender,
            &exit,
        );

        let waited_for_supermajority = if let Ok(waited) = wait_for_supermajority(
            config,
            Some(&mut process_blockstore),
            &bank_forks,
            &cluster_info,
            rpc_override_health_check,
            &start_progress,
        ) {
            waited
        } else {
            abort();
        };

        let ledger_metric_report_service =
            LedgerMetricReportService::new(blockstore.clone(), &exit);

        let wait_for_vote_to_start_leader =
            !waited_for_supermajority && !config.no_wait_for_vote_to_start_leader;

        let poh_service = PohService::new(
            poh_recorder.clone(),
            &poh_config,
            &exit,
            bank_forks.read().unwrap().root_bank().ticks_per_slot(),
            config.poh_pinned_cpu_core,
            config.poh_hashes_per_batch,
            record_receiver,
        );
        assert_eq!(
            blockstore.get_new_shred_signals_len(),
            1,
            "New shred signal for the TVU should be the same as the clear bank signal."
        );

        let vote_tracker = Arc::<VoteTracker>::default();
        let mut cost_model = CostModel::default();
        // initialize cost model with built-in instruction costs only
        cost_model.initialize_cost_table(&[]);
        let cost_model = Arc::new(RwLock::new(cost_model));

        let (retransmit_slots_sender, retransmit_slots_receiver) = unbounded();
        let (verified_vote_sender, verified_vote_receiver) = unbounded();
        let (gossip_verified_vote_hash_sender, gossip_verified_vote_hash_receiver) = unbounded();
        let (cluster_confirmed_slot_sender, cluster_confirmed_slot_receiver) = unbounded();

        let rpc_completed_slots_service = RpcCompletedSlotsService::spawn(
            completed_slots_receiver,
            rpc_subscriptions.clone(),
            exit.clone(),
        );

        let (replay_vote_sender, replay_vote_receiver) = unbounded();
        let tvu = Tvu::new(
            vote_account,
            authorized_voter_keypairs,
            &bank_forks,
            &cluster_info,
            TvuSockets {
                repair: node.sockets.repair,
                retransmit: node.sockets.retransmit_sockets,
                fetch: node.sockets.tvu,
                forwards: node.sockets.tvu_forwards,
                ancestor_hashes_requests: node.sockets.ancestor_hashes_requests,
            },
            blockstore.clone(),
            ledger_signal_receiver,
            &rpc_subscriptions,
            &poh_recorder,
            Some(process_blockstore),
            config.tower_storage.clone(),
            &leader_schedule_cache,
            &exit,
            block_commitment_cache,
            config.turbine_disabled.clone(),
            transaction_status_sender.clone(),
            rewards_recorder_sender,
            cache_block_meta_sender,
            vote_tracker.clone(),
            retransmit_slots_sender,
            gossip_verified_vote_hash_receiver,
            verified_vote_receiver,
            replay_vote_sender.clone(),
            completed_data_sets_sender,
            bank_notification_sender.clone(),
            cluster_confirmed_slot_receiver,
            TvuConfig {
                max_ledger_shreds: config.max_ledger_shreds,
                shred_version: node.info.shred_version,
                repair_validators: config.repair_validators.clone(),
                rocksdb_compaction_interval: config.rocksdb_compaction_interval,
                rocksdb_max_compaction_jitter: config.rocksdb_compaction_interval,
                wait_for_vote_to_start_leader,
            },
            &max_slots,
            &cost_model,
            block_metadata_notifier,
            config.wait_to_vote_slot,
            accounts_background_request_sender,
            config.runtime_config.log_messages_bytes_limit,
            &connection_cache,
            config.shred_receiver_address,
        );

        let tpu = Tpu::new(
            &cluster_info,
            &poh_recorder,
            entry_receiver,
            retransmit_slots_receiver,
            TpuSockets {
                transactions: node.sockets.tpu,
                transaction_forwards: node.sockets.tpu_forwards,
                vote: node.sockets.tpu_vote,
                broadcast: node.sockets.broadcast,
                transactions_quic: node.sockets.tpu_quic,
                transactions_forwards_quic: node.sockets.tpu_forwards_quic,
            },
            &rpc_subscriptions,
            transaction_status_sender,
            &blockstore,
            &config.broadcast_stage_type,
            &exit,
            node.info.shred_version,
            vote_tracker,
            bank_forks.clone(),
            verified_vote_sender,
            gossip_verified_vote_hash_sender,
            replay_vote_receiver,
            replay_vote_sender,
            bank_notification_sender,
            config.tpu_coalesce_ms,
            cluster_confirmed_slot_sender,
            &cost_model,
            &connection_cache,
            &identity_keypair,
<<<<<<< HEAD
            enable_quic_servers,
            config.runtime_config.log_messages_bytes_limit,
            config.relayer_address.clone(),
            config.block_engine_address.clone(),
            config.tip_manager_config.clone(),
            config.shred_receiver_address,
=======
            config.runtime_config.log_messages_bytes_limit,
>>>>>>> f2b81fe6
        );

        datapoint_info!(
            "validator-new",
            ("id", id.to_string(), String),
            (
                "version",
                format!("jito-{}", solana_version::version!()),
                String
            )
        );

        *start_progress.write().unwrap() = ValidatorStartProgress::Running;
        Self {
            stats_reporter_service,
            gossip_service,
            serve_repair_service,
            json_rpc_service,
            pubsub_service,
            rpc_completed_slots_service,
            optimistically_confirmed_bank_tracker,
            transaction_status_service,
            rewards_recorder_service,
            cache_block_meta_service,
            system_monitor_service,
            sample_performance_service,
            poh_timing_report_service,
            snapshot_packager_service,
            completed_data_sets_service,
            tpu,
            tvu,
            poh_service,
            poh_recorder,
            ip_echo_server,
            validator_exit: config.validator_exit.clone(),
            cluster_info,
            bank_forks,
            blockstore,
            geyser_plugin_service,
            ledger_metric_report_service,
            accounts_background_service,
            accounts_hash_verifier,
            relayer_address: config.relayer_address.clone(),
            block_engine_address: config.block_engine_address.clone(),
            shred_receiver_address: config.shred_receiver_address,
        }
    }

    // Used for notifying many nodes in parallel to exit
    pub fn exit(&mut self) {
        self.validator_exit.write().unwrap().exit();

        // drop all signals in blockstore
        self.blockstore.drop_signal();
    }

    pub fn close(mut self) {
        self.exit();
        self.join();
    }

    fn print_node_info(node: &Node) {
        info!("{:?}", node.info);
        info!(
            "local gossip address: {}",
            node.sockets.gossip.local_addr().unwrap()
        );
        info!(
            "local broadcast address: {}",
            node.sockets
                .broadcast
                .first()
                .unwrap()
                .local_addr()
                .unwrap()
        );
        info!(
            "local repair address: {}",
            node.sockets.repair.local_addr().unwrap()
        );
        info!(
            "local retransmit address: {}",
            node.sockets.retransmit_sockets[0].local_addr().unwrap()
        );
    }

    pub fn join(self) {
        drop(self.bank_forks);
        drop(self.cluster_info);

        self.poh_service.join().expect("poh_service");
        drop(self.poh_recorder);

        if let Some(json_rpc_service) = self.json_rpc_service {
            json_rpc_service.join().expect("rpc_service");
        }

        if let Some(pubsub_service) = self.pubsub_service {
            pubsub_service.join().expect("pubsub_service");
        }

        self.rpc_completed_slots_service
            .join()
            .expect("rpc_completed_slots_service");

        if let Some(optimistically_confirmed_bank_tracker) =
            self.optimistically_confirmed_bank_tracker
        {
            optimistically_confirmed_bank_tracker
                .join()
                .expect("optimistically_confirmed_bank_tracker");
        }

        if let Some(transaction_status_service) = self.transaction_status_service {
            transaction_status_service
                .join()
                .expect("transaction_status_service");
        }

        if let Some(rewards_recorder_service) = self.rewards_recorder_service {
            rewards_recorder_service
                .join()
                .expect("rewards_recorder_service");
        }

        if let Some(cache_block_meta_service) = self.cache_block_meta_service {
            cache_block_meta_service
                .join()
                .expect("cache_block_meta_service");
        }

        if let Some(system_monitor_service) = self.system_monitor_service {
            system_monitor_service
                .join()
                .expect("system_monitor_service");
        }

        if let Some(sample_performance_service) = self.sample_performance_service {
            sample_performance_service
                .join()
                .expect("sample_performance_service");
        }

        if let Some(s) = self.snapshot_packager_service {
            s.join().expect("snapshot_packager_service");
        }

        self.gossip_service.join().expect("gossip_service");
        self.serve_repair_service
            .join()
            .expect("serve_repair_service");
        self.stats_reporter_service
            .join()
            .expect("stats_reporter_service");
        self.ledger_metric_report_service
            .join()
            .expect("ledger_metric_report_service");
        self.accounts_background_service
            .join()
            .expect("accounts_background_service");
        self.accounts_hash_verifier
            .join()
            .expect("accounts_hash_verifier");
        self.tpu.join().expect("tpu");
        self.tvu.join().expect("tvu");
        self.completed_data_sets_service
            .join()
            .expect("completed_data_sets_service");
        if let Some(ip_echo_server) = self.ip_echo_server {
            ip_echo_server.shutdown_background();
        }

        if let Some(geyser_plugin_service) = self.geyser_plugin_service {
            geyser_plugin_service.join().expect("geyser_plugin_service");
        }

        self.poh_timing_report_service
            .join()
            .expect("poh_timing_report_service");
    }
}

fn active_vote_account_exists_in_bank(bank: &Arc<Bank>, vote_account: &Pubkey) -> bool {
    if let Some(account) = &bank.get_account(vote_account) {
        if let Some(vote_state) = VoteState::from(account) {
            return !vote_state.votes.is_empty();
        }
    }
    false
}

fn check_poh_speed(genesis_config: &GenesisConfig, maybe_hash_samples: Option<u64>) {
    if let Some(hashes_per_tick) = genesis_config.hashes_per_tick() {
        let ticks_per_slot = genesis_config.ticks_per_slot();
        let hashes_per_slot = hashes_per_tick * ticks_per_slot;

        let hash_samples = maybe_hash_samples.unwrap_or(hashes_per_slot);
        let hash_time_ns = compute_hash_time_ns(hash_samples);

        let my_ns_per_slot = (hash_time_ns * hashes_per_slot) / hash_samples;
        debug!("computed: ns_per_slot: {}", my_ns_per_slot);
        let target_ns_per_slot = genesis_config.ns_per_slot() as u64;
        debug!(
            "cluster ns_per_hash: {}ns ns_per_slot: {}",
            target_ns_per_slot / hashes_per_slot,
            target_ns_per_slot
        );
        if my_ns_per_slot < target_ns_per_slot {
            let extra_ns = target_ns_per_slot - my_ns_per_slot;
            info!("PoH speed check: Will sleep {}ns per slot.", extra_ns);
        } else {
            error!(
                "PoH is slower than cluster target tick rate! mine: {} cluster: {}. If you wish to continue, try --no-poh-speed-test",
                my_ns_per_slot, target_ns_per_slot,
            );
            abort();
        }
    }
}

fn maybe_cluster_restart_with_hard_fork(config: &ValidatorConfig, root_slot: Slot) -> Option<Slot> {
    // detect cluster restart (hard fork) indirectly via wait_for_supermajority...
    if let Some(wait_slot_for_supermajority) = config.wait_for_supermajority {
        if wait_slot_for_supermajority == root_slot {
            return Some(wait_slot_for_supermajority);
        }
    }

    None
}

fn post_process_restored_tower(
    restored_tower: crate::consensus::Result<Tower>,
    validator_identity: &Pubkey,
    vote_account: &Pubkey,
    config: &ValidatorConfig,
    bank_forks: &BankForks,
) -> Tower {
    let mut should_require_tower = config.require_tower;

    restored_tower
        .and_then(|tower| {
            let root_bank = bank_forks.root_bank();
            let slot_history = root_bank.get_slot_history();
            // make sure tower isn't corrupted first before the following hard fork check
            let tower = tower.adjust_lockouts_after_replay(root_bank.slot(), &slot_history);

            if let Some(hard_fork_restart_slot) = maybe_cluster_restart_with_hard_fork(config, root_bank.slot()) {
                // intentionally fail to restore tower; we're supposedly in a new hard fork; past
                // out-of-chain vote state doesn't make sense at all
                // what if --wait-for-supermajority again if the validator restarted?
                let message = format!("Hard fork is detected; discarding tower restoration result: {:?}", tower);
                datapoint_error!(
                    "tower_error",
                    (
                        "error",
                        message,
                        String
                    ),
                );
                error!("{}", message);

                // unconditionally relax tower requirement so that we can always restore tower
                // from root bank.
                should_require_tower = false;
                return Err(crate::consensus::TowerError::HardFork(hard_fork_restart_slot));
            }

            if let Some(warp_slot) = config.warp_slot {
                // unconditionally relax tower requirement so that we can always restore tower
                // from root bank after the warp
                should_require_tower = false;
                return Err(crate::consensus::TowerError::HardFork(warp_slot));
            }

            tower
        })
        .unwrap_or_else(|err| {
            let voting_has_been_active =
                active_vote_account_exists_in_bank(&bank_forks.working_bank(), vote_account);
            if !err.is_file_missing() {
                datapoint_error!(
                    "tower_error",
                    (
                        "error",
                        format!("Unable to restore tower: {}", err),
                        String
                    ),
                );
            }
            if should_require_tower && voting_has_been_active {
                error!("Requested mandatory tower restore failed: {}", err);
                error!(
                    "And there is an existing vote_account containing actual votes. \
                     Aborting due to possible conflicting duplicate votes",
                );
                abort();
            }
            if err.is_file_missing() && !voting_has_been_active {
                // Currently, don't protect against spoofed snapshots with no tower at all
                info!(
                    "Ignoring expected failed tower restore because this is the initial \
                      validator start with the vote account..."
                );
            } else {
                error!(
                    "Rebuilding a new tower from the latest vote account due to failed tower restore: {}",
                    err
                );
            }

            Tower::new_from_bankforks(
                bank_forks,
                validator_identity,
                vote_account,
            )
        })
}

#[allow(clippy::type_complexity)]
fn load_blockstore(
    config: &ValidatorConfig,
    ledger_path: &Path,
    exit: &Arc<AtomicBool>,
    start_progress: &Arc<RwLock<ValidatorStartProgress>>,
    accounts_update_notifier: Option<AccountsUpdateNotifier>,
    transaction_notifier: Option<TransactionNotifierLock>,
    poh_timing_point_sender: Option<PohTimingSender>,
) -> (
    GenesisConfig,
    Arc<RwLock<BankForks>>,
    Arc<Blockstore>,
    Slot,
    Receiver<bool>,
    CompletedSlotsReceiver,
    LeaderScheduleCache,
    Option<StartingSnapshotHashes>,
    TransactionHistoryServices,
    blockstore_processor::ProcessOptions,
    BlockstoreRootScan,
    DroppedSlotsReceiver,
) {
    info!("loading ledger from {:?}...", ledger_path);
    *start_progress.write().unwrap() = ValidatorStartProgress::LoadingLedger;
    let genesis_config = open_genesis_config(ledger_path, config.max_genesis_archive_unpacked_size);

    // This needs to be limited otherwise the state in the VoteAccount data
    // grows too large
    let leader_schedule_slot_offset = genesis_config.epoch_schedule.leader_schedule_slot_offset;
    let slots_per_epoch = genesis_config.epoch_schedule.slots_per_epoch;
    let leader_epoch_offset = (leader_schedule_slot_offset + slots_per_epoch - 1) / slots_per_epoch;
    assert!(leader_epoch_offset <= MAX_LEADER_SCHEDULE_EPOCH_OFFSET);

    let genesis_hash = genesis_config.hash();
    info!("genesis hash: {}", genesis_hash);

    if let Some(expected_genesis_hash) = config.expected_genesis_hash {
        if genesis_hash != expected_genesis_hash {
            error!("genesis hash mismatch: expected {}", expected_genesis_hash);
            error!("Delete the ledger directory to continue: {:?}", ledger_path);
            abort();
        }
    }

    if !config.no_poh_speed_test {
        check_poh_speed(&genesis_config, None);
    }

    let BlockstoreSignals {
        mut blockstore,
        ledger_signal_receiver,
        completed_slots_receiver,
        ..
    } = Blockstore::open_with_signal(
        ledger_path,
        BlockstoreOptions {
            recovery_mode: config.wal_recovery_mode.clone(),
            column_options: config.ledger_column_options.clone(),
            enforce_ulimit_nofile: config.enforce_ulimit_nofile,
            ..BlockstoreOptions::default()
        },
    )
    .expect("Failed to open ledger database");
    blockstore.set_no_compaction(config.no_rocksdb_compaction);
    blockstore.shred_timing_point_sender = poh_timing_point_sender;
    // following boot sequence (esp BankForks) could set root. so stash the original value
    // of blockstore root away here as soon as possible.
    let original_blockstore_root = blockstore.last_root();

    let blockstore = Arc::new(blockstore);
    let blockstore_root_scan = BlockstoreRootScan::new(config, &blockstore, exit);
    let halt_at_slot = config.halt_at_slot.or_else(|| highest_slot(&blockstore));

    let process_options = blockstore_processor::ProcessOptions {
        poh_verify: config.poh_verify,
        halt_at_slot,
        new_hard_forks: config.new_hard_forks.clone(),
        debug_keys: config.debug_keys.clone(),
        account_indexes: config.account_indexes.clone(),
        accounts_db_caching_enabled: config.accounts_db_caching_enabled,
        accounts_db_config: config.accounts_db_config.clone(),
        shrink_ratio: config.accounts_shrink_ratio,
        accounts_db_test_hash_calculation: config.accounts_db_test_hash_calculation,
        accounts_db_skip_shrink: config.accounts_db_skip_shrink,
        runtime_config: config.runtime_config.clone(),
        ..blockstore_processor::ProcessOptions::default()
    };

    let enable_rpc_transaction_history =
        config.rpc_addrs.is_some() && config.rpc_config.enable_rpc_transaction_history;
    let is_plugin_transaction_history_required = transaction_notifier.as_ref().is_some();
    let transaction_history_services =
        if enable_rpc_transaction_history || is_plugin_transaction_history_required {
            initialize_rpc_transaction_history_services(
                blockstore.clone(),
                exit,
                enable_rpc_transaction_history,
                config.rpc_config.enable_extended_tx_metadata_storage,
                transaction_notifier,
            )
        } else {
            TransactionHistoryServices::default()
        };

    let (bank_forks, mut leader_schedule_cache, starting_snapshot_hashes) =
        bank_forks_utils::load_bank_forks(
            &genesis_config,
            &blockstore,
            config.account_paths.clone(),
            config.account_shrink_paths.clone(),
            config.snapshot_config.as_ref(),
            &process_options,
            transaction_history_services
                .cache_block_meta_sender
                .as_ref(),
            accounts_update_notifier,
        );

    // Before replay starts, set the callbacks in each of the banks in BankForks so that
    // all dropped banks come through the `pruned_banks_receiver` channel. This way all bank
    // drop behavior can be safely synchronized with any other ongoing accounts activity like
    // cache flush, clean, shrink, as long as the same thread performing those activities also
    // is processing the dropped banks from the `pruned_banks_receiver` channel.

    // There should only be one bank, the root bank in BankForks. Thus all banks added to
    // BankForks from now on will be descended from the root bank and thus will inherit
    // the bank drop callback.
    assert_eq!(bank_forks.read().unwrap().banks().len(), 1);
    let (pruned_banks_sender, pruned_banks_receiver) = bounded(MAX_DROP_BANK_SIGNAL_QUEUE_SIZE);
    {
        let root_bank = bank_forks.read().unwrap().root_bank();
        root_bank.set_callback(Some(Box::new(
            root_bank
                .rc
                .accounts
                .accounts_db
                .create_drop_bank_callback(pruned_banks_sender),
        )));
    }

    {
        let hard_forks: Vec<_> = bank_forks
            .read()
            .unwrap()
            .working_bank()
            .hard_forks()
            .read()
            .unwrap()
            .iter()
            .copied()
            .collect();
        if !hard_forks.is_empty() {
            info!("Hard forks: {:?}", hard_forks);
        }
    }

    leader_schedule_cache.set_fixed_leader_schedule(config.fixed_leader_schedule.clone());
    {
        let mut bank_forks = bank_forks.write().unwrap();
        bank_forks.set_snapshot_config(config.snapshot_config.clone());
        bank_forks.set_accounts_hash_interval_slots(config.accounts_hash_interval_slots);
        if let Some(ref shrink_paths) = config.account_shrink_paths {
            bank_forks
                .working_bank()
                .set_shrink_paths(shrink_paths.clone());
        }
    }

    (
        genesis_config,
        bank_forks,
        blockstore,
        original_blockstore_root,
        ledger_signal_receiver,
        completed_slots_receiver,
        leader_schedule_cache,
        starting_snapshot_hashes,
        transaction_history_services,
        process_options,
        blockstore_root_scan,
        pruned_banks_receiver,
    )
}

fn highest_slot(blockstore: &Blockstore) -> Option<Slot> {
    let mut start = Measure::start("Blockstore search for highest slot");
    let highest_slot = blockstore
        .slot_meta_iterator(0)
        .map(|metas| {
            let slots: Vec<_> = metas.map(|(slot, _)| slot).collect();
            if slots.is_empty() {
                info!("Ledger is empty");
                None
            } else {
                let first = slots.first().unwrap();
                Some(*slots.last().unwrap_or(first))
            }
        })
        .unwrap_or_else(|err| {
            warn!("Failed to ledger slot meta: {}", err);
            None
        });
    start.stop();
    info!("{}. Found slot {:?}", start, highest_slot);
    highest_slot
}

pub struct ProcessBlockStore<'a> {
    id: &'a Pubkey,
    vote_account: &'a Pubkey,
    start_progress: &'a Arc<RwLock<ValidatorStartProgress>>,
    blockstore: &'a Blockstore,
    original_blockstore_root: Slot,
    bank_forks: &'a Arc<RwLock<BankForks>>,
    leader_schedule_cache: &'a LeaderScheduleCache,
    process_options: &'a blockstore_processor::ProcessOptions,
    transaction_status_sender: Option<&'a TransactionStatusSender>,
    cache_block_meta_sender: Option<CacheBlockMetaSender>,
    blockstore_root_scan: Option<BlockstoreRootScan>,
    accounts_background_request_sender: AbsRequestSender,
    config: &'a ValidatorConfig,
    tower: Option<Tower>,
}

impl<'a> ProcessBlockStore<'a> {
    #[allow(clippy::too_many_arguments)]
    fn new(
        id: &'a Pubkey,
        vote_account: &'a Pubkey,
        start_progress: &'a Arc<RwLock<ValidatorStartProgress>>,
        blockstore: &'a Blockstore,
        original_blockstore_root: Slot,
        bank_forks: &'a Arc<RwLock<BankForks>>,
        leader_schedule_cache: &'a LeaderScheduleCache,
        process_options: &'a blockstore_processor::ProcessOptions,
        transaction_status_sender: Option<&'a TransactionStatusSender>,
        cache_block_meta_sender: Option<CacheBlockMetaSender>,
        blockstore_root_scan: BlockstoreRootScan,
        accounts_background_request_sender: AbsRequestSender,
        config: &'a ValidatorConfig,
    ) -> Self {
        Self {
            id,
            vote_account,
            start_progress,
            blockstore,
            original_blockstore_root,
            bank_forks,
            leader_schedule_cache,
            process_options,
            transaction_status_sender,
            cache_block_meta_sender,
            blockstore_root_scan: Some(blockstore_root_scan),
            accounts_background_request_sender,
            config,
            tower: None,
        }
    }

    pub(crate) fn process(&mut self) {
        if self.tower.is_none() {
            let previous_start_process = *self.start_progress.read().unwrap();
            *self.start_progress.write().unwrap() = ValidatorStartProgress::LoadingLedger;

            /*
            #[allow(clippy::too_many_arguments)]
            fn process_blockstore(
                blockstore: &Blockstore,
                bank_forks: &Arc<RwLock<BankForks>>,
                leader_schedule_cache: &LeaderScheduleCache,
                process_options: &blockstore_processor::ProcessOptions,
                transaction_status_sender: Option<&TransactionStatusSender>,
                cache_block_meta_sender: Option<&CacheBlockMetaSender>,
                blockstore_root_scan: BlockstoreRootScan,
                accounts_background_request_sender: &AbsRequestSender,
                start_progress: &Arc<RwLock<ValidatorStartProgress>>,
            ) {
            */
            let exit = Arc::new(AtomicBool::new(false));
            if let Some(max_slot) = highest_slot(self.blockstore) {
                let bank_forks = self.bank_forks.clone();
                let exit = exit.clone();
                let start_progress = self.start_progress.clone();

                let _ = std::thread::spawn(move || {
                    while !exit.load(Ordering::Relaxed) {
                        let slot = bank_forks.read().unwrap().working_bank().slot();
                        *start_progress.write().unwrap() =
                            ValidatorStartProgress::ProcessingLedger { slot, max_slot };
                        sleep(Duration::from_secs(2));
                    }
                });
            }
            blockstore_processor::process_blockstore_from_root(
                self.blockstore,
                self.bank_forks,
                self.leader_schedule_cache,
                self.process_options,
                self.transaction_status_sender,
                self.cache_block_meta_sender.as_ref(),
                &self.accounts_background_request_sender,
            )
            .unwrap_or_else(|err| {
                error!("Failed to load ledger: {:?}", err);
                abort()
            });

            exit.store(true, Ordering::Relaxed);

            if let Some(blockstore_root_scan) = self.blockstore_root_scan.take() {
                blockstore_root_scan.join();
            }

            self.tower = Some({
                let restored_tower = Tower::restore(self.config.tower_storage.as_ref(), self.id);
                if let Ok(tower) = &restored_tower {
                    // reconciliation attempt 1 of 2 with tower
                    reconcile_blockstore_roots_with_external_source(
                        ExternalRootSource::Tower(tower.root()),
                        self.blockstore,
                        &mut self.original_blockstore_root,
                    )
                    .unwrap_or_else(|err| {
                        error!("Failed to reconcile blockstore with tower: {:?}", err);
                        abort()
                    });
                }

                post_process_restored_tower(
                    restored_tower,
                    self.id,
                    self.vote_account,
                    self.config,
                    &self.bank_forks.read().unwrap(),
                )
            });

            if let Some(hard_fork_restart_slot) = maybe_cluster_restart_with_hard_fork(
                self.config,
                self.bank_forks.read().unwrap().root_bank().slot(),
            ) {
                // reconciliation attempt 2 of 2 with hard fork
                // this should be #2 because hard fork root > tower root in almost all cases
                reconcile_blockstore_roots_with_external_source(
                    ExternalRootSource::HardFork(hard_fork_restart_slot),
                    self.blockstore,
                    &mut self.original_blockstore_root,
                )
                .unwrap_or_else(|err| {
                    error!("Failed to reconcile blockstore with hard fork: {:?}", err);
                    abort()
                });
            }

            *self.start_progress.write().unwrap() = previous_start_process;
        }
    }

    pub(crate) fn process_to_create_tower(mut self) -> Tower {
        self.process();
        self.tower.unwrap()
    }
}

fn maybe_warp_slot(
    config: &ValidatorConfig,
    process_blockstore: &mut ProcessBlockStore,
    ledger_path: &Path,
    bank_forks: &RwLock<BankForks>,
    leader_schedule_cache: &LeaderScheduleCache,
) {
    if let Some(warp_slot) = config.warp_slot {
        let snapshot_config = config.snapshot_config.as_ref().unwrap_or_else(|| {
            error!("warp slot requires a snapshot config");
            abort();
        });

        process_blockstore.process();

        let mut bank_forks = bank_forks.write().unwrap();

        let working_bank = bank_forks.working_bank();

        if warp_slot <= working_bank.slot() {
            error!(
                "warp slot ({}) cannot be less than the working bank slot ({})",
                warp_slot,
                working_bank.slot()
            );
            abort();
        }
        info!("warping to slot {}", warp_slot);

        let root_bank = bank_forks.root_bank();
        bank_forks.insert(Bank::warp_from_parent(
            &root_bank,
            &Pubkey::default(),
            warp_slot,
        ));
        bank_forks.set_root(
            warp_slot,
            &solana_runtime::accounts_background_service::AbsRequestSender::default(),
            Some(warp_slot),
        );
        leader_schedule_cache.set_root(&bank_forks.root_bank());

        let full_snapshot_archive_info = snapshot_utils::bank_to_full_snapshot_archive(
            ledger_path,
            &bank_forks.root_bank(),
            None,
            &snapshot_config.full_snapshot_archives_dir,
            &snapshot_config.incremental_snapshot_archives_dir,
            snapshot_config.archive_format,
            snapshot_config.maximum_full_snapshot_archives_to_retain,
            snapshot_config.maximum_incremental_snapshot_archives_to_retain,
        )
        .unwrap_or_else(|err| {
            error!("Unable to create snapshot: {}", err);
            abort();
        });
        info!(
            "created snapshot: {}",
            full_snapshot_archive_info.path().display()
        );
    }
}

fn blockstore_contains_bad_shred_version(
    blockstore: &Blockstore,
    start_slot: Slot,
    shred_version: u16,
) -> bool {
    let now = Instant::now();
    // Search for shreds with incompatible version in blockstore
    if let Ok(slot_meta_iterator) = blockstore.slot_meta_iterator(start_slot) {
        info!("Searching for incorrect shreds..");
        for (slot, _meta) in slot_meta_iterator {
            if let Ok(shreds) = blockstore.get_data_shreds_for_slot(slot, 0) {
                for shred in &shreds {
                    if shred.version() != shred_version {
                        return true;
                    }
                }
            }
            if now.elapsed().as_secs() > 60 {
                info!("Didn't find incorrect shreds after 60 seconds, aborting");
                return false;
            }
        }
    }
    false
}

fn backup_and_clear_blockstore(ledger_path: &Path, start_slot: Slot, shred_version: u16) {
    let blockstore = Blockstore::open(ledger_path).unwrap();
    let do_copy_and_clear =
        blockstore_contains_bad_shred_version(&blockstore, start_slot, shred_version);

    // If found, then copy shreds to another db and clear from start_slot
    if do_copy_and_clear {
        let folder_name = format!("backup_rocksdb_{}", thread_rng().gen_range(0, 99999));
        let backup_blockstore = Blockstore::open(&ledger_path.join(folder_name));
        let mut last_print = Instant::now();
        let mut copied = 0;
        let mut last_slot = None;
        let slot_meta_iterator = blockstore.slot_meta_iterator(start_slot).unwrap();
        for (slot, _meta) in slot_meta_iterator {
            if let Ok(shreds) = blockstore.get_data_shreds_for_slot(slot, 0) {
                if let Ok(ref backup_blockstore) = backup_blockstore {
                    copied += shreds.len();
                    let _ = backup_blockstore.insert_shreds(shreds, None, true);
                }
            }
            if last_print.elapsed().as_millis() > 3000 {
                info!(
                    "Copying shreds from slot {} copied {} so far.",
                    start_slot, copied
                );
                last_print = Instant::now();
            }
            last_slot = Some(slot);
        }

        let end_slot = last_slot.unwrap();
        info!("Purging slots {} to {}", start_slot, end_slot);
        blockstore.purge_from_next_slots(start_slot, end_slot);
        blockstore.purge_slots(start_slot, end_slot, PurgeType::Exact);
        info!("done");
    }
    drop(blockstore);
}

fn initialize_rpc_transaction_history_services(
    blockstore: Arc<Blockstore>,
    exit: &Arc<AtomicBool>,
    enable_rpc_transaction_history: bool,
    enable_extended_tx_metadata_storage: bool,
    transaction_notifier: Option<TransactionNotifierLock>,
) -> TransactionHistoryServices {
    let max_complete_transaction_status_slot = Arc::new(AtomicU64::new(blockstore.max_root()));
    let (transaction_status_sender, transaction_status_receiver) = unbounded();
    let transaction_status_sender = Some(TransactionStatusSender {
        sender: transaction_status_sender,
    });
    let transaction_status_service = Some(TransactionStatusService::new(
        transaction_status_receiver,
        max_complete_transaction_status_slot.clone(),
        enable_rpc_transaction_history,
        transaction_notifier.clone(),
        blockstore.clone(),
        enable_extended_tx_metadata_storage,
        exit,
    ));

    let (rewards_recorder_sender, rewards_receiver) = unbounded();
    let rewards_recorder_sender = Some(rewards_recorder_sender);
    let rewards_recorder_service = Some(RewardsRecorderService::new(
        rewards_receiver,
        blockstore.clone(),
        exit,
    ));

    let (cache_block_meta_sender, cache_block_meta_receiver) = unbounded();
    let cache_block_meta_sender = Some(cache_block_meta_sender);
    let cache_block_meta_service = Some(CacheBlockMetaService::new(
        cache_block_meta_receiver,
        blockstore,
        exit,
    ));
    TransactionHistoryServices {
        transaction_status_sender,
        transaction_status_service,
        max_complete_transaction_status_slot,
        rewards_recorder_sender,
        rewards_recorder_service,
        cache_block_meta_sender,
        cache_block_meta_service,
    }
}

#[derive(Debug, PartialEq, Eq)]
enum ValidatorError {
    BadExpectedBankHash,
    NotEnoughLedgerData,
}

// Return if the validator waited on other nodes to start. In this case
// it should not wait for one of it's votes to land to produce blocks
// because if the whole network is waiting, then it will stall.
//
// Error indicates that a bad hash was encountered or another condition
// that is unrecoverable and the validator should exit.
fn wait_for_supermajority(
    config: &ValidatorConfig,
    process_blockstore: Option<&mut ProcessBlockStore>,
    bank_forks: &RwLock<BankForks>,
    cluster_info: &ClusterInfo,
    rpc_override_health_check: Arc<AtomicBool>,
    start_progress: &Arc<RwLock<ValidatorStartProgress>>,
) -> Result<bool, ValidatorError> {
    match config.wait_for_supermajority {
        None => Ok(false),
        Some(wait_for_supermajority) => {
            if let Some(process_blockstore) = process_blockstore {
                process_blockstore.process();
            }

            let bank = bank_forks.read().unwrap().working_bank();
            match wait_for_supermajority.cmp(&bank.slot()) {
                std::cmp::Ordering::Less => return Ok(false),
                std::cmp::Ordering::Greater => {
                    error!(
                        "Ledger does not have enough data to wait for supermajority, \
                             please enable snapshot fetch. Has {} needs {}",
                        bank.slot(),
                        wait_for_supermajority
                    );
                    return Err(ValidatorError::NotEnoughLedgerData);
                }
                _ => {}
            }

            if let Some(expected_bank_hash) = config.expected_bank_hash {
                if bank.hash() != expected_bank_hash {
                    error!(
                        "Bank hash({}) does not match expected value: {}",
                        bank.hash(),
                        expected_bank_hash
                    );
                    return Err(ValidatorError::BadExpectedBankHash);
                }
            }

            *start_progress.write().unwrap() = ValidatorStartProgress::WaitingForSupermajority;
            for i in 1.. {
                if i % 10 == 1 {
                    info!(
                        "Waiting for {}% of activated stake at slot {} to be in gossip...",
                        WAIT_FOR_SUPERMAJORITY_THRESHOLD_PERCENT,
                        bank.slot()
                    );
                }

                let gossip_stake_percent =
                    get_stake_percent_in_gossip(&bank, cluster_info, i % 10 == 0);

                if gossip_stake_percent >= WAIT_FOR_SUPERMAJORITY_THRESHOLD_PERCENT {
                    info!(
                        "Supermajority reached, {}% active stake detected, starting up now.",
                        gossip_stake_percent,
                    );
                    break;
                }
                // The normal RPC health checks don't apply as the node is waiting, so feign health to
                // prevent load balancers from removing the node from their list of candidates during a
                // manual restart.
                rpc_override_health_check.store(true, Ordering::Relaxed);
                sleep(Duration::new(1, 0));
            }
            rpc_override_health_check.store(false, Ordering::Relaxed);
            Ok(true)
        }
    }
}

// Get the activated stake percentage (based on the provided bank) that is visible in gossip
fn get_stake_percent_in_gossip(bank: &Bank, cluster_info: &ClusterInfo, log: bool) -> u64 {
    let mut online_stake = 0;
    let mut wrong_shred_stake = 0;
    let mut wrong_shred_nodes = vec![];
    let mut offline_stake = 0;
    let mut offline_nodes = vec![];

    let mut total_activated_stake = 0;
    let now = timestamp();
    // Nodes contact infos are saved to disk and restored on validator startup.
    // Staked nodes entries will not expire until an epoch after. So it
    // is necessary here to filter for recent entries to establish liveness.
    let peers: HashMap<_, _> = cluster_info
        .all_tvu_peers()
        .into_iter()
        .filter(|node| {
            let age = now.saturating_sub(node.wallclock);
            // Contact infos are refreshed twice during this period.
            age < CRDS_GOSSIP_PULL_CRDS_TIMEOUT_MS
        })
        .map(|node| (node.id, node))
        .collect();
    let my_shred_version = cluster_info.my_shred_version();
    let my_id = cluster_info.id();

    for (activated_stake, vote_account) in bank.vote_accounts().values() {
        let activated_stake = *activated_stake;
        total_activated_stake += activated_stake;

        if activated_stake == 0 {
            continue;
        }
        let vote_state_node_pubkey = vote_account.node_pubkey().unwrap_or_default();

        if let Some(peer) = peers.get(&vote_state_node_pubkey) {
            if peer.shred_version == my_shred_version {
                trace!(
                    "observed {} in gossip, (activated_stake={})",
                    vote_state_node_pubkey,
                    activated_stake
                );
                online_stake += activated_stake;
            } else {
                wrong_shred_stake += activated_stake;
                wrong_shred_nodes.push((activated_stake, vote_state_node_pubkey));
            }
        } else if vote_state_node_pubkey == my_id {
            online_stake += activated_stake; // This node is online
        } else {
            offline_stake += activated_stake;
            offline_nodes.push((activated_stake, vote_state_node_pubkey));
        }
    }

    let online_stake_percentage = (online_stake as f64 / total_activated_stake as f64) * 100.;
    if log {
        info!(
            "{:.3}% of active stake visible in gossip",
            online_stake_percentage
        );

        if !wrong_shred_nodes.is_empty() {
            info!(
                "{:.3}% of active stake has the wrong shred version in gossip",
                (wrong_shred_stake as f64 / total_activated_stake as f64) * 100.,
            );
            for (stake, identity) in wrong_shred_nodes {
                info!(
                    "    {:.3}% - {}",
                    (stake as f64 / total_activated_stake as f64) * 100.,
                    identity
                );
            }
        }

        if !offline_nodes.is_empty() {
            info!(
                "{:.3}% of active stake is not visible in gossip",
                (offline_stake as f64 / total_activated_stake as f64) * 100.
            );
            for (stake, identity) in offline_nodes {
                info!(
                    "    {:.3}% - {}",
                    (stake as f64 / total_activated_stake as f64) * 100.,
                    identity
                );
            }
        }
    }

    online_stake_percentage as u64
}

// Cleanup anything that looks like an accounts append-vec
fn cleanup_accounts_path(account_path: &std::path::Path) {
    if let Err(e) = std::fs::remove_dir_all(account_path) {
        warn!(
            "encountered error removing accounts path: {:?}: {}",
            account_path, e
        );
    }
}

pub fn is_snapshot_config_valid(
    full_snapshot_interval_slots: Slot,
    incremental_snapshot_interval_slots: Slot,
    accounts_hash_interval_slots: Slot,
) -> bool {
    // if full snapshot interval is MAX, that means snapshots are turned off, so yes, valid
    if full_snapshot_interval_slots == Slot::MAX {
        return true;
    }

    let is_incremental_config_valid = if incremental_snapshot_interval_slots == Slot::MAX {
        true
    } else {
        incremental_snapshot_interval_slots >= accounts_hash_interval_slots
            && incremental_snapshot_interval_slots % accounts_hash_interval_slots == 0
            && full_snapshot_interval_slots > incremental_snapshot_interval_slots
    };

    full_snapshot_interval_slots >= accounts_hash_interval_slots
        && full_snapshot_interval_slots % accounts_hash_interval_slots == 0
        && is_incremental_config_valid
}

#[cfg(test)]
mod tests {
    use {
        super::*,
        crossbeam_channel::{bounded, RecvTimeoutError},
        solana_client::connection_cache::{DEFAULT_TPU_CONNECTION_POOL_SIZE, DEFAULT_TPU_USE_QUIC},
        solana_ledger::{create_new_tmp_ledger, genesis_utils::create_genesis_config_with_leader},
        solana_sdk::{genesis_config::create_genesis_config, poh_config::PohConfig},
        std::{fs::remove_dir_all, thread, time::Duration},
    };

    #[test]
    fn validator_exit() {
        solana_logger::setup();
        let leader_keypair = Keypair::new();
        let leader_node = Node::new_localhost_with_pubkey(&leader_keypair.pubkey());

        let validator_keypair = Keypair::new();
        let validator_node = Node::new_localhost_with_pubkey(&validator_keypair.pubkey());
        let genesis_config =
            create_genesis_config_with_leader(10_000, &leader_keypair.pubkey(), 1000)
                .genesis_config;
        let (validator_ledger_path, _blockhash) = create_new_tmp_ledger!(&genesis_config);

        let voting_keypair = Arc::new(Keypair::new());
        let config = ValidatorConfig {
            rpc_addrs: Some((validator_node.info.rpc, validator_node.info.rpc_pubsub)),
            ..ValidatorConfig::default_for_test()
        };
        let start_progress = Arc::new(RwLock::new(ValidatorStartProgress::default()));
        let validator = Validator::new(
            validator_node,
            Arc::new(validator_keypair),
            &validator_ledger_path,
            &voting_keypair.pubkey(),
            Arc::new(RwLock::new(vec![voting_keypair])),
            vec![leader_node.info],
            &config,
            true, // should_check_duplicate_instance
            start_progress.clone(),
            SocketAddrSpace::Unspecified,
            DEFAULT_TPU_USE_QUIC,
            DEFAULT_TPU_CONNECTION_POOL_SIZE,
        );
        assert_eq!(
            *start_progress.read().unwrap(),
            ValidatorStartProgress::Running
        );
        validator.close();
        remove_dir_all(validator_ledger_path).unwrap();
    }

    #[test]
    fn test_backup_and_clear_blockstore() {
        use std::time::Instant;
        solana_logger::setup();
        use {
            solana_entry::entry,
            solana_ledger::{blockstore, get_tmp_ledger_path},
        };
        let blockstore_path = get_tmp_ledger_path!();
        {
            let blockstore = Blockstore::open(&blockstore_path).unwrap();

            let entries = entry::create_ticks(1, 0, Hash::default());

            info!("creating shreds");
            let mut last_print = Instant::now();
            for i in 1..10 {
                let shreds = blockstore::entries_to_test_shreds(&entries, i, i - 1, true, 1);
                blockstore.insert_shreds(shreds, None, true).unwrap();
                if last_print.elapsed().as_millis() > 5000 {
                    info!("inserted {}", i);
                    last_print = Instant::now();
                }
            }
            drop(blockstore);

            // this purges and compacts all slots greater than or equal to 5
            backup_and_clear_blockstore(&blockstore_path, 5, 2);

            let blockstore = Blockstore::open(&blockstore_path).unwrap();
            // assert that slots less than 5 aren't affected
            assert!(blockstore.meta(4).unwrap().unwrap().next_slots.is_empty());
            for i in 5..10 {
                assert!(blockstore
                    .get_data_shreds_for_slot(i, 0)
                    .unwrap()
                    .is_empty());
            }
        }
    }

    #[test]
    fn validator_parallel_exit() {
        let leader_keypair = Keypair::new();
        let leader_node = Node::new_localhost_with_pubkey(&leader_keypair.pubkey());

        let mut ledger_paths = vec![];
        let mut validators: Vec<Validator> = (0..2)
            .map(|_| {
                let validator_keypair = Keypair::new();
                let validator_node = Node::new_localhost_with_pubkey(&validator_keypair.pubkey());
                let genesis_config =
                    create_genesis_config_with_leader(10_000, &leader_keypair.pubkey(), 1000)
                        .genesis_config;
                let (validator_ledger_path, _blockhash) = create_new_tmp_ledger!(&genesis_config);
                ledger_paths.push(validator_ledger_path.clone());
                let vote_account_keypair = Keypair::new();
                let config = ValidatorConfig {
                    rpc_addrs: Some((validator_node.info.rpc, validator_node.info.rpc_pubsub)),
                    ..ValidatorConfig::default_for_test()
                };
                Validator::new(
                    validator_node,
                    Arc::new(validator_keypair),
                    &validator_ledger_path,
                    &vote_account_keypair.pubkey(),
                    Arc::new(RwLock::new(vec![Arc::new(vote_account_keypair)])),
                    vec![leader_node.info.clone()],
                    &config,
                    true, // should_check_duplicate_instance
                    Arc::new(RwLock::new(ValidatorStartProgress::default())),
                    SocketAddrSpace::Unspecified,
                    DEFAULT_TPU_USE_QUIC,
                    DEFAULT_TPU_CONNECTION_POOL_SIZE,
                )
            })
            .collect();

        // Each validator can exit in parallel to speed many sequential calls to join`
        validators.iter_mut().for_each(|v| v.exit());

        // spawn a new thread to wait for the join of the validator
        let (sender, receiver) = bounded(0);
        let _ = thread::spawn(move || {
            validators.into_iter().for_each(|validator| {
                validator.join();
            });
            sender.send(()).unwrap();
        });

        // timeout of 30s for shutting down the validators
        let timeout = Duration::from_secs(30);
        if let Err(RecvTimeoutError::Timeout) = receiver.recv_timeout(timeout) {
            panic!("timeout for shutting down validators",);
        }

        for path in ledger_paths {
            remove_dir_all(path).unwrap();
        }
    }

    #[test]
    fn test_wait_for_supermajority() {
        solana_logger::setup();
        use solana_sdk::hash::hash;
        let node_keypair = Arc::new(Keypair::new());
        let cluster_info = ClusterInfo::new(
            ContactInfo::new_localhost(&node_keypair.pubkey(), timestamp()),
            node_keypair,
            SocketAddrSpace::Unspecified,
        );

        let (genesis_config, _mint_keypair) = create_genesis_config(1);
        let bank_forks = RwLock::new(BankForks::new(Bank::new_for_tests(&genesis_config)));
        let mut config = ValidatorConfig::default_for_test();
        let rpc_override_health_check = Arc::new(AtomicBool::new(false));
        let start_progress = Arc::new(RwLock::new(ValidatorStartProgress::default()));

        assert!(!wait_for_supermajority(
            &config,
            None,
            &bank_forks,
            &cluster_info,
            rpc_override_health_check.clone(),
            &start_progress,
        )
        .unwrap());

        // bank=0, wait=1, should fail
        config.wait_for_supermajority = Some(1);
        assert_eq!(
            wait_for_supermajority(
                &config,
                None,
                &bank_forks,
                &cluster_info,
                rpc_override_health_check.clone(),
                &start_progress,
            ),
            Err(ValidatorError::NotEnoughLedgerData)
        );

        // bank=1, wait=0, should pass, bank is past the wait slot
        let bank_forks = RwLock::new(BankForks::new(Bank::new_from_parent(
            &bank_forks.read().unwrap().root_bank(),
            &Pubkey::default(),
            1,
        )));
        config.wait_for_supermajority = Some(0);
        assert!(!wait_for_supermajority(
            &config,
            None,
            &bank_forks,
            &cluster_info,
            rpc_override_health_check.clone(),
            &start_progress,
        )
        .unwrap());

        // bank=1, wait=1, equal, but bad hash provided
        config.wait_for_supermajority = Some(1);
        config.expected_bank_hash = Some(hash(&[1]));
        assert_eq!(
            wait_for_supermajority(
                &config,
                None,
                &bank_forks,
                &cluster_info,
                rpc_override_health_check,
                &start_progress,
            ),
            Err(ValidatorError::BadExpectedBankHash)
        );
    }

    #[test]
    fn test_interval_check() {
        assert!(is_snapshot_config_valid(300, 200, 100));

        let default_accounts_hash_interval =
            snapshot_utils::DEFAULT_INCREMENTAL_SNAPSHOT_ARCHIVE_INTERVAL_SLOTS;
        assert!(is_snapshot_config_valid(
            snapshot_utils::DEFAULT_FULL_SNAPSHOT_ARCHIVE_INTERVAL_SLOTS,
            snapshot_utils::DEFAULT_INCREMENTAL_SNAPSHOT_ARCHIVE_INTERVAL_SLOTS,
            default_accounts_hash_interval,
        ));

        assert!(is_snapshot_config_valid(
            Slot::MAX,
            snapshot_utils::DEFAULT_INCREMENTAL_SNAPSHOT_ARCHIVE_INTERVAL_SLOTS,
            default_accounts_hash_interval
        ));
        assert!(is_snapshot_config_valid(
            snapshot_utils::DEFAULT_FULL_SNAPSHOT_ARCHIVE_INTERVAL_SLOTS,
            Slot::MAX,
            default_accounts_hash_interval
        ));
        assert!(is_snapshot_config_valid(
            snapshot_utils::DEFAULT_INCREMENTAL_SNAPSHOT_ARCHIVE_INTERVAL_SLOTS,
            Slot::MAX,
            default_accounts_hash_interval
        ));

        assert!(!is_snapshot_config_valid(0, 100, 100));
        assert!(!is_snapshot_config_valid(100, 0, 100));
        assert!(!is_snapshot_config_valid(42, 100, 100));
        assert!(!is_snapshot_config_valid(100, 42, 100));
        assert!(!is_snapshot_config_valid(100, 100, 100));
        assert!(!is_snapshot_config_valid(100, 200, 100));
        assert!(!is_snapshot_config_valid(444, 200, 100));
        assert!(!is_snapshot_config_valid(400, 222, 100));
    }

    #[test]
    #[should_panic]
    fn test_poh_speed() {
        solana_logger::setup();
        let poh_config = PohConfig {
            target_tick_duration: Duration::from_millis(solana_sdk::clock::MS_PER_TICK),
            // make PoH rate really fast to cause the panic condition
            hashes_per_tick: Some(100 * solana_sdk::clock::DEFAULT_HASHES_PER_TICK),
            ..PohConfig::default()
        };
        let genesis_config = GenesisConfig {
            poh_config,
            ..GenesisConfig::default()
        };
        check_poh_speed(&genesis_config, Some(10_000));
    }

    #[test]
    fn test_poh_speed_no_hashes_per_tick() {
        let poh_config = PohConfig {
            target_tick_duration: Duration::from_millis(solana_sdk::clock::MS_PER_TICK),
            hashes_per_tick: None,
            ..PohConfig::default()
        };
        let genesis_config = GenesisConfig {
            poh_config,
            ..GenesisConfig::default()
        };
        check_poh_speed(&genesis_config, Some(10_000));
    }
}<|MERGE_RESOLUTION|>--- conflicted
+++ resolved
@@ -18,12 +18,8 @@
         sigverify,
         snapshot_packager_service::SnapshotPackagerService,
         stats_reporter_service::StatsReporterService,
-<<<<<<< HEAD
-        system_monitor_service::{verify_udp_stats_access, SystemMonitorService},
+        system_monitor_service::{verify_net_stats_access, SystemMonitorService},
         tip_manager::TipManagerConfig,
-=======
-        system_monitor_service::{verify_net_stats_access, SystemMonitorService},
->>>>>>> f2b81fe6
         tower_storage::TowerStorage,
         tpu::{Tpu, TpuSockets, DEFAULT_TPU_COALESCE_MS},
         tvu::{Tvu, TvuConfig, TvuSockets},
@@ -181,14 +177,10 @@
     pub wait_to_vote_slot: Option<Slot>,
     pub ledger_column_options: LedgerColumnOptions,
     pub runtime_config: RuntimeConfig,
-<<<<<<< HEAD
-    pub enable_quic_servers: bool,
     pub relayer_address: String,
     pub block_engine_address: String,
     pub shred_receiver_address: Option<SocketAddr>,
     pub tip_manager_config: TipManagerConfig,
-=======
->>>>>>> f2b81fe6
 }
 
 impl Default for ValidatorConfig {
@@ -250,14 +242,10 @@
             wait_to_vote_slot: None,
             ledger_column_options: LedgerColumnOptions::default(),
             runtime_config: RuntimeConfig::default(),
-<<<<<<< HEAD
-            enable_quic_servers: false,
             relayer_address: String::new(),
             block_engine_address: String::new(),
             shred_receiver_address: None,
             tip_manager_config: TipManagerConfig::default(),
-=======
->>>>>>> f2b81fe6
         }
     }
 }
@@ -1046,16 +1034,11 @@
             &cost_model,
             &connection_cache,
             &identity_keypair,
-<<<<<<< HEAD
-            enable_quic_servers,
             config.runtime_config.log_messages_bytes_limit,
             config.relayer_address.clone(),
             config.block_engine_address.clone(),
             config.tip_manager_config.clone(),
             config.shred_receiver_address,
-=======
-            config.runtime_config.log_messages_bytes_limit,
->>>>>>> f2b81fe6
         );
 
         datapoint_info!(
