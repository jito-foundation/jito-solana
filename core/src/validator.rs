//! The `validator` module hosts all the validator microservices.

pub use solana_perf::report_target_features;
use {
    crate::{
        accounts_hash_verifier::AccountsHashVerifier,
        broadcast_stage::BroadcastStageType,
        cache_block_meta_service::{CacheBlockMetaSender, CacheBlockMetaService},
        cluster_info_vote_listener::VoteTracker,
        completed_data_sets_service::CompletedDataSetsService,
        consensus::{reconcile_blockstore_roots_with_external_source, ExternalRootSource, Tower},
        ledger_metric_report_service::LedgerMetricReportService,
        poh_timing_report_service::PohTimingReportService,
        relayer_stage::RelayerAndBlockEngineConfig,
        rewards_recorder_service::{RewardsRecorderSender, RewardsRecorderService},
        sample_performance_service::SamplePerformanceService,
        serve_repair::ServeRepair,
        serve_repair_service::ServeRepairService,
        sigverify,
        snapshot_packager_service::SnapshotPackagerService,
        stats_reporter_service::StatsReporterService,
        system_monitor_service::{verify_net_stats_access, SystemMonitorService},
        tip_manager::TipManagerConfig,
        tower_storage::TowerStorage,
        tpu::{Tpu, TpuSockets, DEFAULT_TPU_COALESCE_MS},
        tvu::{Tvu, TvuConfig, TvuSockets},
    },
    crossbeam_channel::{bounded, unbounded, Receiver},
    rand::{thread_rng, Rng},
    solana_client::connection_cache::ConnectionCache,
    solana_entry::poh::compute_hash_time_ns,
    solana_geyser_plugin_manager::geyser_plugin_service::GeyserPluginService,
    solana_gossip::{
        cluster_info::{
            ClusterInfo, Node, DEFAULT_CONTACT_DEBUG_INTERVAL_MILLIS,
            DEFAULT_CONTACT_SAVE_INTERVAL_MILLIS,
        },
        contact_info::ContactInfo,
        crds_gossip_pull::CRDS_GOSSIP_PULL_CRDS_TIMEOUT_MS,
        gossip_service::GossipService,
    },
    solana_ledger::{
        bank_forks_utils,
        blockstore::{
            Blockstore, BlockstoreError, BlockstoreSignals, CompletedSlotsReceiver, PurgeType,
        },
        blockstore_options::{BlockstoreOptions, BlockstoreRecoveryMode, LedgerColumnOptions},
        blockstore_processor::{self, TransactionStatusSender},
        leader_schedule::FixedSchedule,
        leader_schedule_cache::LeaderScheduleCache,
    },
    solana_measure::measure::Measure,
    solana_metrics::{datapoint_info, poh_timing_point::PohTimingSender},
    solana_poh::{
        poh_recorder::PohRecorder,
        poh_service::{self, PohService},
    },
    solana_rpc::{
        max_slots::MaxSlots,
        optimistically_confirmed_bank_tracker::{
            OptimisticallyConfirmedBank, OptimisticallyConfirmedBankTracker,
        },
        rpc::JsonRpcConfig,
        rpc_completed_slots_service::RpcCompletedSlotsService,
        rpc_pubsub_service::{PubSubConfig, PubSubService},
        rpc_service::JsonRpcService,
        rpc_subscriptions::RpcSubscriptions,
        transaction_notifier_interface::TransactionNotifierLock,
        transaction_status_service::TransactionStatusService,
    },
    solana_runtime::{
        accounts_background_service::{
            AbsRequestHandler, AbsRequestSender, AccountsBackgroundService, DroppedSlotsReceiver,
            SnapshotRequestHandler,
        },
        accounts_db::{AccountShrinkThreshold, AccountsDbConfig},
        accounts_index::AccountSecondaryIndexes,
        accounts_update_notifier_interface::AccountsUpdateNotifier,
        bank::Bank,
        bank_forks::BankForks,
        commitment::BlockCommitmentCache,
        cost_model::CostModel,
        hardened_unpack::{open_genesis_config, MAX_GENESIS_ARCHIVE_UNPACKED_SIZE},
        runtime_config::RuntimeConfig,
        snapshot_archive_info::SnapshotArchiveInfoGetter,
        snapshot_config::SnapshotConfig,
        snapshot_hash::StartingSnapshotHashes,
        snapshot_package::{PendingAccountsPackage, PendingSnapshotPackage},
        snapshot_utils,
    },
    solana_sdk::{
        clock::Slot,
        epoch_schedule::MAX_LEADER_SCHEDULE_EPOCH_OFFSET,
        exit::Exit,
        genesis_config::GenesisConfig,
        hash::Hash,
        pubkey::Pubkey,
        shred_version::compute_shred_version,
        signature::{Keypair, Signer},
        timing::timestamp,
    },
    solana_send_transaction_service::send_transaction_service,
    solana_streamer::{socket::SocketAddrSpace, streamer::StakedNodes},
    solana_vote_program::vote_state,
    std::{
        collections::{HashMap, HashSet},
        net::SocketAddr,
        path::{Path, PathBuf},
        sync::{
            atomic::{AtomicBool, AtomicU64, Ordering},
            Arc, RwLock,
        },
        thread::{sleep, Builder, JoinHandle},
        time::{Duration, Instant},
    },
};

const MAX_COMPLETED_DATA_SETS_IN_CHANNEL: usize = 100_000;
const WAIT_FOR_SUPERMAJORITY_THRESHOLD_PERCENT: u64 = 80;

pub struct ValidatorConfig {
    pub halt_at_slot: Option<Slot>,
    pub expected_genesis_hash: Option<Hash>,
    pub expected_bank_hash: Option<Hash>,
    pub expected_shred_version: Option<u16>,
    pub voting_disabled: bool,
    pub account_paths: Vec<PathBuf>,
    pub account_shrink_paths: Option<Vec<PathBuf>>,
    pub rpc_config: JsonRpcConfig,
    pub geyser_plugin_config_files: Option<Vec<PathBuf>>,
    pub rpc_addrs: Option<(SocketAddr, SocketAddr)>, // (JsonRpc, JsonRpcPubSub)
    pub pubsub_config: PubSubConfig,
    pub snapshot_config: Option<SnapshotConfig>,
    pub max_ledger_shreds: Option<u64>,
    pub broadcast_stage_type: BroadcastStageType,
    pub turbine_disabled: Arc<AtomicBool>,
    pub enforce_ulimit_nofile: bool,
    pub fixed_leader_schedule: Option<FixedSchedule>,
    pub wait_for_supermajority: Option<Slot>,
    pub new_hard_forks: Option<Vec<Slot>>,
    pub known_validators: Option<HashSet<Pubkey>>, // None = trust all
    pub repair_validators: Option<HashSet<Pubkey>>, // None = repair from all
    pub gossip_validators: Option<HashSet<Pubkey>>, // None = gossip with all
    pub halt_on_known_validators_accounts_hash_mismatch: bool,
    pub accounts_hash_fault_injection_slots: u64, // 0 = no fault injection
    pub no_rocksdb_compaction: bool,
    pub rocksdb_compaction_interval: Option<u64>,
    pub rocksdb_max_compaction_jitter: Option<u64>,
    pub accounts_hash_interval_slots: u64,
    pub max_genesis_archive_unpacked_size: u64,
    pub wal_recovery_mode: Option<BlockstoreRecoveryMode>,
    pub poh_verify: bool, // Perform PoH verification during blockstore processing at boo
    pub require_tower: bool,
    pub tower_storage: Arc<dyn TowerStorage>,
    pub debug_keys: Option<Arc<HashSet<Pubkey>>>,
    pub contact_debug_interval: u64,
    pub contact_save_interval: u64,
    pub send_transaction_service_config: send_transaction_service::Config,
    pub no_poh_speed_test: bool,
    pub no_os_memory_stats_reporting: bool,
    pub no_os_network_stats_reporting: bool,
    pub no_os_cpu_stats_reporting: bool,
    pub no_os_disk_stats_reporting: bool,
    pub poh_pinned_cpu_core: usize,
    pub poh_hashes_per_batch: u64,
    pub account_indexes: AccountSecondaryIndexes,
    pub accounts_db_caching_enabled: bool,
    pub accounts_db_config: Option<AccountsDbConfig>,
    pub warp_slot: Option<Slot>,
    pub accounts_db_test_hash_calculation: bool,
    pub accounts_db_skip_shrink: bool,
    pub tpu_coalesce_ms: u64,
    pub staked_nodes_overrides: Arc<RwLock<HashMap<Pubkey, u64>>>,
    pub validator_exit: Arc<RwLock<Exit>>,
    pub no_wait_for_vote_to_start_leader: bool,
    pub accounts_shrink_ratio: AccountShrinkThreshold,
    pub wait_to_vote_slot: Option<Slot>,
    pub ledger_column_options: LedgerColumnOptions,
    pub runtime_config: RuntimeConfig,
<<<<<<< HEAD
    pub enable_quic_servers: bool,
    pub maybe_relayer_config: Option<RelayerAndBlockEngineConfig>,
    pub shred_receiver_address: Option<SocketAddr>,
    pub tip_manager_config: TipManagerConfig,
=======
>>>>>>> 544a957a
}

impl Default for ValidatorConfig {
    fn default() -> Self {
        Self {
            halt_at_slot: None,
            expected_genesis_hash: None,
            expected_bank_hash: None,
            expected_shred_version: None,
            voting_disabled: false,
            max_ledger_shreds: None,
            account_paths: Vec::new(),
            account_shrink_paths: None,
            rpc_config: JsonRpcConfig::default(),
            geyser_plugin_config_files: None,
            rpc_addrs: None,
            pubsub_config: PubSubConfig::default(),
            snapshot_config: None,
            broadcast_stage_type: BroadcastStageType::Standard,
            turbine_disabled: Arc::<AtomicBool>::default(),
            enforce_ulimit_nofile: true,
            fixed_leader_schedule: None,
            wait_for_supermajority: None,
            new_hard_forks: None,
            known_validators: None,
            repair_validators: None,
            gossip_validators: None,
            halt_on_known_validators_accounts_hash_mismatch: false,
            accounts_hash_fault_injection_slots: 0,
            no_rocksdb_compaction: false,
            rocksdb_compaction_interval: None,
            rocksdb_max_compaction_jitter: None,
            accounts_hash_interval_slots: std::u64::MAX,
            max_genesis_archive_unpacked_size: MAX_GENESIS_ARCHIVE_UNPACKED_SIZE,
            wal_recovery_mode: None,
            poh_verify: true,
            require_tower: false,
            tower_storage: Arc::new(crate::tower_storage::NullTowerStorage::default()),
            debug_keys: None,
            contact_debug_interval: DEFAULT_CONTACT_DEBUG_INTERVAL_MILLIS,
            contact_save_interval: DEFAULT_CONTACT_SAVE_INTERVAL_MILLIS,
            send_transaction_service_config: send_transaction_service::Config::default(),
            no_poh_speed_test: true,
            no_os_memory_stats_reporting: true,
            no_os_network_stats_reporting: true,
            no_os_cpu_stats_reporting: true,
            no_os_disk_stats_reporting: true,
            poh_pinned_cpu_core: poh_service::DEFAULT_PINNED_CPU_CORE,
            poh_hashes_per_batch: poh_service::DEFAULT_HASHES_PER_BATCH,
            account_indexes: AccountSecondaryIndexes::default(),
            accounts_db_caching_enabled: false,
            warp_slot: None,
            accounts_db_test_hash_calculation: false,
            accounts_db_skip_shrink: false,
            tpu_coalesce_ms: DEFAULT_TPU_COALESCE_MS,
            staked_nodes_overrides: Arc::new(RwLock::new(HashMap::new())),
            validator_exit: Arc::new(RwLock::new(Exit::default())),
            no_wait_for_vote_to_start_leader: true,
            accounts_shrink_ratio: AccountShrinkThreshold::default(),
            accounts_db_config: None,
            wait_to_vote_slot: None,
            ledger_column_options: LedgerColumnOptions::default(),
            runtime_config: RuntimeConfig::default(),
<<<<<<< HEAD
            enable_quic_servers: false,
            maybe_relayer_config: None,
            shred_receiver_address: None,
            tip_manager_config: TipManagerConfig::default(),
=======
>>>>>>> 544a957a
        }
    }
}

impl ValidatorConfig {
    pub fn default_for_test() -> Self {
        Self {
            enforce_ulimit_nofile: false,
            rpc_config: JsonRpcConfig::default_for_test(),
            ..Self::default()
        }
    }
}

// `ValidatorStartProgress` contains status information that is surfaced to the node operator over
// the admin RPC channel to help them to follow the general progress of node startup without
// having to watch log messages.
#[derive(Debug, Clone, Copy, Serialize, Deserialize, PartialEq, Eq)]
pub enum ValidatorStartProgress {
    Initializing, // Catch all, default state
    SearchingForRpcService,
    DownloadingSnapshot {
        slot: Slot,
        rpc_addr: SocketAddr,
    },
    CleaningBlockStore,
    CleaningAccounts,
    LoadingLedger,
    ProcessingLedger {
        slot: Slot,
        max_slot: Slot,
    },
    StartingServices,
    Halted, // Validator halted due to `--dev-halt-at-slot` argument
    WaitingForSupermajority {
        slot: Slot,
        gossip_stake_percent: u64,
    },

    // `Running` is the terminal state once the validator fully starts and all services are
    // operational
    Running,
}

impl Default for ValidatorStartProgress {
    fn default() -> Self {
        Self::Initializing
    }
}

struct BlockstoreRootScan {
    thread: Option<JoinHandle<Result<(), BlockstoreError>>>,
}

impl BlockstoreRootScan {
    fn new(config: &ValidatorConfig, blockstore: &Arc<Blockstore>, exit: &Arc<AtomicBool>) -> Self {
        let thread = if config.rpc_addrs.is_some()
            && config.rpc_config.enable_rpc_transaction_history
            && config.rpc_config.rpc_scan_and_fix_roots
        {
            let blockstore = blockstore.clone();
            let exit = exit.clone();
            Some(
                Builder::new()
                    .name("solBStoreRtScan".to_string())
                    .spawn(move || blockstore.scan_and_fix_roots(&exit))
                    .unwrap(),
            )
        } else {
            None
        };
        Self { thread }
    }

    fn join(self) {
        if let Some(blockstore_root_scan) = self.thread {
            if let Err(err) = blockstore_root_scan.join() {
                warn!("blockstore_root_scan failed to join {:?}", err);
            }
        }
    }
}

#[derive(Default)]
struct TransactionHistoryServices {
    transaction_status_sender: Option<TransactionStatusSender>,
    transaction_status_service: Option<TransactionStatusService>,
    max_complete_transaction_status_slot: Arc<AtomicU64>,
    rewards_recorder_sender: Option<RewardsRecorderSender>,
    rewards_recorder_service: Option<RewardsRecorderService>,
    cache_block_meta_sender: Option<CacheBlockMetaSender>,
    cache_block_meta_service: Option<CacheBlockMetaService>,
}

pub struct Validator {
    validator_exit: Arc<RwLock<Exit>>,
    json_rpc_service: Option<JsonRpcService>,
    pubsub_service: Option<PubSubService>,
    rpc_completed_slots_service: JoinHandle<()>,
    optimistically_confirmed_bank_tracker: Option<OptimisticallyConfirmedBankTracker>,
    transaction_status_service: Option<TransactionStatusService>,
    rewards_recorder_service: Option<RewardsRecorderService>,
    cache_block_meta_service: Option<CacheBlockMetaService>,
    system_monitor_service: Option<SystemMonitorService>,
    sample_performance_service: Option<SamplePerformanceService>,
    poh_timing_report_service: PohTimingReportService,
    stats_reporter_service: StatsReporterService,
    gossip_service: GossipService,
    serve_repair_service: ServeRepairService,
    completed_data_sets_service: CompletedDataSetsService,
    snapshot_packager_service: Option<SnapshotPackagerService>,
    poh_recorder: Arc<RwLock<PohRecorder>>,
    poh_service: PohService,
    tpu: Tpu,
    tvu: Tvu,
    ip_echo_server: Option<solana_net_utils::IpEchoServer>,
    pub cluster_info: Arc<ClusterInfo>,
    pub bank_forks: Arc<RwLock<BankForks>>,
    pub blockstore: Arc<Blockstore>,
    geyser_plugin_service: Option<GeyserPluginService>,
    ledger_metric_report_service: LedgerMetricReportService,
    accounts_background_service: AccountsBackgroundService,
    accounts_hash_verifier: AccountsHashVerifier,
}

impl Validator {
    #[allow(clippy::too_many_arguments)]
    pub fn new(
        mut node: Node,
        identity_keypair: Arc<Keypair>,
        ledger_path: &Path,
        vote_account: &Pubkey,
        authorized_voter_keypairs: Arc<RwLock<Vec<Arc<Keypair>>>>,
        cluster_entrypoints: Vec<ContactInfo>,
        config: &ValidatorConfig,
        should_check_duplicate_instance: bool,
        start_progress: Arc<RwLock<ValidatorStartProgress>>,
        socket_addr_space: SocketAddrSpace,
        use_quic: bool,
        tpu_connection_pool_size: usize,
    ) -> Result<Self, String> {
        let id = identity_keypair.pubkey();
        assert_eq!(id, node.info.id);

        warn!("identity: {}", id);
        warn!("vote account: {}", vote_account);

        if !config.no_os_network_stats_reporting {
            if let Err(e) = verify_net_stats_access() {
                return Err(format!(
                    "Failed to access Network stats: {}. Bypass check with --no-os-network-stats-reporting.",
                    e,
                ));
            }
        }

        let mut bank_notification_senders = Vec::new();

        let geyser_plugin_service =
            if let Some(geyser_plugin_config_files) = &config.geyser_plugin_config_files {
                let (confirmed_bank_sender, confirmed_bank_receiver) = unbounded();
                bank_notification_senders.push(confirmed_bank_sender);
                let result =
                    GeyserPluginService::new(confirmed_bank_receiver, geyser_plugin_config_files);
                match result {
                    Ok(geyser_plugin_service) => Some(geyser_plugin_service),
                    Err(err) => {
                        return Err(format!("Failed to load the Geyser plugin: {:?}", err));
                    }
                }
            } else {
                None
            };

        if config.voting_disabled {
            warn!("voting disabled");
            authorized_voter_keypairs.write().unwrap().clear();
        } else {
            for authorized_voter_keypair in authorized_voter_keypairs.read().unwrap().iter() {
                warn!("authorized voter: {}", authorized_voter_keypair.pubkey());
            }
        }

        for cluster_entrypoint in &cluster_entrypoints {
            info!("entrypoint: {:?}", cluster_entrypoint);
        }

        if solana_perf::perf_libs::api().is_some() {
            info!("Initializing sigverify, this could take a while...");
        } else {
            info!("Initializing sigverify...");
        }
        sigverify::init();
        info!("Done.");

        if !ledger_path.is_dir() {
            return Err(format!(
                "ledger directory does not exist or is not accessible: {:?}",
                ledger_path
            ));
        }

        if let Some(shred_version) = config.expected_shred_version {
            if let Some(wait_for_supermajority_slot) = config.wait_for_supermajority {
                *start_progress.write().unwrap() = ValidatorStartProgress::CleaningBlockStore;
                backup_and_clear_blockstore(
                    ledger_path,
                    wait_for_supermajority_slot + 1,
                    shred_version,
                );
            }
        }

        info!("Cleaning accounts paths..");
        *start_progress.write().unwrap() = ValidatorStartProgress::CleaningAccounts;
        let mut start = Measure::start("clean_accounts_paths");
        cleanup_accounts_paths(config);
        start.stop();
        info!("done. {}", start);

        let exit = Arc::new(AtomicBool::new(false));
        {
            let exit = exit.clone();
            config
                .validator_exit
                .write()
                .unwrap()
                .register_exit(Box::new(move || exit.store(true, Ordering::Relaxed)));
        }

        let accounts_update_notifier = geyser_plugin_service
            .as_ref()
            .and_then(|geyser_plugin_service| geyser_plugin_service.get_accounts_update_notifier());

        let transaction_notifier = geyser_plugin_service
            .as_ref()
            .and_then(|geyser_plugin_service| geyser_plugin_service.get_transaction_notifier());

        let block_metadata_notifier = geyser_plugin_service
            .as_ref()
            .and_then(|geyser_plugin_service| geyser_plugin_service.get_block_metadata_notifier());

        info!(
            "Geyser plugin: accounts_update_notifier: {} transaction_notifier: {}",
            accounts_update_notifier.is_some(),
            transaction_notifier.is_some()
        );

        let system_monitor_service = Some(SystemMonitorService::new(
            Arc::clone(&exit),
            !config.no_os_memory_stats_reporting,
            !config.no_os_network_stats_reporting,
            !config.no_os_cpu_stats_reporting,
            !config.no_os_disk_stats_reporting,
        ));

        let (poh_timing_point_sender, poh_timing_point_receiver) = unbounded();
        let poh_timing_report_service =
            PohTimingReportService::new(poh_timing_point_receiver, &exit);

        let (
            genesis_config,
            bank_forks,
            blockstore,
            original_blockstore_root,
            ledger_signal_receiver,
            completed_slots_receiver,
            leader_schedule_cache,
            starting_snapshot_hashes,
            TransactionHistoryServices {
                transaction_status_sender,
                transaction_status_service,
                max_complete_transaction_status_slot,
                rewards_recorder_sender,
                rewards_recorder_service,
                cache_block_meta_sender,
                cache_block_meta_service,
            },
            blockstore_process_options,
            blockstore_root_scan,
            pruned_banks_receiver,
        ) = load_blockstore(
            config,
            ledger_path,
            &exit,
            &start_progress,
            accounts_update_notifier,
            transaction_notifier,
            Some(poh_timing_point_sender.clone()),
        )?;

        node.info.wallclock = timestamp();
        node.info.shred_version = compute_shred_version(
            &genesis_config.hash(),
            Some(
                &bank_forks
                    .read()
                    .unwrap()
                    .working_bank()
                    .hard_forks()
                    .read()
                    .unwrap(),
            ),
        );

        Self::print_node_info(&node);

        if let Some(expected_shred_version) = config.expected_shred_version {
            if expected_shred_version != node.info.shred_version {
                return Err(format!(
                    "shred version mismatch: expected {} found: {}",
                    expected_shred_version, node.info.shred_version,
                ));
            }
        }

        let mut cluster_info = ClusterInfo::new(
            node.info.clone(),
            identity_keypair.clone(),
            socket_addr_space,
        );
        cluster_info.set_contact_debug_interval(config.contact_debug_interval);
        cluster_info.set_entrypoints(cluster_entrypoints);
        cluster_info.restore_contact_info(ledger_path, config.contact_save_interval);
        let cluster_info = Arc::new(cluster_info);

        let (
            accounts_background_service,
            accounts_hash_verifier,
            snapshot_packager_service,
            accounts_background_request_sender,
        ) = {
            let pending_accounts_package = PendingAccountsPackage::default();
            let (
                accounts_background_request_sender,
                snapshot_request_handler,
                pending_snapshot_package,
                snapshot_packager_service,
            ) = if let Some(snapshot_config) = config.snapshot_config.clone() {
                if !is_snapshot_config_valid(
                    snapshot_config.full_snapshot_archive_interval_slots,
                    snapshot_config.incremental_snapshot_archive_interval_slots,
                    config.accounts_hash_interval_slots,
                ) {
                    error!("Snapshot config is invalid");
                }

                let pending_snapshot_package = PendingSnapshotPackage::default();

                // filler accounts make snapshots invalid for use
                // so, do not publish that we have snapshots
                let enable_gossip_push = config
                    .accounts_db_config
                    .as_ref()
                    .map(|config| config.filler_accounts_config.count == 0)
                    .unwrap_or(true);

                let snapshot_packager_service = SnapshotPackagerService::new(
                    pending_snapshot_package.clone(),
                    starting_snapshot_hashes,
                    &exit,
                    &cluster_info,
                    snapshot_config.clone(),
                    enable_gossip_push,
                );

                let (snapshot_request_sender, snapshot_request_receiver) = unbounded();
                (
                    AbsRequestSender::new(snapshot_request_sender),
                    Some(SnapshotRequestHandler {
                        snapshot_config,
                        snapshot_request_receiver,
                        pending_accounts_package: pending_accounts_package.clone(),
                    }),
                    Some(pending_snapshot_package),
                    Some(snapshot_packager_service),
                )
            } else {
                (AbsRequestSender::default(), None, None, None)
            };

            let accounts_hash_verifier = AccountsHashVerifier::new(
                Arc::clone(&pending_accounts_package),
                pending_snapshot_package,
                &exit,
                &cluster_info,
                config.known_validators.clone(),
                config.halt_on_known_validators_accounts_hash_mismatch,
                config.accounts_hash_fault_injection_slots,
                config.snapshot_config.clone(),
            );

            let last_full_snapshot_slot = starting_snapshot_hashes.map(|x| x.full.hash.0);
            let accounts_background_service = AccountsBackgroundService::new(
                bank_forks.clone(),
                &exit,
                AbsRequestHandler {
                    snapshot_request_handler,
                    pruned_banks_receiver,
                },
                config.accounts_db_caching_enabled,
                config.accounts_db_test_hash_calculation,
                last_full_snapshot_slot,
            );

            (
                accounts_background_service,
                accounts_hash_verifier,
                snapshot_packager_service,
                accounts_background_request_sender,
            )
        };

        let leader_schedule_cache = Arc::new(leader_schedule_cache);
        let mut process_blockstore = ProcessBlockStore::new(
            &id,
            vote_account,
            &start_progress,
            &blockstore,
            original_blockstore_root,
            &bank_forks,
            &leader_schedule_cache,
            &blockstore_process_options,
            transaction_status_sender.as_ref(),
            cache_block_meta_sender.clone(),
            blockstore_root_scan,
            accounts_background_request_sender.clone(),
            config,
        );

        maybe_warp_slot(
            config,
            &mut process_blockstore,
            ledger_path,
            &bank_forks,
            &leader_schedule_cache,
        )?;

        *start_progress.write().unwrap() = ValidatorStartProgress::StartingServices;

        let sample_performance_service =
            if config.rpc_addrs.is_some() && config.rpc_config.enable_rpc_transaction_history {
                Some(SamplePerformanceService::new(
                    &bank_forks,
                    &blockstore,
                    &exit,
                ))
            } else {
                None
            };

        let mut block_commitment_cache = BlockCommitmentCache::default();
        let bank_forks_guard = bank_forks.read().unwrap();
        block_commitment_cache.initialize_slots(
            bank_forks_guard.working_bank().slot(),
            bank_forks_guard.root(),
        );
        drop(bank_forks_guard);
        let block_commitment_cache = Arc::new(RwLock::new(block_commitment_cache));

        let optimistically_confirmed_bank =
            OptimisticallyConfirmedBank::locked_from_bank_forks_root(&bank_forks);

        let rpc_subscriptions = Arc::new(RpcSubscriptions::new_with_config(
            &exit,
            max_complete_transaction_status_slot.clone(),
            blockstore.clone(),
            bank_forks.clone(),
            block_commitment_cache.clone(),
            optimistically_confirmed_bank.clone(),
            &config.pubsub_config,
        ));

        let max_slots = Arc::new(MaxSlots::default());
        let (completed_data_sets_sender, completed_data_sets_receiver) =
            bounded(MAX_COMPLETED_DATA_SETS_IN_CHANNEL);
        let completed_data_sets_service = CompletedDataSetsService::new(
            completed_data_sets_receiver,
            blockstore.clone(),
            rpc_subscriptions.clone(),
            &exit,
            max_slots.clone(),
        );

        let poh_config = Arc::new(genesis_config.poh_config.clone());
        let startup_verification_complete;
        let (poh_recorder, entry_receiver, record_receiver) = {
            let bank = &bank_forks.read().unwrap().working_bank();
            startup_verification_complete = Arc::clone(bank.get_startup_verification_complete());
            PohRecorder::new_with_clear_signal(
                bank.tick_height(),
                bank.last_blockhash(),
                bank.clone(),
                None,
                bank.ticks_per_slot(),
                &id,
                &blockstore,
                blockstore.get_new_shred_signal(0),
                &leader_schedule_cache,
                &poh_config,
                Some(poh_timing_point_sender),
                exit.clone(),
            )
        };
        let poh_recorder = Arc::new(RwLock::new(poh_recorder));

        let staked_nodes = Arc::new(RwLock::new(StakedNodes::default()));

        let connection_cache = match use_quic {
            true => {
                let mut connection_cache = ConnectionCache::new(tpu_connection_pool_size);
                connection_cache
                    .update_client_certificate(&identity_keypair, node.info.gossip.ip())
                    .expect("Failed to update QUIC client certificates");
                connection_cache.set_staked_nodes(&staked_nodes, &identity_keypair.pubkey());
                Arc::new(connection_cache)
            }
            false => Arc::new(ConnectionCache::with_udp(tpu_connection_pool_size)),
        };

        let rpc_override_health_check = Arc::new(AtomicBool::new(false));
        let (
            json_rpc_service,
            pubsub_service,
            optimistically_confirmed_bank_tracker,
            bank_notification_sender,
        ) = if let Some((rpc_addr, rpc_pubsub_addr)) = config.rpc_addrs {
            if ContactInfo::is_valid_address(&node.info.rpc, &socket_addr_space) {
                assert!(ContactInfo::is_valid_address(
                    &node.info.rpc_pubsub,
                    &socket_addr_space
                ));
            } else {
                assert!(!ContactInfo::is_valid_address(
                    &node.info.rpc_pubsub,
                    &socket_addr_space
                ));
            }

            let (bank_notification_sender, bank_notification_receiver) = unbounded();
            let confirmed_bank_subscribers = if !bank_notification_senders.is_empty() {
                Some(Arc::new(RwLock::new(bank_notification_senders)))
            } else {
                None
            };

            let json_rpc_service = JsonRpcService::new(
                rpc_addr,
                config.rpc_config.clone(),
                config.snapshot_config.clone(),
                bank_forks.clone(),
                block_commitment_cache.clone(),
                blockstore.clone(),
                cluster_info.clone(),
                Some(poh_recorder.clone()),
                genesis_config.hash(),
                ledger_path,
                config.validator_exit.clone(),
                config.known_validators.clone(),
                rpc_override_health_check.clone(),
                startup_verification_complete,
                optimistically_confirmed_bank.clone(),
                config.send_transaction_service_config.clone(),
                max_slots.clone(),
                leader_schedule_cache.clone(),
                connection_cache.clone(),
                max_complete_transaction_status_slot,
            )?;

            (
                Some(json_rpc_service),
                if !config.rpc_config.full_api {
                    None
                } else {
                    let (trigger, pubsub_service) = PubSubService::new(
                        config.pubsub_config.clone(),
                        &rpc_subscriptions,
                        rpc_pubsub_addr,
                    );
                    config
                        .validator_exit
                        .write()
                        .unwrap()
                        .register_exit(Box::new(move || trigger.cancel()));

                    Some(pubsub_service)
                },
                Some(OptimisticallyConfirmedBankTracker::new(
                    bank_notification_receiver,
                    &exit,
                    bank_forks.clone(),
                    optimistically_confirmed_bank,
                    rpc_subscriptions.clone(),
                    confirmed_bank_subscribers,
                )),
                Some(bank_notification_sender),
            )
        } else {
            (None, None, None, None)
        };

        if config.halt_at_slot.is_some() {
            // Simulate a confirmed root to avoid RPC errors with CommitmentConfig::finalized() and
            // to ensure RPC endpoints like getConfirmedBlock, which require a confirmed root, work
            block_commitment_cache
                .write()
                .unwrap()
                .set_highest_confirmed_root(bank_forks.read().unwrap().root());

            // Park with the RPC service running, ready for inspection!
            warn!("Validator halted");
            *start_progress.write().unwrap() = ValidatorStartProgress::Halted;
            std::thread::park();
        }
        let ip_echo_server = match node.sockets.ip_echo {
            None => None,
            Some(tcp_listener) => Some(solana_net_utils::ip_echo_server(
                tcp_listener,
                Some(node.info.shred_version),
            )),
        };

        let (stats_reporter_sender, stats_reporter_receiver) = unbounded();

        let stats_reporter_service = StatsReporterService::new(stats_reporter_receiver, &exit);

        let gossip_service = GossipService::new(
            &cluster_info,
            Some(bank_forks.clone()),
            node.sockets.gossip,
            config.gossip_validators.clone(),
            should_check_duplicate_instance,
            Some(stats_reporter_sender.clone()),
            &exit,
        );
        let serve_repair = ServeRepair::new(cluster_info.clone(), bank_forks.clone());
        let serve_repair_service = ServeRepairService::new(
            serve_repair,
            blockstore.clone(),
            node.sockets.serve_repair,
            socket_addr_space,
            stats_reporter_sender,
            exit.clone(),
        );

        let waited_for_supermajority = match wait_for_supermajority(
            config,
            Some(&mut process_blockstore),
            &bank_forks,
            &cluster_info,
            rpc_override_health_check,
            &start_progress,
        ) {
            Ok(waited) => waited,
            Err(e) => return Err(format!("wait_for_supermajority failed: {:?}", e)),
        };

        let ledger_metric_report_service =
            LedgerMetricReportService::new(blockstore.clone(), &exit);

        let wait_for_vote_to_start_leader =
            !waited_for_supermajority && !config.no_wait_for_vote_to_start_leader;

        let poh_service = PohService::new(
            poh_recorder.clone(),
            &poh_config,
            &exit,
            bank_forks.read().unwrap().root_bank().ticks_per_slot(),
            config.poh_pinned_cpu_core,
            config.poh_hashes_per_batch,
            record_receiver,
        );
        assert_eq!(
            blockstore.get_new_shred_signals_len(),
            1,
            "New shred signal for the TVU should be the same as the clear bank signal."
        );

        let vote_tracker = Arc::<VoteTracker>::default();
        let mut cost_model = CostModel::default();
        // initialize cost model with built-in instruction costs only
        cost_model.initialize_cost_table(&[]);
        let cost_model = Arc::new(RwLock::new(cost_model));

        let (retransmit_slots_sender, retransmit_slots_receiver) = unbounded();
        let (verified_vote_sender, verified_vote_receiver) = unbounded();
        let (gossip_verified_vote_hash_sender, gossip_verified_vote_hash_receiver) = unbounded();
        let (cluster_confirmed_slot_sender, cluster_confirmed_slot_receiver) = unbounded();

        let rpc_completed_slots_service = RpcCompletedSlotsService::spawn(
            completed_slots_receiver,
            rpc_subscriptions.clone(),
            exit.clone(),
        );

        let (replay_vote_sender, replay_vote_receiver) = unbounded();
        let tvu = Tvu::new(
            vote_account,
            authorized_voter_keypairs,
            &bank_forks,
            &cluster_info,
            TvuSockets {
                repair: node.sockets.repair,
                retransmit: node.sockets.retransmit_sockets,
                fetch: node.sockets.tvu,
                forwards: node.sockets.tvu_forwards,
                ancestor_hashes_requests: node.sockets.ancestor_hashes_requests,
            },
            blockstore.clone(),
            ledger_signal_receiver,
            &rpc_subscriptions,
            &poh_recorder,
            Some(process_blockstore),
            config.tower_storage.clone(),
            &leader_schedule_cache,
            &exit,
            block_commitment_cache,
            config.turbine_disabled.clone(),
            transaction_status_sender.clone(),
            rewards_recorder_sender,
            cache_block_meta_sender,
            vote_tracker.clone(),
            retransmit_slots_sender,
            gossip_verified_vote_hash_receiver,
            verified_vote_receiver,
            replay_vote_sender.clone(),
            completed_data_sets_sender,
            bank_notification_sender.clone(),
            cluster_confirmed_slot_receiver,
            TvuConfig {
                max_ledger_shreds: config.max_ledger_shreds,
                shred_version: node.info.shred_version,
                repair_validators: config.repair_validators.clone(),
                rocksdb_compaction_interval: config.rocksdb_compaction_interval,
                rocksdb_max_compaction_jitter: config.rocksdb_compaction_interval,
                wait_for_vote_to_start_leader,
            },
            &max_slots,
            &cost_model,
            block_metadata_notifier,
            config.wait_to_vote_slot,
            accounts_background_request_sender,
            config.runtime_config.log_messages_bytes_limit,
            &connection_cache,
<<<<<<< HEAD
            config.shred_receiver_address,
        );
=======
        )?;
>>>>>>> 544a957a

        let tpu = Tpu::new(
            &cluster_info,
            &poh_recorder,
            entry_receiver,
            retransmit_slots_receiver,
            TpuSockets {
                transactions: node.sockets.tpu,
                transaction_forwards: node.sockets.tpu_forwards,
                vote: node.sockets.tpu_vote,
                broadcast: node.sockets.broadcast,
                transactions_quic: node.sockets.tpu_quic,
                transactions_forwards_quic: node.sockets.tpu_forwards_quic,
            },
            &rpc_subscriptions,
            transaction_status_sender,
            &blockstore,
            &config.broadcast_stage_type,
            &exit,
            node.info.shred_version,
            vote_tracker,
            bank_forks.clone(),
            verified_vote_sender,
            gossip_verified_vote_hash_sender,
            replay_vote_receiver,
            replay_vote_sender,
            bank_notification_sender,
            config.tpu_coalesce_ms,
            cluster_confirmed_slot_sender,
            &cost_model,
            &connection_cache,
            &identity_keypair,
            config.runtime_config.log_messages_bytes_limit,
            &staked_nodes,
<<<<<<< HEAD
            config.maybe_relayer_config.clone(),
            config.tip_manager_config.clone(),
            config.shred_receiver_address,
=======
            config.staked_nodes_overrides.clone(),
>>>>>>> 544a957a
        );

        datapoint_info!(
            "validator-new",
            ("id", id.to_string(), String),
            (
                "version",
                format!("jito-{}", solana_version::version!()),
                String
            )
        );

        *start_progress.write().unwrap() = ValidatorStartProgress::Running;
        Ok(Self {
            stats_reporter_service,
            gossip_service,
            serve_repair_service,
            json_rpc_service,
            pubsub_service,
            rpc_completed_slots_service,
            optimistically_confirmed_bank_tracker,
            transaction_status_service,
            rewards_recorder_service,
            cache_block_meta_service,
            system_monitor_service,
            sample_performance_service,
            poh_timing_report_service,
            snapshot_packager_service,
            completed_data_sets_service,
            tpu,
            tvu,
            poh_service,
            poh_recorder,
            ip_echo_server,
            validator_exit: config.validator_exit.clone(),
            cluster_info,
            bank_forks,
            blockstore,
            geyser_plugin_service,
            ledger_metric_report_service,
            accounts_background_service,
            accounts_hash_verifier,
        })
    }

    // Used for notifying many nodes in parallel to exit
    pub fn exit(&mut self) {
        self.validator_exit.write().unwrap().exit();

        // drop all signals in blockstore
        self.blockstore.drop_signal();
    }

    pub fn close(mut self) {
        self.exit();
        self.join();
    }

    fn print_node_info(node: &Node) {
        info!("{:?}", node.info);
        info!(
            "local gossip address: {}",
            node.sockets.gossip.local_addr().unwrap()
        );
        info!(
            "local broadcast address: {}",
            node.sockets
                .broadcast
                .first()
                .unwrap()
                .local_addr()
                .unwrap()
        );
        info!(
            "local repair address: {}",
            node.sockets.repair.local_addr().unwrap()
        );
        info!(
            "local retransmit address: {}",
            node.sockets.retransmit_sockets[0].local_addr().unwrap()
        );
    }

    pub fn join(self) {
        drop(self.bank_forks);
        drop(self.cluster_info);

        self.poh_service.join().expect("poh_service");
        drop(self.poh_recorder);

        if let Some(json_rpc_service) = self.json_rpc_service {
            json_rpc_service.join().expect("rpc_service");
        }

        if let Some(pubsub_service) = self.pubsub_service {
            pubsub_service.join().expect("pubsub_service");
        }

        self.rpc_completed_slots_service
            .join()
            .expect("rpc_completed_slots_service");

        if let Some(optimistically_confirmed_bank_tracker) =
            self.optimistically_confirmed_bank_tracker
        {
            optimistically_confirmed_bank_tracker
                .join()
                .expect("optimistically_confirmed_bank_tracker");
        }

        if let Some(transaction_status_service) = self.transaction_status_service {
            transaction_status_service
                .join()
                .expect("transaction_status_service");
        }

        if let Some(rewards_recorder_service) = self.rewards_recorder_service {
            rewards_recorder_service
                .join()
                .expect("rewards_recorder_service");
        }

        if let Some(cache_block_meta_service) = self.cache_block_meta_service {
            cache_block_meta_service
                .join()
                .expect("cache_block_meta_service");
        }

        if let Some(system_monitor_service) = self.system_monitor_service {
            system_monitor_service
                .join()
                .expect("system_monitor_service");
        }

        if let Some(sample_performance_service) = self.sample_performance_service {
            sample_performance_service
                .join()
                .expect("sample_performance_service");
        }

        if let Some(s) = self.snapshot_packager_service {
            s.join().expect("snapshot_packager_service");
        }

        self.gossip_service.join().expect("gossip_service");
        self.serve_repair_service
            .join()
            .expect("serve_repair_service");
        self.stats_reporter_service
            .join()
            .expect("stats_reporter_service");
        self.ledger_metric_report_service
            .join()
            .expect("ledger_metric_report_service");
        self.accounts_background_service
            .join()
            .expect("accounts_background_service");
        self.accounts_hash_verifier
            .join()
            .expect("accounts_hash_verifier");
        self.tpu.join().expect("tpu");
        self.tvu.join().expect("tvu");
        self.completed_data_sets_service
            .join()
            .expect("completed_data_sets_service");
        if let Some(ip_echo_server) = self.ip_echo_server {
            ip_echo_server.shutdown_background();
        }

        if let Some(geyser_plugin_service) = self.geyser_plugin_service {
            geyser_plugin_service.join().expect("geyser_plugin_service");
        }

        self.poh_timing_report_service
            .join()
            .expect("poh_timing_report_service");
    }
}

fn active_vote_account_exists_in_bank(bank: &Arc<Bank>, vote_account: &Pubkey) -> bool {
    if let Some(account) = &bank.get_account(vote_account) {
        if let Some(vote_state) = vote_state::from(account) {
            return !vote_state.votes.is_empty();
        }
    }
    false
}

fn check_poh_speed(
    genesis_config: &GenesisConfig,
    maybe_hash_samples: Option<u64>,
) -> Result<(), String> {
    if let Some(hashes_per_tick) = genesis_config.hashes_per_tick() {
        let ticks_per_slot = genesis_config.ticks_per_slot();
        let hashes_per_slot = hashes_per_tick * ticks_per_slot;

        let hash_samples = maybe_hash_samples.unwrap_or(hashes_per_slot);
        let hash_time_ns = compute_hash_time_ns(hash_samples);

        let my_ns_per_slot = (hash_time_ns * hashes_per_slot) / hash_samples;
        debug!("computed: ns_per_slot: {}", my_ns_per_slot);
        let target_ns_per_slot = genesis_config.ns_per_slot() as u64;
        debug!(
            "cluster ns_per_hash: {}ns ns_per_slot: {}",
            target_ns_per_slot / hashes_per_slot,
            target_ns_per_slot
        );
        if my_ns_per_slot < target_ns_per_slot {
            let extra_ns = target_ns_per_slot - my_ns_per_slot;
            info!("PoH speed check: Will sleep {}ns per slot.", extra_ns);
        } else {
            return Err(format!(
                "PoH is slower than cluster target tick rate! mine: {} cluster: {}. \
                If you wish to continue, try --no-poh-speed-test",
                my_ns_per_slot, target_ns_per_slot,
            ));
        }
    }
    Ok(())
}

fn maybe_cluster_restart_with_hard_fork(config: &ValidatorConfig, root_slot: Slot) -> Option<Slot> {
    // detect cluster restart (hard fork) indirectly via wait_for_supermajority...
    if let Some(wait_slot_for_supermajority) = config.wait_for_supermajority {
        if wait_slot_for_supermajority == root_slot {
            return Some(wait_slot_for_supermajority);
        }
    }

    None
}

fn post_process_restored_tower(
    restored_tower: crate::consensus::Result<Tower>,
    validator_identity: &Pubkey,
    vote_account: &Pubkey,
    config: &ValidatorConfig,
    bank_forks: &BankForks,
) -> Result<Tower, String> {
    let mut should_require_tower = config.require_tower;

    let restored_tower = restored_tower.and_then(|tower| {
        let root_bank = bank_forks.root_bank();
        let slot_history = root_bank.get_slot_history();
        // make sure tower isn't corrupted first before the following hard fork check
        let tower = tower.adjust_lockouts_after_replay(root_bank.slot(), &slot_history);

        if let Some(hard_fork_restart_slot) =
            maybe_cluster_restart_with_hard_fork(config, root_bank.slot())
        {
            // intentionally fail to restore tower; we're supposedly in a new hard fork; past
            // out-of-chain vote state doesn't make sense at all
            // what if --wait-for-supermajority again if the validator restarted?
            let message = format!(
                "Hard fork is detected; discarding tower restoration result: {:?}",
                tower
            );
            datapoint_error!("tower_error", ("error", message, String),);
            error!("{}", message);

            // unconditionally relax tower requirement so that we can always restore tower
            // from root bank.
            should_require_tower = false;
            return Err(crate::consensus::TowerError::HardFork(
                hard_fork_restart_slot,
            ));
        }

        if let Some(warp_slot) = config.warp_slot {
            // unconditionally relax tower requirement so that we can always restore tower
            // from root bank after the warp
            should_require_tower = false;
            return Err(crate::consensus::TowerError::HardFork(warp_slot));
        }

        tower
    });

    let restored_tower = match restored_tower {
        Ok(tower) => tower,
        Err(err) => {
            let voting_has_been_active =
                active_vote_account_exists_in_bank(&bank_forks.working_bank(), vote_account);
            if !err.is_file_missing() {
                datapoint_error!(
                    "tower_error",
                    ("error", format!("Unable to restore tower: {}", err), String),
                );
            }
            if should_require_tower && voting_has_been_active {
                return Err(format!(
                    "Requested mandatory tower restore failed: {}. \
                     And there is an existing vote_account containing actual votes. \
                     Aborting due to possible conflicting duplicate votes",
                    err
                ));
            }
            if err.is_file_missing() && !voting_has_been_active {
                // Currently, don't protect against spoofed snapshots with no tower at all
                info!(
                    "Ignoring expected failed tower restore because this is the initial \
                      validator start with the vote account..."
                );
            } else {
                error!(
                    "Rebuilding a new tower from the latest vote account due to failed tower restore: {}",
                    err
                );
            }

            Tower::new_from_bankforks(bank_forks, validator_identity, vote_account)
        }
    };

    Ok(restored_tower)
}

#[allow(clippy::type_complexity)]
fn load_blockstore(
    config: &ValidatorConfig,
    ledger_path: &Path,
    exit: &Arc<AtomicBool>,
    start_progress: &Arc<RwLock<ValidatorStartProgress>>,
    accounts_update_notifier: Option<AccountsUpdateNotifier>,
    transaction_notifier: Option<TransactionNotifierLock>,
    poh_timing_point_sender: Option<PohTimingSender>,
) -> Result<
    (
        GenesisConfig,
        Arc<RwLock<BankForks>>,
        Arc<Blockstore>,
        Slot,
        Receiver<bool>,
        CompletedSlotsReceiver,
        LeaderScheduleCache,
        Option<StartingSnapshotHashes>,
        TransactionHistoryServices,
        blockstore_processor::ProcessOptions,
        BlockstoreRootScan,
        DroppedSlotsReceiver,
    ),
    String,
> {
    info!("loading ledger from {:?}...", ledger_path);
    *start_progress.write().unwrap() = ValidatorStartProgress::LoadingLedger;
    let genesis_config = open_genesis_config(ledger_path, config.max_genesis_archive_unpacked_size);

    // This needs to be limited otherwise the state in the VoteAccount data
    // grows too large
    let leader_schedule_slot_offset = genesis_config.epoch_schedule.leader_schedule_slot_offset;
    let slots_per_epoch = genesis_config.epoch_schedule.slots_per_epoch;
    let leader_epoch_offset = (leader_schedule_slot_offset + slots_per_epoch - 1) / slots_per_epoch;
    assert!(leader_epoch_offset <= MAX_LEADER_SCHEDULE_EPOCH_OFFSET);

    let genesis_hash = genesis_config.hash();
    info!("genesis hash: {}", genesis_hash);

    if let Some(expected_genesis_hash) = config.expected_genesis_hash {
        if genesis_hash != expected_genesis_hash {
            return Err(format!(
                "genesis hash mismatch: hash={} expected={}. Delete the ledger directory to continue: {:?}",
                genesis_hash,
                expected_genesis_hash,
                ledger_path,
            ));
        }
    }

    if !config.no_poh_speed_test {
        check_poh_speed(&genesis_config, None)?;
    }

    let BlockstoreSignals {
        mut blockstore,
        ledger_signal_receiver,
        completed_slots_receiver,
        ..
    } = Blockstore::open_with_signal(
        ledger_path,
        BlockstoreOptions {
            recovery_mode: config.wal_recovery_mode.clone(),
            column_options: config.ledger_column_options.clone(),
            enforce_ulimit_nofile: config.enforce_ulimit_nofile,
            ..BlockstoreOptions::default()
        },
    )
    .expect("Failed to open ledger database");
    blockstore.set_no_compaction(config.no_rocksdb_compaction);
    blockstore.shred_timing_point_sender = poh_timing_point_sender;
    // following boot sequence (esp BankForks) could set root. so stash the original value
    // of blockstore root away here as soon as possible.
    let original_blockstore_root = blockstore.last_root();

    let blockstore = Arc::new(blockstore);
    let blockstore_root_scan = BlockstoreRootScan::new(config, &blockstore, exit);
    let halt_at_slot = config.halt_at_slot.or_else(|| highest_slot(&blockstore));

    let process_options = blockstore_processor::ProcessOptions {
        poh_verify: config.poh_verify,
        halt_at_slot,
        new_hard_forks: config.new_hard_forks.clone(),
        debug_keys: config.debug_keys.clone(),
        account_indexes: config.account_indexes.clone(),
        accounts_db_caching_enabled: config.accounts_db_caching_enabled,
        accounts_db_config: config.accounts_db_config.clone(),
        shrink_ratio: config.accounts_shrink_ratio,
        accounts_db_test_hash_calculation: config.accounts_db_test_hash_calculation,
        accounts_db_skip_shrink: config.accounts_db_skip_shrink,
        runtime_config: config.runtime_config.clone(),
        ..blockstore_processor::ProcessOptions::default()
    };

    let enable_rpc_transaction_history =
        config.rpc_addrs.is_some() && config.rpc_config.enable_rpc_transaction_history;
    let is_plugin_transaction_history_required = transaction_notifier.as_ref().is_some();
    let transaction_history_services =
        if enable_rpc_transaction_history || is_plugin_transaction_history_required {
            initialize_rpc_transaction_history_services(
                blockstore.clone(),
                exit,
                enable_rpc_transaction_history,
                config.rpc_config.enable_extended_tx_metadata_storage,
                transaction_notifier,
            )
        } else {
            TransactionHistoryServices::default()
        };

    let (bank_forks, mut leader_schedule_cache, starting_snapshot_hashes) =
        bank_forks_utils::load_bank_forks(
            &genesis_config,
            &blockstore,
            config.account_paths.clone(),
            config.account_shrink_paths.clone(),
            config.snapshot_config.as_ref(),
            &process_options,
            transaction_history_services
                .cache_block_meta_sender
                .as_ref(),
            accounts_update_notifier,
        );

    // Before replay starts, set the callbacks in each of the banks in BankForks so that
    // all dropped banks come through the `pruned_banks_receiver` channel. This way all bank
    // drop behavior can be safely synchronized with any other ongoing accounts activity like
    // cache flush, clean, shrink, as long as the same thread performing those activities also
    // is processing the dropped banks from the `pruned_banks_receiver` channel.
    let pruned_banks_receiver =
        AccountsBackgroundService::setup_bank_drop_callback(bank_forks.clone());

    {
        let hard_forks: Vec<_> = bank_forks
            .read()
            .unwrap()
            .working_bank()
            .hard_forks()
            .read()
            .unwrap()
            .iter()
            .copied()
            .collect();
        if !hard_forks.is_empty() {
            info!("Hard forks: {:?}", hard_forks);
        }
    }

    leader_schedule_cache.set_fixed_leader_schedule(config.fixed_leader_schedule.clone());
    {
        let mut bank_forks = bank_forks.write().unwrap();
        bank_forks.set_snapshot_config(config.snapshot_config.clone());
        bank_forks.set_accounts_hash_interval_slots(config.accounts_hash_interval_slots);
        if let Some(ref shrink_paths) = config.account_shrink_paths {
            bank_forks
                .working_bank()
                .set_shrink_paths(shrink_paths.clone());
        }
    }

    Ok((
        genesis_config,
        bank_forks,
        blockstore,
        original_blockstore_root,
        ledger_signal_receiver,
        completed_slots_receiver,
        leader_schedule_cache,
        starting_snapshot_hashes,
        transaction_history_services,
        process_options,
        blockstore_root_scan,
        pruned_banks_receiver,
    ))
}

fn highest_slot(blockstore: &Blockstore) -> Option<Slot> {
    let mut start = Measure::start("Blockstore search for highest slot");
    let highest_slot = blockstore
        .slot_meta_iterator(0)
        .map(|metas| {
            let slots: Vec<_> = metas.map(|(slot, _)| slot).collect();
            if slots.is_empty() {
                info!("Ledger is empty");
                None
            } else {
                let first = slots.first().unwrap();
                Some(*slots.last().unwrap_or(first))
            }
        })
        .unwrap_or_else(|err| {
            warn!("Failed to ledger slot meta: {}", err);
            None
        });
    start.stop();
    info!("{}. Found slot {:?}", start, highest_slot);
    highest_slot
}

pub struct ProcessBlockStore<'a> {
    id: &'a Pubkey,
    vote_account: &'a Pubkey,
    start_progress: &'a Arc<RwLock<ValidatorStartProgress>>,
    blockstore: &'a Blockstore,
    original_blockstore_root: Slot,
    bank_forks: &'a Arc<RwLock<BankForks>>,
    leader_schedule_cache: &'a LeaderScheduleCache,
    process_options: &'a blockstore_processor::ProcessOptions,
    transaction_status_sender: Option<&'a TransactionStatusSender>,
    cache_block_meta_sender: Option<CacheBlockMetaSender>,
    blockstore_root_scan: Option<BlockstoreRootScan>,
    accounts_background_request_sender: AbsRequestSender,
    config: &'a ValidatorConfig,
    tower: Option<Tower>,
}

impl<'a> ProcessBlockStore<'a> {
    #[allow(clippy::too_many_arguments)]
    fn new(
        id: &'a Pubkey,
        vote_account: &'a Pubkey,
        start_progress: &'a Arc<RwLock<ValidatorStartProgress>>,
        blockstore: &'a Blockstore,
        original_blockstore_root: Slot,
        bank_forks: &'a Arc<RwLock<BankForks>>,
        leader_schedule_cache: &'a LeaderScheduleCache,
        process_options: &'a blockstore_processor::ProcessOptions,
        transaction_status_sender: Option<&'a TransactionStatusSender>,
        cache_block_meta_sender: Option<CacheBlockMetaSender>,
        blockstore_root_scan: BlockstoreRootScan,
        accounts_background_request_sender: AbsRequestSender,
        config: &'a ValidatorConfig,
    ) -> Self {
        Self {
            id,
            vote_account,
            start_progress,
            blockstore,
            original_blockstore_root,
            bank_forks,
            leader_schedule_cache,
            process_options,
            transaction_status_sender,
            cache_block_meta_sender,
            blockstore_root_scan: Some(blockstore_root_scan),
            accounts_background_request_sender,
            config,
            tower: None,
        }
    }

    pub(crate) fn process(&mut self) -> Result<(), String> {
        if self.tower.is_none() {
            let previous_start_process = *self.start_progress.read().unwrap();
            *self.start_progress.write().unwrap() = ValidatorStartProgress::LoadingLedger;

            let exit = Arc::new(AtomicBool::new(false));
            if let Some(max_slot) = highest_slot(self.blockstore) {
                let bank_forks = self.bank_forks.clone();
                let exit = exit.clone();
                let start_progress = self.start_progress.clone();

                let _ = Builder::new()
                    .name("solRptLdgrStat".to_string())
                    .spawn(move || {
                        while !exit.load(Ordering::Relaxed) {
                            let slot = bank_forks.read().unwrap().working_bank().slot();
                            *start_progress.write().unwrap() =
                                ValidatorStartProgress::ProcessingLedger { slot, max_slot };
                            sleep(Duration::from_secs(2));
                        }
                    })
                    .unwrap();
            }
            if let Err(e) = blockstore_processor::process_blockstore_from_root(
                self.blockstore,
                self.bank_forks,
                self.leader_schedule_cache,
                self.process_options,
                self.transaction_status_sender,
                self.cache_block_meta_sender.as_ref(),
                &self.accounts_background_request_sender,
            ) {
                return Err(format!("Failed to load ledger: {:?}", e));
            }

            exit.store(true, Ordering::Relaxed);

            if let Some(blockstore_root_scan) = self.blockstore_root_scan.take() {
                blockstore_root_scan.join();
            }

            self.tower = Some({
                let restored_tower = Tower::restore(self.config.tower_storage.as_ref(), self.id);
                if let Ok(tower) = &restored_tower {
                    // reconciliation attempt 1 of 2 with tower
                    if let Err(e) = reconcile_blockstore_roots_with_external_source(
                        ExternalRootSource::Tower(tower.root()),
                        self.blockstore,
                        &mut self.original_blockstore_root,
                    ) {
                        return Err(format!(
                            "Failed to reconcile blockstore with tower: {:?}",
                            e
                        ));
                    }
                }

                post_process_restored_tower(
                    restored_tower,
                    self.id,
                    self.vote_account,
                    self.config,
                    &self.bank_forks.read().unwrap(),
                )?
            });

            if let Some(hard_fork_restart_slot) = maybe_cluster_restart_with_hard_fork(
                self.config,
                self.bank_forks.read().unwrap().root_bank().slot(),
            ) {
                // reconciliation attempt 2 of 2 with hard fork
                // this should be #2 because hard fork root > tower root in almost all cases
                if let Err(e) = reconcile_blockstore_roots_with_external_source(
                    ExternalRootSource::HardFork(hard_fork_restart_slot),
                    self.blockstore,
                    &mut self.original_blockstore_root,
                ) {
                    return Err(format!(
                        "Failed to reconcile blockstore with hard fork: {:?}",
                        e
                    ));
                }
            }

            *self.start_progress.write().unwrap() = previous_start_process;
        }
        Ok(())
    }

    pub(crate) fn process_to_create_tower(mut self) -> Result<Tower, String> {
        self.process()?;
        Ok(self.tower.unwrap())
    }
}

fn maybe_warp_slot(
    config: &ValidatorConfig,
    process_blockstore: &mut ProcessBlockStore,
    ledger_path: &Path,
    bank_forks: &RwLock<BankForks>,
    leader_schedule_cache: &LeaderScheduleCache,
) -> Result<(), String> {
    if let Some(warp_slot) = config.warp_slot {
        let snapshot_config = match config.snapshot_config.as_ref() {
            Some(config) => config,
            None => return Err("warp slot requires a snapshot config".to_owned()),
        };

        process_blockstore.process()?;

        let mut bank_forks = bank_forks.write().unwrap();

        let working_bank = bank_forks.working_bank();

        if warp_slot <= working_bank.slot() {
            return Err(format!(
                "warp slot ({}) cannot be less than the working bank slot ({})",
                warp_slot,
                working_bank.slot()
            ));
        }
        info!("warping to slot {}", warp_slot);

        let root_bank = bank_forks.root_bank();
        bank_forks.insert(Bank::warp_from_parent(
            &root_bank,
            &Pubkey::default(),
            warp_slot,
        ));
        bank_forks.set_root(
            warp_slot,
            &solana_runtime::accounts_background_service::AbsRequestSender::default(),
            Some(warp_slot),
        );
        leader_schedule_cache.set_root(&bank_forks.root_bank());

        let full_snapshot_archive_info = match snapshot_utils::bank_to_full_snapshot_archive(
            ledger_path,
            &bank_forks.root_bank(),
            None,
            &snapshot_config.full_snapshot_archives_dir,
            &snapshot_config.incremental_snapshot_archives_dir,
            snapshot_config.archive_format,
            snapshot_config.maximum_full_snapshot_archives_to_retain,
            snapshot_config.maximum_incremental_snapshot_archives_to_retain,
        ) {
            Ok(archive_info) => archive_info,
            Err(e) => return Err(format!("Unable to create snapshot: {}", e)),
        };
        info!(
            "created snapshot: {}",
            full_snapshot_archive_info.path().display()
        );
    }
    Ok(())
}

fn blockstore_contains_bad_shred_version(
    blockstore: &Blockstore,
    start_slot: Slot,
    shred_version: u16,
) -> bool {
    let now = Instant::now();
    // Search for shreds with incompatible version in blockstore
    if let Ok(slot_meta_iterator) = blockstore.slot_meta_iterator(start_slot) {
        info!("Searching for incorrect shreds..");
        for (slot, _meta) in slot_meta_iterator {
            if let Ok(shreds) = blockstore.get_data_shreds_for_slot(slot, 0) {
                for shred in &shreds {
                    if shred.version() != shred_version {
                        return true;
                    }
                }
            }
            if now.elapsed().as_secs() > 60 {
                info!("Didn't find incorrect shreds after 60 seconds, aborting");
                return false;
            }
        }
    }
    false
}

fn backup_and_clear_blockstore(ledger_path: &Path, start_slot: Slot, shred_version: u16) {
    let blockstore = Blockstore::open(ledger_path).unwrap();
    let do_copy_and_clear =
        blockstore_contains_bad_shred_version(&blockstore, start_slot, shred_version);

    // If found, then copy shreds to another db and clear from start_slot
    if do_copy_and_clear {
        let folder_name = format!("backup_rocksdb_{}", thread_rng().gen_range(0, 99999));
        let backup_blockstore = Blockstore::open(&ledger_path.join(folder_name));
        let mut last_print = Instant::now();
        let mut copied = 0;
        let mut last_slot = None;
        let slot_meta_iterator = blockstore.slot_meta_iterator(start_slot).unwrap();
        for (slot, _meta) in slot_meta_iterator {
            if let Ok(shreds) = blockstore.get_data_shreds_for_slot(slot, 0) {
                if let Ok(ref backup_blockstore) = backup_blockstore {
                    copied += shreds.len();
                    let _ = backup_blockstore.insert_shreds(shreds, None, true);
                }
            }
            if last_print.elapsed().as_millis() > 3000 {
                info!(
                    "Copying shreds from slot {} copied {} so far.",
                    start_slot, copied
                );
                last_print = Instant::now();
            }
            last_slot = Some(slot);
        }

        let end_slot = last_slot.unwrap();
        info!("Purging slots {} to {}", start_slot, end_slot);
        blockstore.purge_from_next_slots(start_slot, end_slot);
        blockstore.purge_slots(start_slot, end_slot, PurgeType::Exact);
        info!("done");
    }
    drop(blockstore);
}

fn initialize_rpc_transaction_history_services(
    blockstore: Arc<Blockstore>,
    exit: &Arc<AtomicBool>,
    enable_rpc_transaction_history: bool,
    enable_extended_tx_metadata_storage: bool,
    transaction_notifier: Option<TransactionNotifierLock>,
) -> TransactionHistoryServices {
    let max_complete_transaction_status_slot = Arc::new(AtomicU64::new(blockstore.max_root()));
    let (transaction_status_sender, transaction_status_receiver) = unbounded();
    let transaction_status_sender = Some(TransactionStatusSender {
        sender: transaction_status_sender,
    });
    let transaction_status_service = Some(TransactionStatusService::new(
        transaction_status_receiver,
        max_complete_transaction_status_slot.clone(),
        enable_rpc_transaction_history,
        transaction_notifier.clone(),
        blockstore.clone(),
        enable_extended_tx_metadata_storage,
        exit,
    ));

    let (rewards_recorder_sender, rewards_receiver) = unbounded();
    let rewards_recorder_sender = Some(rewards_recorder_sender);
    let rewards_recorder_service = Some(RewardsRecorderService::new(
        rewards_receiver,
        blockstore.clone(),
        exit,
    ));

    let (cache_block_meta_sender, cache_block_meta_receiver) = unbounded();
    let cache_block_meta_sender = Some(cache_block_meta_sender);
    let cache_block_meta_service = Some(CacheBlockMetaService::new(
        cache_block_meta_receiver,
        blockstore,
        exit,
    ));
    TransactionHistoryServices {
        transaction_status_sender,
        transaction_status_service,
        max_complete_transaction_status_slot,
        rewards_recorder_sender,
        rewards_recorder_service,
        cache_block_meta_sender,
        cache_block_meta_service,
    }
}

#[derive(Debug, PartialEq, Eq)]
enum ValidatorError {
    BadExpectedBankHash,
    NotEnoughLedgerData,
    Error(String),
}

// Return if the validator waited on other nodes to start. In this case
// it should not wait for one of it's votes to land to produce blocks
// because if the whole network is waiting, then it will stall.
//
// Error indicates that a bad hash was encountered or another condition
// that is unrecoverable and the validator should exit.
fn wait_for_supermajority(
    config: &ValidatorConfig,
    process_blockstore: Option<&mut ProcessBlockStore>,
    bank_forks: &RwLock<BankForks>,
    cluster_info: &ClusterInfo,
    rpc_override_health_check: Arc<AtomicBool>,
    start_progress: &Arc<RwLock<ValidatorStartProgress>>,
) -> Result<bool, ValidatorError> {
    match config.wait_for_supermajority {
        None => Ok(false),
        Some(wait_for_supermajority_slot) => {
            if let Some(process_blockstore) = process_blockstore {
                process_blockstore
                    .process()
                    .map_err(ValidatorError::Error)?;
            }

            let bank = bank_forks.read().unwrap().working_bank();
            match wait_for_supermajority_slot.cmp(&bank.slot()) {
                std::cmp::Ordering::Less => return Ok(false),
                std::cmp::Ordering::Greater => {
                    error!(
                        "Ledger does not have enough data to wait for supermajority, \
                             please enable snapshot fetch. Has {} needs {}",
                        bank.slot(),
                        wait_for_supermajority_slot
                    );
                    return Err(ValidatorError::NotEnoughLedgerData);
                }
                _ => {}
            }

            if let Some(expected_bank_hash) = config.expected_bank_hash {
                if bank.hash() != expected_bank_hash {
                    error!(
                        "Bank hash({}) does not match expected value: {}",
                        bank.hash(),
                        expected_bank_hash
                    );
                    return Err(ValidatorError::BadExpectedBankHash);
                }
            }

            for i in 1.. {
                if i % 10 == 1 {
                    info!(
                        "Waiting for {}% of activated stake at slot {} to be in gossip...",
                        WAIT_FOR_SUPERMAJORITY_THRESHOLD_PERCENT,
                        bank.slot()
                    );
                }

                let gossip_stake_percent =
                    get_stake_percent_in_gossip(&bank, cluster_info, i % 10 == 0);

                *start_progress.write().unwrap() =
                    ValidatorStartProgress::WaitingForSupermajority {
                        slot: wait_for_supermajority_slot,
                        gossip_stake_percent,
                    };

                if gossip_stake_percent >= WAIT_FOR_SUPERMAJORITY_THRESHOLD_PERCENT {
                    info!(
                        "Supermajority reached, {}% active stake detected, starting up now.",
                        gossip_stake_percent,
                    );
                    break;
                }
                // The normal RPC health checks don't apply as the node is waiting, so feign health to
                // prevent load balancers from removing the node from their list of candidates during a
                // manual restart.
                rpc_override_health_check.store(true, Ordering::Relaxed);
                sleep(Duration::new(1, 0));
            }
            rpc_override_health_check.store(false, Ordering::Relaxed);
            Ok(true)
        }
    }
}

// Get the activated stake percentage (based on the provided bank) that is visible in gossip
fn get_stake_percent_in_gossip(bank: &Bank, cluster_info: &ClusterInfo, log: bool) -> u64 {
    let mut online_stake = 0;
    let mut wrong_shred_stake = 0;
    let mut wrong_shred_nodes = vec![];
    let mut offline_stake = 0;
    let mut offline_nodes = vec![];

    let mut total_activated_stake = 0;
    let now = timestamp();
    // Nodes contact infos are saved to disk and restored on validator startup.
    // Staked nodes entries will not expire until an epoch after. So it
    // is necessary here to filter for recent entries to establish liveness.
    let peers: HashMap<_, _> = cluster_info
        .all_tvu_peers()
        .into_iter()
        .filter(|node| {
            let age = now.saturating_sub(node.wallclock);
            // Contact infos are refreshed twice during this period.
            age < CRDS_GOSSIP_PULL_CRDS_TIMEOUT_MS
        })
        .map(|node| (node.id, node))
        .collect();
    let my_shred_version = cluster_info.my_shred_version();
    let my_id = cluster_info.id();

    for (activated_stake, vote_account) in bank.vote_accounts().values() {
        let activated_stake = *activated_stake;
        total_activated_stake += activated_stake;

        if activated_stake == 0 {
            continue;
        }
        let vote_state_node_pubkey = vote_account.node_pubkey().unwrap_or_default();

        if let Some(peer) = peers.get(&vote_state_node_pubkey) {
            if peer.shred_version == my_shred_version {
                trace!(
                    "observed {} in gossip, (activated_stake={})",
                    vote_state_node_pubkey,
                    activated_stake
                );
                online_stake += activated_stake;
            } else {
                wrong_shred_stake += activated_stake;
                wrong_shred_nodes.push((activated_stake, vote_state_node_pubkey));
            }
        } else if vote_state_node_pubkey == my_id {
            online_stake += activated_stake; // This node is online
        } else {
            offline_stake += activated_stake;
            offline_nodes.push((activated_stake, vote_state_node_pubkey));
        }
    }

    let online_stake_percentage = (online_stake as f64 / total_activated_stake as f64) * 100.;
    if log {
        info!(
            "{:.3}% of active stake visible in gossip",
            online_stake_percentage
        );

        if !wrong_shred_nodes.is_empty() {
            info!(
                "{:.3}% of active stake has the wrong shred version in gossip",
                (wrong_shred_stake as f64 / total_activated_stake as f64) * 100.,
            );
            for (stake, identity) in wrong_shred_nodes {
                info!(
                    "    {:.3}% - {}",
                    (stake as f64 / total_activated_stake as f64) * 100.,
                    identity
                );
            }
        }

        if !offline_nodes.is_empty() {
            info!(
                "{:.3}% of active stake is not visible in gossip",
                (offline_stake as f64 / total_activated_stake as f64) * 100.
            );
            for (stake, identity) in offline_nodes {
                info!(
                    "    {:.3}% - {}",
                    (stake as f64 / total_activated_stake as f64) * 100.,
                    identity
                );
            }
        }
    }

    online_stake_percentage as u64
}

/// Delete directories/files asynchronously to avoid blocking on it.
/// Fist, in sync context, rename the original path to *_deleted,
/// then spawn a thread to delete the renamed path.
/// If the process is killed and the deleting process is not done,
/// the leftover path will be deleted in the next process life, so
/// there is no file space leaking.
fn move_and_async_delete_path(path: impl AsRef<Path> + Copy) {
    let mut path_delete = PathBuf::new();
    path_delete.push(path);
    path_delete.set_file_name(format!(
        "{}{}",
        path_delete.file_name().unwrap().to_str().unwrap(),
        "_to_be_deleted"
    ));

    if path_delete.exists() {
        debug!("{} exists, delete it first.", path_delete.display());
        std::fs::remove_dir_all(&path_delete).unwrap();
    }

    if !path.as_ref().exists() {
        info!(
            "move_and_async_delete_path: path {} does not exist",
            path.as_ref().display()
        );
        return;
    }

    std::fs::rename(&path, &path_delete).unwrap();

    Builder::new()
        .name("delete_path".to_string())
        .spawn(move || {
            std::fs::remove_dir_all(&path_delete).unwrap();
            info!(
                "Cleaning path {} done asynchronously in a spawned thread",
                path_delete.display()
            );
        })
        .unwrap();
}

fn cleanup_accounts_paths(config: &ValidatorConfig) {
    for accounts_path in &config.account_paths {
        move_and_async_delete_path(accounts_path);
    }
    if let Some(ref shrink_paths) = config.account_shrink_paths {
        for accounts_path in shrink_paths {
            move_and_async_delete_path(accounts_path);
        }
    }
}

pub fn is_snapshot_config_valid(
    full_snapshot_interval_slots: Slot,
    incremental_snapshot_interval_slots: Slot,
    accounts_hash_interval_slots: Slot,
) -> bool {
    // if full snapshot interval is MAX, that means snapshots are turned off, so yes, valid
    if full_snapshot_interval_slots == Slot::MAX {
        return true;
    }

    let is_incremental_config_valid = if incremental_snapshot_interval_slots == Slot::MAX {
        true
    } else {
        incremental_snapshot_interval_slots >= accounts_hash_interval_slots
            && incremental_snapshot_interval_slots % accounts_hash_interval_slots == 0
            && full_snapshot_interval_slots > incremental_snapshot_interval_slots
    };

    full_snapshot_interval_slots >= accounts_hash_interval_slots
        && full_snapshot_interval_slots % accounts_hash_interval_slots == 0
        && is_incremental_config_valid
}

#[cfg(test)]
mod tests {
    use {
        super::*,
        crossbeam_channel::{bounded, RecvTimeoutError},
        solana_client::connection_cache::{DEFAULT_TPU_CONNECTION_POOL_SIZE, DEFAULT_TPU_USE_QUIC},
        solana_ledger::{create_new_tmp_ledger, genesis_utils::create_genesis_config_with_leader},
        solana_sdk::{genesis_config::create_genesis_config, poh_config::PohConfig},
        std::{fs::remove_dir_all, thread, time::Duration},
    };

    #[test]
    fn validator_exit() {
        solana_logger::setup();
        let leader_keypair = Keypair::new();
        let leader_node = Node::new_localhost_with_pubkey(&leader_keypair.pubkey());

        let validator_keypair = Keypair::new();
        let validator_node = Node::new_localhost_with_pubkey(&validator_keypair.pubkey());
        let genesis_config =
            create_genesis_config_with_leader(10_000, &leader_keypair.pubkey(), 1000)
                .genesis_config;
        let (validator_ledger_path, _blockhash) = create_new_tmp_ledger!(&genesis_config);

        let voting_keypair = Arc::new(Keypair::new());
        let config = ValidatorConfig {
            rpc_addrs: Some((validator_node.info.rpc, validator_node.info.rpc_pubsub)),
            ..ValidatorConfig::default_for_test()
        };
        let start_progress = Arc::new(RwLock::new(ValidatorStartProgress::default()));
        let validator = Validator::new(
            validator_node,
            Arc::new(validator_keypair),
            &validator_ledger_path,
            &voting_keypair.pubkey(),
            Arc::new(RwLock::new(vec![voting_keypair])),
            vec![leader_node.info],
            &config,
            true, // should_check_duplicate_instance
            start_progress.clone(),
            SocketAddrSpace::Unspecified,
            DEFAULT_TPU_USE_QUIC,
            DEFAULT_TPU_CONNECTION_POOL_SIZE,
        )
        .expect("assume successful validator start");
        assert_eq!(
            *start_progress.read().unwrap(),
            ValidatorStartProgress::Running
        );
        validator.close();
        remove_dir_all(validator_ledger_path).unwrap();
    }

    #[test]
    fn test_backup_and_clear_blockstore() {
        use std::time::Instant;
        solana_logger::setup();
        use {
            solana_entry::entry,
            solana_ledger::{blockstore, get_tmp_ledger_path},
        };
        let blockstore_path = get_tmp_ledger_path!();
        {
            let blockstore = Blockstore::open(&blockstore_path).unwrap();

            let entries = entry::create_ticks(1, 0, Hash::default());

            info!("creating shreds");
            let mut last_print = Instant::now();
            for i in 1..10 {
                let shreds = blockstore::entries_to_test_shreds(&entries, i, i - 1, true, 1);
                blockstore.insert_shreds(shreds, None, true).unwrap();
                if last_print.elapsed().as_millis() > 5000 {
                    info!("inserted {}", i);
                    last_print = Instant::now();
                }
            }
            drop(blockstore);

            // this purges and compacts all slots greater than or equal to 5
            backup_and_clear_blockstore(&blockstore_path, 5, 2);

            let blockstore = Blockstore::open(&blockstore_path).unwrap();
            // assert that slots less than 5 aren't affected
            assert!(blockstore.meta(4).unwrap().unwrap().next_slots.is_empty());
            for i in 5..10 {
                assert!(blockstore
                    .get_data_shreds_for_slot(i, 0)
                    .unwrap()
                    .is_empty());
            }
        }
    }

    #[test]
    fn validator_parallel_exit() {
        let leader_keypair = Keypair::new();
        let leader_node = Node::new_localhost_with_pubkey(&leader_keypair.pubkey());

        let mut ledger_paths = vec![];
        let mut validators: Vec<Validator> = (0..2)
            .map(|_| {
                let validator_keypair = Keypair::new();
                let validator_node = Node::new_localhost_with_pubkey(&validator_keypair.pubkey());
                let genesis_config =
                    create_genesis_config_with_leader(10_000, &leader_keypair.pubkey(), 1000)
                        .genesis_config;
                let (validator_ledger_path, _blockhash) = create_new_tmp_ledger!(&genesis_config);
                ledger_paths.push(validator_ledger_path.clone());
                let vote_account_keypair = Keypair::new();
                let config = ValidatorConfig {
                    rpc_addrs: Some((validator_node.info.rpc, validator_node.info.rpc_pubsub)),
                    ..ValidatorConfig::default_for_test()
                };
                Validator::new(
                    validator_node,
                    Arc::new(validator_keypair),
                    &validator_ledger_path,
                    &vote_account_keypair.pubkey(),
                    Arc::new(RwLock::new(vec![Arc::new(vote_account_keypair)])),
                    vec![leader_node.info.clone()],
                    &config,
                    true, // should_check_duplicate_instance
                    Arc::new(RwLock::new(ValidatorStartProgress::default())),
                    SocketAddrSpace::Unspecified,
                    DEFAULT_TPU_USE_QUIC,
                    DEFAULT_TPU_CONNECTION_POOL_SIZE,
                )
                .expect("assume successful validator start")
            })
            .collect();

        // Each validator can exit in parallel to speed many sequential calls to join`
        validators.iter_mut().for_each(|v| v.exit());

        // spawn a new thread to wait for the join of the validator
        let (sender, receiver) = bounded(0);
        let _ = thread::spawn(move || {
            validators.into_iter().for_each(|validator| {
                validator.join();
            });
            sender.send(()).unwrap();
        });

        // timeout of 30s for shutting down the validators
        let timeout = Duration::from_secs(30);
        if let Err(RecvTimeoutError::Timeout) = receiver.recv_timeout(timeout) {
            panic!("timeout for shutting down validators",);
        }

        for path in ledger_paths {
            remove_dir_all(path).unwrap();
        }
    }

    #[test]
    fn test_wait_for_supermajority() {
        solana_logger::setup();
        use solana_sdk::hash::hash;
        let node_keypair = Arc::new(Keypair::new());
        let cluster_info = ClusterInfo::new(
            ContactInfo::new_localhost(&node_keypair.pubkey(), timestamp()),
            node_keypair,
            SocketAddrSpace::Unspecified,
        );

        let (genesis_config, _mint_keypair) = create_genesis_config(1);
        let bank_forks = RwLock::new(BankForks::new(Bank::new_for_tests(&genesis_config)));
        let mut config = ValidatorConfig::default_for_test();
        let rpc_override_health_check = Arc::new(AtomicBool::new(false));
        let start_progress = Arc::new(RwLock::new(ValidatorStartProgress::default()));

        assert!(!wait_for_supermajority(
            &config,
            None,
            &bank_forks,
            &cluster_info,
            rpc_override_health_check.clone(),
            &start_progress,
        )
        .unwrap());

        // bank=0, wait=1, should fail
        config.wait_for_supermajority = Some(1);
        assert_eq!(
            wait_for_supermajority(
                &config,
                None,
                &bank_forks,
                &cluster_info,
                rpc_override_health_check.clone(),
                &start_progress,
            ),
            Err(ValidatorError::NotEnoughLedgerData)
        );

        // bank=1, wait=0, should pass, bank is past the wait slot
        let bank_forks = RwLock::new(BankForks::new(Bank::new_from_parent(
            &bank_forks.read().unwrap().root_bank(),
            &Pubkey::default(),
            1,
        )));
        config.wait_for_supermajority = Some(0);
        assert!(!wait_for_supermajority(
            &config,
            None,
            &bank_forks,
            &cluster_info,
            rpc_override_health_check.clone(),
            &start_progress,
        )
        .unwrap());

        // bank=1, wait=1, equal, but bad hash provided
        config.wait_for_supermajority = Some(1);
        config.expected_bank_hash = Some(hash(&[1]));
        assert_eq!(
            wait_for_supermajority(
                &config,
                None,
                &bank_forks,
                &cluster_info,
                rpc_override_health_check,
                &start_progress,
            ),
            Err(ValidatorError::BadExpectedBankHash)
        );
    }

    #[test]
    fn test_interval_check() {
        assert!(is_snapshot_config_valid(300, 200, 100));

        let default_accounts_hash_interval =
            snapshot_utils::DEFAULT_INCREMENTAL_SNAPSHOT_ARCHIVE_INTERVAL_SLOTS;
        assert!(is_snapshot_config_valid(
            snapshot_utils::DEFAULT_FULL_SNAPSHOT_ARCHIVE_INTERVAL_SLOTS,
            snapshot_utils::DEFAULT_INCREMENTAL_SNAPSHOT_ARCHIVE_INTERVAL_SLOTS,
            default_accounts_hash_interval,
        ));

        assert!(is_snapshot_config_valid(
            Slot::MAX,
            snapshot_utils::DEFAULT_INCREMENTAL_SNAPSHOT_ARCHIVE_INTERVAL_SLOTS,
            default_accounts_hash_interval
        ));
        assert!(is_snapshot_config_valid(
            snapshot_utils::DEFAULT_FULL_SNAPSHOT_ARCHIVE_INTERVAL_SLOTS,
            Slot::MAX,
            default_accounts_hash_interval
        ));
        assert!(is_snapshot_config_valid(
            snapshot_utils::DEFAULT_INCREMENTAL_SNAPSHOT_ARCHIVE_INTERVAL_SLOTS,
            Slot::MAX,
            default_accounts_hash_interval
        ));

        assert!(!is_snapshot_config_valid(0, 100, 100));
        assert!(!is_snapshot_config_valid(100, 0, 100));
        assert!(!is_snapshot_config_valid(42, 100, 100));
        assert!(!is_snapshot_config_valid(100, 42, 100));
        assert!(!is_snapshot_config_valid(100, 100, 100));
        assert!(!is_snapshot_config_valid(100, 200, 100));
        assert!(!is_snapshot_config_valid(444, 200, 100));
        assert!(!is_snapshot_config_valid(400, 222, 100));
    }

    #[test]
    fn test_poh_speed() {
        solana_logger::setup();
        let poh_config = PohConfig {
            target_tick_duration: Duration::from_millis(solana_sdk::clock::MS_PER_TICK),
            // make PoH rate really fast to cause the panic condition
            hashes_per_tick: Some(100 * solana_sdk::clock::DEFAULT_HASHES_PER_TICK),
            ..PohConfig::default()
        };
        let genesis_config = GenesisConfig {
            poh_config,
            ..GenesisConfig::default()
        };
        assert!(check_poh_speed(&genesis_config, Some(10_000)).is_err());
    }

    #[test]
    fn test_poh_speed_no_hashes_per_tick() {
        let poh_config = PohConfig {
            target_tick_duration: Duration::from_millis(solana_sdk::clock::MS_PER_TICK),
            hashes_per_tick: None,
            ..PohConfig::default()
        };
        let genesis_config = GenesisConfig {
            poh_config,
            ..GenesisConfig::default()
        };
        check_poh_speed(&genesis_config, Some(10_000)).unwrap();
    }
}<|MERGE_RESOLUTION|>--- conflicted
+++ resolved
@@ -177,13 +177,9 @@
     pub wait_to_vote_slot: Option<Slot>,
     pub ledger_column_options: LedgerColumnOptions,
     pub runtime_config: RuntimeConfig,
-<<<<<<< HEAD
-    pub enable_quic_servers: bool,
     pub maybe_relayer_config: Option<RelayerAndBlockEngineConfig>,
     pub shred_receiver_address: Option<SocketAddr>,
     pub tip_manager_config: TipManagerConfig,
-=======
->>>>>>> 544a957a
 }
 
 impl Default for ValidatorConfig {
@@ -247,13 +243,9 @@
             wait_to_vote_slot: None,
             ledger_column_options: LedgerColumnOptions::default(),
             runtime_config: RuntimeConfig::default(),
-<<<<<<< HEAD
-            enable_quic_servers: false,
             maybe_relayer_config: None,
             shred_receiver_address: None,
             tip_manager_config: TipManagerConfig::default(),
-=======
->>>>>>> 544a957a
         }
     }
 }
@@ -998,12 +990,8 @@
             accounts_background_request_sender,
             config.runtime_config.log_messages_bytes_limit,
             &connection_cache,
-<<<<<<< HEAD
             config.shred_receiver_address,
-        );
-=======
         )?;
->>>>>>> 544a957a
 
         let tpu = Tpu::new(
             &cluster_info,
@@ -1038,13 +1026,10 @@
             &identity_keypair,
             config.runtime_config.log_messages_bytes_limit,
             &staked_nodes,
-<<<<<<< HEAD
             config.maybe_relayer_config.clone(),
             config.tip_manager_config.clone(),
             config.shred_receiver_address,
-=======
             config.staked_nodes_overrides.clone(),
->>>>>>> 544a957a
         );
 
         datapoint_info!(
