//! The `validator` module hosts all the validator microservices.

pub use solana_perf::report_target_features;
use {
    crate::{
        accounts_hash_verifier::AccountsHashVerifier,
        broadcast_stage::BroadcastStageType,
        cache_block_meta_service::{CacheBlockMetaSender, CacheBlockMetaService},
        cluster_info_vote_listener::VoteTracker,
        completed_data_sets_service::CompletedDataSetsService,
        consensus::{reconcile_blockstore_roots_with_external_source, ExternalRootSource, Tower},
        ledger_metric_report_service::LedgerMetricReportService,
        poh_timing_report_service::PohTimingReportService,
        rewards_recorder_service::{RewardsRecorderSender, RewardsRecorderService},
        sample_performance_service::SamplePerformanceService,
        serve_repair::ServeRepair,
        serve_repair_service::ServeRepairService,
        sigverify,
        snapshot_packager_service::SnapshotPackagerService,
        stats_reporter_service::StatsReporterService,
        system_monitor_service::{verify_udp_stats_access, SystemMonitorService},
        tip_manager::TipManagerConfig,
        tower_storage::TowerStorage,
        tpu::{Tpu, TpuSockets, DEFAULT_TPU_COALESCE_MS},
        tvu::{Tvu, TvuConfig, TvuSockets},
    },
    crossbeam_channel::{bounded, unbounded, Receiver},
    rand::{thread_rng, Rng},
    solana_client::connection_cache::ConnectionCache,
    solana_entry::poh::compute_hash_time_ns,
    solana_geyser_plugin_manager::geyser_plugin_service::GeyserPluginService,
    solana_gossip::{
        cluster_info::{
            ClusterInfo, Node, DEFAULT_CONTACT_DEBUG_INTERVAL_MILLIS,
            DEFAULT_CONTACT_SAVE_INTERVAL_MILLIS,
        },
        contact_info::ContactInfo,
        crds_gossip_pull::CRDS_GOSSIP_PULL_CRDS_TIMEOUT_MS,
        gossip_service::GossipService,
    },
    solana_ledger::{
        bank_forks_utils,
        blockstore::{
            Blockstore, BlockstoreError, BlockstoreSignals, CompletedSlotsReceiver, PurgeType,
        },
        blockstore_options::{BlockstoreOptions, BlockstoreRecoveryMode, LedgerColumnOptions},
        blockstore_processor::{self, TransactionStatusSender},
        leader_schedule::FixedSchedule,
        leader_schedule_cache::LeaderScheduleCache,
    },
    solana_measure::measure::Measure,
    solana_metrics::{datapoint_info, poh_timing_point::PohTimingSender},
    solana_poh::{
        poh_recorder::PohRecorder,
        poh_service::{self, PohService},
    },
    solana_rpc::{
        max_slots::MaxSlots,
        optimistically_confirmed_bank_tracker::{
            OptimisticallyConfirmedBank, OptimisticallyConfirmedBankTracker,
        },
        rpc::JsonRpcConfig,
        rpc_completed_slots_service::RpcCompletedSlotsService,
        rpc_pubsub_service::{PubSubConfig, PubSubService},
        rpc_service::JsonRpcService,
        rpc_subscriptions::RpcSubscriptions,
        transaction_notifier_interface::TransactionNotifierLock,
        transaction_status_service::TransactionStatusService,
    },
    solana_runtime::{
        accounts_background_service::{
            AbsRequestHandler, AbsRequestSender, AccountsBackgroundService, DroppedSlotsReceiver,
            SnapshotRequestHandler,
        },
        accounts_db::{AccountShrinkThreshold, AccountsDbConfig},
        accounts_index::AccountSecondaryIndexes,
        accounts_update_notifier_interface::AccountsUpdateNotifier,
        bank::Bank,
        bank_forks::BankForks,
        commitment::BlockCommitmentCache,
        cost_model::CostModel,
        hardened_unpack::{open_genesis_config, MAX_GENESIS_ARCHIVE_UNPACKED_SIZE},
        runtime_config::RuntimeConfig,
        snapshot_archive_info::SnapshotArchiveInfoGetter,
        snapshot_config::SnapshotConfig,
        snapshot_hash::StartingSnapshotHashes,
        snapshot_package::{PendingAccountsPackage, PendingSnapshotPackage},
        snapshot_utils,
    },
    solana_sdk::{
        clock::Slot,
        epoch_schedule::MAX_LEADER_SCHEDULE_EPOCH_OFFSET,
        exit::Exit,
        genesis_config::{ClusterType, GenesisConfig},
        hash::Hash,
        pubkey::Pubkey,
        shred_version::compute_shred_version,
        signature::{Keypair, Signer},
        timing::timestamp,
    },
    solana_send_transaction_service::send_transaction_service,
    solana_streamer::socket::SocketAddrSpace,
    solana_vote_program::vote_state::VoteState,
    std::{
        collections::{HashMap, HashSet},
        net::SocketAddr,
        path::{Path, PathBuf},
        sync::{
            atomic::{AtomicBool, AtomicU64, Ordering},
            Arc, RwLock,
        },
        thread::{sleep, Builder, JoinHandle},
        time::{Duration, Instant},
    },
};

const MAX_COMPLETED_DATA_SETS_IN_CHANNEL: usize = 100_000;
const WAIT_FOR_SUPERMAJORITY_THRESHOLD_PERCENT: u64 = 80;

/// maximum drop bank signal queue length
const MAX_DROP_BANK_SIGNAL_QUEUE_SIZE: usize = 10_000;

pub struct ValidatorConfig {
    pub halt_at_slot: Option<Slot>,
    pub expected_genesis_hash: Option<Hash>,
    pub expected_bank_hash: Option<Hash>,
    pub expected_shred_version: Option<u16>,
    pub voting_disabled: bool,
    pub account_paths: Vec<PathBuf>,
    pub account_shrink_paths: Option<Vec<PathBuf>>,
    pub rpc_config: JsonRpcConfig,
    pub geyser_plugin_config_files: Option<Vec<PathBuf>>,
    pub rpc_addrs: Option<(SocketAddr, SocketAddr)>, // (JsonRpc, JsonRpcPubSub)
    pub pubsub_config: PubSubConfig,
    pub snapshot_config: Option<SnapshotConfig>,
    pub max_ledger_shreds: Option<u64>,
    pub broadcast_stage_type: BroadcastStageType,
    pub turbine_disabled: Arc<AtomicBool>,
    pub enforce_ulimit_nofile: bool,
    pub fixed_leader_schedule: Option<FixedSchedule>,
    pub wait_for_supermajority: Option<Slot>,
    pub new_hard_forks: Option<Vec<Slot>>,
    pub known_validators: Option<HashSet<Pubkey>>, // None = trust all
    pub repair_validators: Option<HashSet<Pubkey>>, // None = repair from all
    pub gossip_validators: Option<HashSet<Pubkey>>, // None = gossip with all
    pub halt_on_known_validators_accounts_hash_mismatch: bool,
    pub accounts_hash_fault_injection_slots: u64, // 0 = no fault injection
    pub no_rocksdb_compaction: bool,
    pub rocksdb_compaction_interval: Option<u64>,
    pub rocksdb_max_compaction_jitter: Option<u64>,
    pub accounts_hash_interval_slots: u64,
    pub max_genesis_archive_unpacked_size: u64,
    pub wal_recovery_mode: Option<BlockstoreRecoveryMode>,
    pub poh_verify: bool, // Perform PoH verification during blockstore processing at boo
    pub require_tower: bool,
    pub tower_storage: Arc<dyn TowerStorage>,
    pub debug_keys: Option<Arc<HashSet<Pubkey>>>,
    pub contact_debug_interval: u64,
    pub contact_save_interval: u64,
    pub send_transaction_service_config: send_transaction_service::Config,
    pub no_poh_speed_test: bool,
    pub no_os_memory_stats_reporting: bool,
    pub no_os_network_stats_reporting: bool,
    pub no_os_cpu_stats_reporting: bool,
    pub poh_pinned_cpu_core: usize,
    pub poh_hashes_per_batch: u64,
    pub account_indexes: AccountSecondaryIndexes,
    pub accounts_db_caching_enabled: bool,
    pub accounts_db_config: Option<AccountsDbConfig>,
    pub warp_slot: Option<Slot>,
    pub accounts_db_test_hash_calculation: bool,
    pub accounts_db_skip_shrink: bool,
    pub tpu_coalesce_ms: u64,
    pub validator_exit: Arc<RwLock<Exit>>,
    pub no_wait_for_vote_to_start_leader: bool,
    pub accounts_shrink_ratio: AccountShrinkThreshold,
    pub wait_to_vote_slot: Option<Slot>,
    pub ledger_column_options: LedgerColumnOptions,
    pub runtime_config: RuntimeConfig,
    pub enable_quic_servers: bool,
<<<<<<< HEAD
    pub relayer_address: String,
    pub block_engine_address: String,
    pub shred_receiver_address: Option<SocketAddr>,
    pub tip_manager_config: TipManagerConfig,
=======
>>>>>>> 263911e7
}

impl Default for ValidatorConfig {
    fn default() -> Self {
        Self {
            halt_at_slot: None,
            expected_genesis_hash: None,
            expected_bank_hash: None,
            expected_shred_version: None,
            voting_disabled: false,
            max_ledger_shreds: None,
            account_paths: Vec::new(),
            account_shrink_paths: None,
            rpc_config: JsonRpcConfig::default(),
            geyser_plugin_config_files: None,
            rpc_addrs: None,
            pubsub_config: PubSubConfig::default(),
            snapshot_config: None,
            broadcast_stage_type: BroadcastStageType::Standard,
            turbine_disabled: Arc::<AtomicBool>::default(),
            enforce_ulimit_nofile: true,
            fixed_leader_schedule: None,
            wait_for_supermajority: None,
            new_hard_forks: None,
            known_validators: None,
            repair_validators: None,
            gossip_validators: None,
            halt_on_known_validators_accounts_hash_mismatch: false,
            accounts_hash_fault_injection_slots: 0,
            no_rocksdb_compaction: false,
            rocksdb_compaction_interval: None,
            rocksdb_max_compaction_jitter: None,
            accounts_hash_interval_slots: std::u64::MAX,
            max_genesis_archive_unpacked_size: MAX_GENESIS_ARCHIVE_UNPACKED_SIZE,
            wal_recovery_mode: None,
            poh_verify: true,
            require_tower: false,
            tower_storage: Arc::new(crate::tower_storage::NullTowerStorage::default()),
            debug_keys: None,
            contact_debug_interval: DEFAULT_CONTACT_DEBUG_INTERVAL_MILLIS,
            contact_save_interval: DEFAULT_CONTACT_SAVE_INTERVAL_MILLIS,
            send_transaction_service_config: send_transaction_service::Config::default(),
            no_poh_speed_test: true,
            no_os_memory_stats_reporting: true,
            no_os_network_stats_reporting: true,
            no_os_cpu_stats_reporting: true,
            poh_pinned_cpu_core: poh_service::DEFAULT_PINNED_CPU_CORE,
            poh_hashes_per_batch: poh_service::DEFAULT_HASHES_PER_BATCH,
            account_indexes: AccountSecondaryIndexes::default(),
            accounts_db_caching_enabled: false,
            warp_slot: None,
            accounts_db_test_hash_calculation: false,
            accounts_db_skip_shrink: false,
            tpu_coalesce_ms: DEFAULT_TPU_COALESCE_MS,
            validator_exit: Arc::new(RwLock::new(Exit::default())),
            no_wait_for_vote_to_start_leader: true,
            accounts_shrink_ratio: AccountShrinkThreshold::default(),
            accounts_db_config: None,
            wait_to_vote_slot: None,
            ledger_column_options: LedgerColumnOptions::default(),
            runtime_config: RuntimeConfig::default(),
            enable_quic_servers: false,
<<<<<<< HEAD
            relayer_address: String::new(),
            block_engine_address: String::new(),
            shred_receiver_address: None,
            tip_manager_config: TipManagerConfig::default(),
=======
>>>>>>> 263911e7
        }
    }
}

impl ValidatorConfig {
    pub fn default_for_test() -> Self {
        Self {
            enforce_ulimit_nofile: false,
            rpc_config: JsonRpcConfig::default_for_test(),
            ..Self::default()
        }
    }
}

// `ValidatorStartProgress` contains status information that is surfaced to the node operator over
// the admin RPC channel to help them to follow the general progress of node startup without
// having to watch log messages.
#[derive(Debug, Clone, Copy, Serialize, Deserialize, PartialEq, Eq)]
pub enum ValidatorStartProgress {
    Initializing, // Catch all, default state
    SearchingForRpcService,
    DownloadingSnapshot { slot: Slot, rpc_addr: SocketAddr },
    CleaningBlockStore,
    CleaningAccounts,
    LoadingLedger,
    ProcessingLedger { slot: Slot, max_slot: Slot },
    StartingServices,
    Halted, // Validator halted due to `--dev-halt-at-slot` argument
    WaitingForSupermajority,

    // `Running` is the terminal state once the validator fully starts and all services are
    // operational
    Running,
}

impl Default for ValidatorStartProgress {
    fn default() -> Self {
        Self::Initializing
    }
}

struct BlockstoreRootScan {
    thread: Option<JoinHandle<Result<(), BlockstoreError>>>,
}

impl BlockstoreRootScan {
    fn new(config: &ValidatorConfig, blockstore: &Arc<Blockstore>, exit: &Arc<AtomicBool>) -> Self {
        let thread = if config.rpc_addrs.is_some()
            && config.rpc_config.enable_rpc_transaction_history
            && config.rpc_config.rpc_scan_and_fix_roots
        {
            let blockstore = blockstore.clone();
            let exit = exit.clone();
            Some(
                Builder::new()
                    .name("blockstore-root-scan".to_string())
                    .spawn(move || blockstore.scan_and_fix_roots(&exit))
                    .unwrap(),
            )
        } else {
            None
        };
        Self { thread }
    }

    fn join(self) {
        if let Some(blockstore_root_scan) = self.thread {
            if let Err(err) = blockstore_root_scan.join() {
                warn!("blockstore_root_scan failed to join {:?}", err);
            }
        }
    }
}

#[derive(Default)]
struct TransactionHistoryServices {
    transaction_status_sender: Option<TransactionStatusSender>,
    transaction_status_service: Option<TransactionStatusService>,
    max_complete_transaction_status_slot: Arc<AtomicU64>,
    rewards_recorder_sender: Option<RewardsRecorderSender>,
    rewards_recorder_service: Option<RewardsRecorderService>,
    cache_block_meta_sender: Option<CacheBlockMetaSender>,
    cache_block_meta_service: Option<CacheBlockMetaService>,
}

pub struct Validator {
    validator_exit: Arc<RwLock<Exit>>,
    json_rpc_service: Option<JsonRpcService>,
    pubsub_service: Option<PubSubService>,
    rpc_completed_slots_service: JoinHandle<()>,
    optimistically_confirmed_bank_tracker: Option<OptimisticallyConfirmedBankTracker>,
    transaction_status_service: Option<TransactionStatusService>,
    rewards_recorder_service: Option<RewardsRecorderService>,
    cache_block_meta_service: Option<CacheBlockMetaService>,
    system_monitor_service: Option<SystemMonitorService>,
    sample_performance_service: Option<SamplePerformanceService>,
    poh_timing_report_service: PohTimingReportService,
    stats_reporter_service: StatsReporterService,
    gossip_service: GossipService,
    serve_repair_service: ServeRepairService,
    completed_data_sets_service: CompletedDataSetsService,
    snapshot_packager_service: Option<SnapshotPackagerService>,
    poh_recorder: Arc<RwLock<PohRecorder>>,
    poh_service: PohService,
    tpu: Tpu,
    tvu: Tvu,
    ip_echo_server: Option<solana_net_utils::IpEchoServer>,
    pub cluster_info: Arc<ClusterInfo>,
    pub bank_forks: Arc<RwLock<BankForks>>,
    pub blockstore: Arc<Blockstore>,
    geyser_plugin_service: Option<GeyserPluginService>,
    ledger_metric_report_service: LedgerMetricReportService,
    accounts_background_service: AccountsBackgroundService,
    accounts_hash_verifier: AccountsHashVerifier,
    pub relayer_address: String,
    pub block_engine_address: String,
    pub shred_receiver_address: Option<SocketAddr>,
}

// in the distant future, get rid of ::new()/exit() and use Result properly...
pub fn abort() -> ! {
    #[cfg(not(test))]
    {
        // standard error is usually redirected to a log file, cry for help on standard output as
        // well
        println!("Validator process aborted. The validator log may contain further details");
        std::process::exit(1);
    }

    #[cfg(test)]
    panic!("process::exit(1) is intercepted for friendly test failure...");
}

impl Validator {
    #[allow(clippy::too_many_arguments)]
    pub fn new(
        mut node: Node,
        identity_keypair: Arc<Keypair>,
        ledger_path: &Path,
        vote_account: &Pubkey,
        authorized_voter_keypairs: Arc<RwLock<Vec<Arc<Keypair>>>>,
        cluster_entrypoints: Vec<ContactInfo>,
        config: &ValidatorConfig,
        should_check_duplicate_instance: bool,
        start_progress: Arc<RwLock<ValidatorStartProgress>>,
        socket_addr_space: SocketAddrSpace,
        use_quic: bool,
        tpu_connection_pool_size: usize,
    ) -> Self {
        let id = identity_keypair.pubkey();
        assert_eq!(id, node.info.id);

        warn!("identity: {}", id);
        warn!("vote account: {}", vote_account);

        if !config.no_os_network_stats_reporting {
            verify_udp_stats_access().unwrap_or_else(|err| {
                error!("Failed to access UDP stats: {}. Bypass check with --no-os-network-stats-reporting.", err);
                abort();
            });
        }

        let mut bank_notification_senders = Vec::new();

        let geyser_plugin_service =
            if let Some(geyser_plugin_config_files) = &config.geyser_plugin_config_files {
                let (confirmed_bank_sender, confirmed_bank_receiver) = unbounded();
                bank_notification_senders.push(confirmed_bank_sender);
                let result =
                    GeyserPluginService::new(confirmed_bank_receiver, geyser_plugin_config_files);
                match result {
                    Ok(geyser_plugin_service) => Some(geyser_plugin_service),
                    Err(err) => {
                        error!("Failed to load the Geyser plugin: {:?}", err);
                        abort();
                    }
                }
            } else {
                None
            };

        if config.voting_disabled {
            warn!("voting disabled");
            authorized_voter_keypairs.write().unwrap().clear();
        } else {
            for authorized_voter_keypair in authorized_voter_keypairs.read().unwrap().iter() {
                warn!("authorized voter: {}", authorized_voter_keypair.pubkey());
            }
        }

        for cluster_entrypoint in &cluster_entrypoints {
            info!("entrypoint: {:?}", cluster_entrypoint);
        }

        if solana_perf::perf_libs::api().is_some() {
            info!("Initializing sigverify, this could take a while...");
        } else {
            info!("Initializing sigverify...");
        }
        sigverify::init();
        info!("Done.");

        if !ledger_path.is_dir() {
            error!(
                "ledger directory does not exist or is not accessible: {:?}",
                ledger_path
            );
            abort();
        }

        if let Some(shred_version) = config.expected_shred_version {
            if let Some(wait_for_supermajority_slot) = config.wait_for_supermajority {
                *start_progress.write().unwrap() = ValidatorStartProgress::CleaningBlockStore;
                backup_and_clear_blockstore(
                    ledger_path,
                    wait_for_supermajority_slot + 1,
                    shred_version,
                );
            }
        }

        info!("Cleaning accounts paths..");
        *start_progress.write().unwrap() = ValidatorStartProgress::CleaningAccounts;
        let mut start = Measure::start("clean_accounts_paths");
        for accounts_path in &config.account_paths {
            cleanup_accounts_path(accounts_path);
        }
        if let Some(ref shrink_paths) = config.account_shrink_paths {
            for accounts_path in shrink_paths {
                cleanup_accounts_path(accounts_path);
            }
        }
        start.stop();
        info!("done. {}", start);

        let exit = Arc::new(AtomicBool::new(false));
        {
            let exit = exit.clone();
            config
                .validator_exit
                .write()
                .unwrap()
                .register_exit(Box::new(move || exit.store(true, Ordering::Relaxed)));
        }

        let accounts_update_notifier = geyser_plugin_service
            .as_ref()
            .and_then(|geyser_plugin_service| geyser_plugin_service.get_accounts_update_notifier());

        let transaction_notifier = geyser_plugin_service
            .as_ref()
            .and_then(|geyser_plugin_service| geyser_plugin_service.get_transaction_notifier());

        let block_metadata_notifier = geyser_plugin_service
            .as_ref()
            .and_then(|geyser_plugin_service| geyser_plugin_service.get_block_metadata_notifier());

        info!(
            "Geyser plugin: accounts_update_notifier: {} transaction_notifier: {}",
            accounts_update_notifier.is_some(),
            transaction_notifier.is_some()
        );

        let system_monitor_service = Some(SystemMonitorService::new(
            Arc::clone(&exit),
            !config.no_os_memory_stats_reporting,
            !config.no_os_network_stats_reporting,
            !config.no_os_cpu_stats_reporting,
        ));

        let (poh_timing_point_sender, poh_timing_point_receiver) = unbounded();
        let poh_timing_report_service =
            PohTimingReportService::new(poh_timing_point_receiver, &exit);

        let (
            genesis_config,
            bank_forks,
            blockstore,
            original_blockstore_root,
            ledger_signal_receiver,
            completed_slots_receiver,
            leader_schedule_cache,
            starting_snapshot_hashes,
            TransactionHistoryServices {
                transaction_status_sender,
                transaction_status_service,
                max_complete_transaction_status_slot,
                rewards_recorder_sender,
                rewards_recorder_service,
                cache_block_meta_sender,
                cache_block_meta_service,
            },
            blockstore_process_options,
            blockstore_root_scan,
            pruned_banks_receiver,
        ) = load_blockstore(
            config,
            ledger_path,
            &exit,
            &start_progress,
            accounts_update_notifier,
            transaction_notifier,
            Some(poh_timing_point_sender.clone()),
        );

        node.info.wallclock = timestamp();
        node.info.shred_version = compute_shred_version(
            &genesis_config.hash(),
            Some(
                &bank_forks
                    .read()
                    .unwrap()
                    .working_bank()
                    .hard_forks()
                    .read()
                    .unwrap(),
            ),
        );

        Self::print_node_info(&node);

        if let Some(expected_shred_version) = config.expected_shred_version {
            if expected_shred_version != node.info.shred_version {
                error!(
                    "shred version mismatch: expected {} found: {}",
                    expected_shred_version, node.info.shred_version,
                );
                abort();
            }
        }

        let mut cluster_info = ClusterInfo::new(
            node.info.clone(),
            identity_keypair.clone(),
            socket_addr_space,
        );
        cluster_info.set_contact_debug_interval(config.contact_debug_interval);
        cluster_info.set_entrypoints(cluster_entrypoints);
        cluster_info.restore_contact_info(ledger_path, config.contact_save_interval);
        let cluster_info = Arc::new(cluster_info);

        let (
            accounts_background_service,
            accounts_hash_verifier,
            snapshot_packager_service,
            accounts_background_request_sender,
        ) = {
            let pending_accounts_package = PendingAccountsPackage::default();
            let (
                accounts_background_request_sender,
                snapshot_request_handler,
                pending_snapshot_package,
                snapshot_packager_service,
            ) = if let Some(snapshot_config) = config.snapshot_config.clone() {
                if !is_snapshot_config_valid(
                    snapshot_config.full_snapshot_archive_interval_slots,
                    snapshot_config.incremental_snapshot_archive_interval_slots,
                    config.accounts_hash_interval_slots,
                ) {
                    error!("Snapshot config is invalid");
                }

                let pending_snapshot_package = PendingSnapshotPackage::default();

                // filler accounts make snapshots invalid for use
                // so, do not publish that we have snapshots
                let enable_gossip_push = config
                    .accounts_db_config
                    .as_ref()
                    .map(|config| config.filler_accounts_config.count == 0)
                    .unwrap_or(true);

                let snapshot_packager_service = SnapshotPackagerService::new(
                    pending_snapshot_package.clone(),
                    starting_snapshot_hashes,
                    &exit,
                    &cluster_info,
                    snapshot_config.clone(),
                    enable_gossip_push,
                );

                let (snapshot_request_sender, snapshot_request_receiver) = unbounded();
                (
                    AbsRequestSender::new(snapshot_request_sender),
                    Some(SnapshotRequestHandler {
                        snapshot_config,
                        snapshot_request_receiver,
                        pending_accounts_package: pending_accounts_package.clone(),
                    }),
                    Some(pending_snapshot_package),
                    Some(snapshot_packager_service),
                )
            } else {
                (AbsRequestSender::default(), None, None, None)
            };

            let accounts_hash_verifier = AccountsHashVerifier::new(
                Arc::clone(&pending_accounts_package),
                pending_snapshot_package,
                &exit,
                &cluster_info,
                config.known_validators.clone(),
                config.halt_on_known_validators_accounts_hash_mismatch,
                config.accounts_hash_fault_injection_slots,
                config.snapshot_config.clone(),
            );

            let last_full_snapshot_slot = starting_snapshot_hashes.map(|x| x.full.hash.0);
            let accounts_background_service = AccountsBackgroundService::new(
                bank_forks.clone(),
                &exit,
                AbsRequestHandler {
                    snapshot_request_handler,
                    pruned_banks_receiver,
                },
                config.accounts_db_caching_enabled,
                config.accounts_db_test_hash_calculation,
                last_full_snapshot_slot,
            );

            (
                accounts_background_service,
                accounts_hash_verifier,
                snapshot_packager_service,
                accounts_background_request_sender,
            )
        };

        let leader_schedule_cache = Arc::new(leader_schedule_cache);
        let mut process_blockstore = ProcessBlockStore::new(
            &id,
            vote_account,
            &start_progress,
            &blockstore,
            original_blockstore_root,
            &bank_forks,
            &leader_schedule_cache,
            &blockstore_process_options,
            transaction_status_sender.as_ref(),
            cache_block_meta_sender.clone(),
            blockstore_root_scan,
            accounts_background_request_sender.clone(),
            config,
        );

        maybe_warp_slot(
            config,
            &mut process_blockstore,
            ledger_path,
            &bank_forks,
            &leader_schedule_cache,
        );

        *start_progress.write().unwrap() = ValidatorStartProgress::StartingServices;

        let sample_performance_service =
            if config.rpc_addrs.is_some() && config.rpc_config.enable_rpc_transaction_history {
                Some(SamplePerformanceService::new(
                    &bank_forks,
                    &blockstore,
                    &exit,
                ))
            } else {
                None
            };

        let mut block_commitment_cache = BlockCommitmentCache::default();
        let bank_forks_guard = bank_forks.read().unwrap();
        block_commitment_cache.initialize_slots(
            bank_forks_guard.working_bank().slot(),
            bank_forks_guard.root(),
        );
        drop(bank_forks_guard);
        let block_commitment_cache = Arc::new(RwLock::new(block_commitment_cache));

        let optimistically_confirmed_bank =
            OptimisticallyConfirmedBank::locked_from_bank_forks_root(&bank_forks);

        let rpc_subscriptions = Arc::new(RpcSubscriptions::new_with_config(
            &exit,
            max_complete_transaction_status_slot.clone(),
            blockstore.clone(),
            bank_forks.clone(),
            block_commitment_cache.clone(),
            optimistically_confirmed_bank.clone(),
            &config.pubsub_config,
        ));

        let max_slots = Arc::new(MaxSlots::default());
        let (completed_data_sets_sender, completed_data_sets_receiver) =
            bounded(MAX_COMPLETED_DATA_SETS_IN_CHANNEL);
        let completed_data_sets_service = CompletedDataSetsService::new(
            completed_data_sets_receiver,
            blockstore.clone(),
            rpc_subscriptions.clone(),
            &exit,
            max_slots.clone(),
        );

        let poh_config = Arc::new(genesis_config.poh_config.clone());
        let startup_verification_complete;
        let (poh_recorder, entry_receiver, record_receiver) = {
            let bank = &bank_forks.read().unwrap().working_bank();
            startup_verification_complete = Arc::clone(bank.get_startup_verification_complete());
            PohRecorder::new_with_clear_signal(
                bank.tick_height(),
                bank.last_blockhash(),
                bank.clone(),
                None,
                bank.ticks_per_slot(),
                &id,
                &blockstore,
                blockstore.get_new_shred_signal(0),
                &leader_schedule_cache,
                &poh_config,
                Some(poh_timing_point_sender),
                exit.clone(),
            )
        };
        let poh_recorder = Arc::new(RwLock::new(poh_recorder));

        let connection_cache = match use_quic {
<<<<<<< HEAD
            true => Arc::new(ConnectionCache::new(tpu_connection_pool_size)),
=======
            true => {
                let mut connection_cache = ConnectionCache::new(tpu_connection_pool_size);
                connection_cache
                    .update_client_certificate(&identity_keypair, node.info.gossip.ip())
                    .expect("Failed to update QUIC client certificates");
                Arc::new(connection_cache)
            }
>>>>>>> 263911e7
            false => Arc::new(ConnectionCache::with_udp(tpu_connection_pool_size)),
        };

        let rpc_override_health_check = Arc::new(AtomicBool::new(false));
        let (
            json_rpc_service,
            pubsub_service,
            optimistically_confirmed_bank_tracker,
            bank_notification_sender,
        ) = if let Some((rpc_addr, rpc_pubsub_addr)) = config.rpc_addrs {
            if ContactInfo::is_valid_address(&node.info.rpc, &socket_addr_space) {
                assert!(ContactInfo::is_valid_address(
                    &node.info.rpc_pubsub,
                    &socket_addr_space
                ));
            } else {
                assert!(!ContactInfo::is_valid_address(
                    &node.info.rpc_pubsub,
                    &socket_addr_space
                ));
            }

            let (bank_notification_sender, bank_notification_receiver) = unbounded();
            let confirmed_bank_subscribers = if !bank_notification_senders.is_empty() {
                Some(Arc::new(RwLock::new(bank_notification_senders)))
            } else {
                None
            };
            (
                Some(JsonRpcService::new(
                    rpc_addr,
                    config.rpc_config.clone(),
                    config.snapshot_config.clone(),
                    bank_forks.clone(),
                    block_commitment_cache.clone(),
                    blockstore.clone(),
                    cluster_info.clone(),
                    Some(poh_recorder.clone()),
                    genesis_config.hash(),
                    ledger_path,
                    config.validator_exit.clone(),
                    config.known_validators.clone(),
                    rpc_override_health_check.clone(),
                    startup_verification_complete,
                    optimistically_confirmed_bank.clone(),
                    config.send_transaction_service_config.clone(),
                    max_slots.clone(),
                    leader_schedule_cache.clone(),
                    connection_cache.clone(),
                    max_complete_transaction_status_slot,
                )),
                if !config.rpc_config.full_api {
                    None
                } else {
                    let (trigger, pubsub_service) = PubSubService::new(
                        config.pubsub_config.clone(),
                        &rpc_subscriptions,
                        rpc_pubsub_addr,
                    );
                    config
                        .validator_exit
                        .write()
                        .unwrap()
                        .register_exit(Box::new(move || trigger.cancel()));

                    Some(pubsub_service)
                },
                Some(OptimisticallyConfirmedBankTracker::new(
                    bank_notification_receiver,
                    &exit,
                    bank_forks.clone(),
                    optimistically_confirmed_bank,
                    rpc_subscriptions.clone(),
                    confirmed_bank_subscribers,
                )),
                Some(bank_notification_sender),
            )
        } else {
            (None, None, None, None)
        };

        if config.halt_at_slot.is_some() {
            // Simulate a confirmed root to avoid RPC errors with CommitmentConfig::finalized() and
            // to ensure RPC endpoints like getConfirmedBlock, which require a confirmed root, work
            block_commitment_cache
                .write()
                .unwrap()
                .set_highest_confirmed_root(bank_forks.read().unwrap().root());

            // Park with the RPC service running, ready for inspection!
            warn!("Validator halted");
            *start_progress.write().unwrap() = ValidatorStartProgress::Halted;
            std::thread::park();
        }
        let ip_echo_server = match node.sockets.ip_echo {
            None => None,
            Some(tcp_listener) => Some(solana_net_utils::ip_echo_server(
                tcp_listener,
                Some(node.info.shred_version),
            )),
        };

        let (stats_reporter_sender, stats_reporter_receiver) = unbounded();

        let stats_reporter_service = StatsReporterService::new(stats_reporter_receiver, &exit);

        let gossip_service = GossipService::new(
            &cluster_info,
            Some(bank_forks.clone()),
            node.sockets.gossip,
            config.gossip_validators.clone(),
            should_check_duplicate_instance,
            Some(stats_reporter_sender.clone()),
            &exit,
        );
        let serve_repair = Arc::new(RwLock::new(ServeRepair::new(cluster_info.clone())));
        let serve_repair_service = ServeRepairService::new(
            &serve_repair,
            Some(blockstore.clone()),
            node.sockets.serve_repair,
            socket_addr_space,
            stats_reporter_sender,
            &exit,
        );

        let waited_for_supermajority = if let Ok(waited) = wait_for_supermajority(
            config,
            Some(&mut process_blockstore),
            &bank_forks,
            &cluster_info,
            rpc_override_health_check,
            &start_progress,
        ) {
            waited
        } else {
            abort();
        };

        let ledger_metric_report_service =
            LedgerMetricReportService::new(blockstore.clone(), &exit);

        let wait_for_vote_to_start_leader =
            !waited_for_supermajority && !config.no_wait_for_vote_to_start_leader;

        let poh_service = PohService::new(
            poh_recorder.clone(),
            &poh_config,
            &exit,
            bank_forks.read().unwrap().root_bank().ticks_per_slot(),
            config.poh_pinned_cpu_core,
            config.poh_hashes_per_batch,
            record_receiver,
        );
        assert_eq!(
            blockstore.get_new_shred_signals_len(),
            1,
            "New shred signal for the TVU should be the same as the clear bank signal."
        );

        let vote_tracker = Arc::<VoteTracker>::default();
        let mut cost_model = CostModel::default();
        // initialize cost model with built-in instruction costs only
        cost_model.initialize_cost_table(&[]);
        let cost_model = Arc::new(RwLock::new(cost_model));

        let (retransmit_slots_sender, retransmit_slots_receiver) = unbounded();
        let (verified_vote_sender, verified_vote_receiver) = unbounded();
        let (gossip_verified_vote_hash_sender, gossip_verified_vote_hash_receiver) = unbounded();
        let (cluster_confirmed_slot_sender, cluster_confirmed_slot_receiver) = unbounded();

        let rpc_completed_slots_service = RpcCompletedSlotsService::spawn(
            completed_slots_receiver,
            rpc_subscriptions.clone(),
            exit.clone(),
        );

        let (replay_vote_sender, replay_vote_receiver) = unbounded();
        let tvu = Tvu::new(
            vote_account,
            authorized_voter_keypairs,
            &bank_forks,
            &cluster_info,
            TvuSockets {
                repair: node.sockets.repair,
                retransmit: node.sockets.retransmit_sockets,
                fetch: node.sockets.tvu,
                forwards: node.sockets.tvu_forwards,
                ancestor_hashes_requests: node.sockets.ancestor_hashes_requests,
            },
            blockstore.clone(),
            ledger_signal_receiver,
            &rpc_subscriptions,
            &poh_recorder,
            Some(process_blockstore),
            config.tower_storage.clone(),
            &leader_schedule_cache,
            &exit,
            block_commitment_cache,
            config.turbine_disabled.clone(),
            transaction_status_sender.clone(),
            rewards_recorder_sender,
            cache_block_meta_sender,
            vote_tracker.clone(),
            retransmit_slots_sender,
            gossip_verified_vote_hash_receiver,
            verified_vote_receiver,
            replay_vote_sender.clone(),
            completed_data_sets_sender,
            bank_notification_sender.clone(),
            cluster_confirmed_slot_receiver,
            TvuConfig {
                max_ledger_shreds: config.max_ledger_shreds,
                shred_version: node.info.shred_version,
                repair_validators: config.repair_validators.clone(),
                rocksdb_compaction_interval: config.rocksdb_compaction_interval,
                rocksdb_max_compaction_jitter: config.rocksdb_compaction_interval,
                wait_for_vote_to_start_leader,
            },
            &max_slots,
            &cost_model,
            block_metadata_notifier,
            config.wait_to_vote_slot,
            accounts_background_request_sender,
            config.runtime_config.log_messages_bytes_limit,
            &connection_cache,
            config.shred_receiver_address,
        );

        let enable_quic_servers = if genesis_config.cluster_type == ClusterType::MainnetBeta {
            config.enable_quic_servers
        } else {
            if config.enable_quic_servers {
                warn!(
                    "ignoring --enable-quic-servers. QUIC is always enabled for cluster type: {:?}",
                    genesis_config.cluster_type
                );
            }
            true
        };

        let tpu = Tpu::new(
            &cluster_info,
            &poh_recorder,
            entry_receiver,
            retransmit_slots_receiver,
            TpuSockets {
                transactions: node.sockets.tpu,
                transaction_forwards: node.sockets.tpu_forwards,
                vote: node.sockets.tpu_vote,
                broadcast: node.sockets.broadcast,
                transactions_quic: node.sockets.tpu_quic,
                transactions_forwards_quic: node.sockets.tpu_forwards_quic,
            },
            &rpc_subscriptions,
            transaction_status_sender,
            &blockstore,
            &config.broadcast_stage_type,
            &exit,
            node.info.shred_version,
            vote_tracker,
            bank_forks.clone(),
            verified_vote_sender,
            gossip_verified_vote_hash_sender,
            replay_vote_receiver,
            replay_vote_sender,
            bank_notification_sender,
            config.tpu_coalesce_ms,
            cluster_confirmed_slot_sender,
            &cost_model,
            &connection_cache,
            &identity_keypair,
<<<<<<< HEAD
            enable_quic_servers,
            config.relayer_address.clone(),
            config.block_engine_address.clone(),
            config.tip_manager_config.clone(),
            config.shred_receiver_address,
=======
            config.runtime_config.log_messages_bytes_limit,
            enable_quic_servers,
>>>>>>> 263911e7
        );

        datapoint_info!(
            "validator-new",
            ("id", id.to_string(), String),
            (
                "version",
                format!("jito-{}", solana_version::version!()),
                String
            )
        );

        *start_progress.write().unwrap() = ValidatorStartProgress::Running;
        Self {
            stats_reporter_service,
            gossip_service,
            serve_repair_service,
            json_rpc_service,
            pubsub_service,
            rpc_completed_slots_service,
            optimistically_confirmed_bank_tracker,
            transaction_status_service,
            rewards_recorder_service,
            cache_block_meta_service,
            system_monitor_service,
            sample_performance_service,
            poh_timing_report_service,
            snapshot_packager_service,
            completed_data_sets_service,
            tpu,
            tvu,
            poh_service,
            poh_recorder,
            ip_echo_server,
            validator_exit: config.validator_exit.clone(),
            cluster_info,
            bank_forks,
            blockstore,
            geyser_plugin_service,
            ledger_metric_report_service,
            accounts_background_service,
            accounts_hash_verifier,
            relayer_address: config.relayer_address.clone(),
            block_engine_address: config.block_engine_address.clone(),
            shred_receiver_address: config.shred_receiver_address,
        }
    }

    // Used for notifying many nodes in parallel to exit
    pub fn exit(&mut self) {
        self.validator_exit.write().unwrap().exit();

        // drop all signals in blockstore
        self.blockstore.drop_signal();
    }

    pub fn close(mut self) {
        self.exit();
        self.join();
    }

    fn print_node_info(node: &Node) {
        info!("{:?}", node.info);
        info!(
            "local gossip address: {}",
            node.sockets.gossip.local_addr().unwrap()
        );
        info!(
            "local broadcast address: {}",
            node.sockets
                .broadcast
                .first()
                .unwrap()
                .local_addr()
                .unwrap()
        );
        info!(
            "local repair address: {}",
            node.sockets.repair.local_addr().unwrap()
        );
        info!(
            "local retransmit address: {}",
            node.sockets.retransmit_sockets[0].local_addr().unwrap()
        );
    }

    pub fn join(self) {
        drop(self.bank_forks);
        drop(self.cluster_info);

        self.poh_service.join().expect("poh_service");
        drop(self.poh_recorder);

        if let Some(json_rpc_service) = self.json_rpc_service {
            json_rpc_service.join().expect("rpc_service");
        }

        if let Some(pubsub_service) = self.pubsub_service {
            pubsub_service.join().expect("pubsub_service");
        }

        self.rpc_completed_slots_service
            .join()
            .expect("rpc_completed_slots_service");

        if let Some(optimistically_confirmed_bank_tracker) =
            self.optimistically_confirmed_bank_tracker
        {
            optimistically_confirmed_bank_tracker
                .join()
                .expect("optimistically_confirmed_bank_tracker");
        }

        if let Some(transaction_status_service) = self.transaction_status_service {
            transaction_status_service
                .join()
                .expect("transaction_status_service");
        }

        if let Some(rewards_recorder_service) = self.rewards_recorder_service {
            rewards_recorder_service
                .join()
                .expect("rewards_recorder_service");
        }

        if let Some(cache_block_meta_service) = self.cache_block_meta_service {
            cache_block_meta_service
                .join()
                .expect("cache_block_meta_service");
        }

        if let Some(system_monitor_service) = self.system_monitor_service {
            system_monitor_service
                .join()
                .expect("system_monitor_service");
        }

        if let Some(sample_performance_service) = self.sample_performance_service {
            sample_performance_service
                .join()
                .expect("sample_performance_service");
        }

        if let Some(s) = self.snapshot_packager_service {
            s.join().expect("snapshot_packager_service");
        }

        self.gossip_service.join().expect("gossip_service");
        self.serve_repair_service
            .join()
            .expect("serve_repair_service");
        self.stats_reporter_service
            .join()
            .expect("stats_reporter_service");
        self.ledger_metric_report_service
            .join()
            .expect("ledger_metric_report_service");
        self.accounts_background_service
            .join()
            .expect("accounts_background_service");
        self.accounts_hash_verifier
            .join()
            .expect("accounts_hash_verifier");
        self.tpu.join().expect("tpu");
        self.tvu.join().expect("tvu");
        self.completed_data_sets_service
            .join()
            .expect("completed_data_sets_service");
        if let Some(ip_echo_server) = self.ip_echo_server {
            ip_echo_server.shutdown_background();
        }

        if let Some(geyser_plugin_service) = self.geyser_plugin_service {
            geyser_plugin_service.join().expect("geyser_plugin_service");
        }

        self.poh_timing_report_service
            .join()
            .expect("poh_timing_report_service");
    }
}

fn active_vote_account_exists_in_bank(bank: &Arc<Bank>, vote_account: &Pubkey) -> bool {
    if let Some(account) = &bank.get_account(vote_account) {
        if let Some(vote_state) = VoteState::from(account) {
            return !vote_state.votes.is_empty();
        }
    }
    false
}

fn check_poh_speed(genesis_config: &GenesisConfig, maybe_hash_samples: Option<u64>) {
    if let Some(hashes_per_tick) = genesis_config.hashes_per_tick() {
        let ticks_per_slot = genesis_config.ticks_per_slot();
        let hashes_per_slot = hashes_per_tick * ticks_per_slot;

        let hash_samples = maybe_hash_samples.unwrap_or(hashes_per_slot);
        let hash_time_ns = compute_hash_time_ns(hash_samples);

        let my_ns_per_slot = (hash_time_ns * hashes_per_slot) / hash_samples;
        debug!("computed: ns_per_slot: {}", my_ns_per_slot);
        let target_ns_per_slot = genesis_config.ns_per_slot() as u64;
        debug!(
            "cluster ns_per_hash: {}ns ns_per_slot: {}",
            target_ns_per_slot / hashes_per_slot,
            target_ns_per_slot
        );
        if my_ns_per_slot < target_ns_per_slot {
            let extra_ns = target_ns_per_slot - my_ns_per_slot;
            info!("PoH speed check: Will sleep {}ns per slot.", extra_ns);
        } else {
            error!(
                "PoH is slower than cluster target tick rate! mine: {} cluster: {}. If you wish to continue, try --no-poh-speed-test",
                my_ns_per_slot, target_ns_per_slot,
            );
            abort();
        }
    }
}

fn maybe_cluster_restart_with_hard_fork(config: &ValidatorConfig, root_slot: Slot) -> Option<Slot> {
    // detect cluster restart (hard fork) indirectly via wait_for_supermajority...
    if let Some(wait_slot_for_supermajority) = config.wait_for_supermajority {
        if wait_slot_for_supermajority == root_slot {
            return Some(wait_slot_for_supermajority);
        }
    }

    None
}

fn post_process_restored_tower(
    restored_tower: crate::consensus::Result<Tower>,
    validator_identity: &Pubkey,
    vote_account: &Pubkey,
    config: &ValidatorConfig,
    bank_forks: &BankForks,
) -> Tower {
    let mut should_require_tower = config.require_tower;

    restored_tower
        .and_then(|tower| {
            let root_bank = bank_forks.root_bank();
            let slot_history = root_bank.get_slot_history();
            // make sure tower isn't corrupted first before the following hard fork check
            let tower = tower.adjust_lockouts_after_replay(root_bank.slot(), &slot_history);

            if let Some(hard_fork_restart_slot) = maybe_cluster_restart_with_hard_fork(config, root_bank.slot()) {
                // intentionally fail to restore tower; we're supposedly in a new hard fork; past
                // out-of-chain vote state doesn't make sense at all
                // what if --wait-for-supermajority again if the validator restarted?
                let message = format!("Hard fork is detected; discarding tower restoration result: {:?}", tower);
                datapoint_error!(
                    "tower_error",
                    (
                        "error",
                        message,
                        String
                    ),
                );
                error!("{}", message);

                // unconditionally relax tower requirement so that we can always restore tower
                // from root bank.
                should_require_tower = false;
                return Err(crate::consensus::TowerError::HardFork(hard_fork_restart_slot));
            }

            if let Some(warp_slot) = config.warp_slot {
                // unconditionally relax tower requirement so that we can always restore tower
                // from root bank after the warp
                should_require_tower = false;
                return Err(crate::consensus::TowerError::HardFork(warp_slot));
            }

            tower
        })
        .unwrap_or_else(|err| {
            let voting_has_been_active =
                active_vote_account_exists_in_bank(&bank_forks.working_bank(), vote_account);
            if !err.is_file_missing() {
                datapoint_error!(
                    "tower_error",
                    (
                        "error",
                        format!("Unable to restore tower: {}", err),
                        String
                    ),
                );
            }
            if should_require_tower && voting_has_been_active {
                error!("Requested mandatory tower restore failed: {}", err);
                error!(
                    "And there is an existing vote_account containing actual votes. \
                     Aborting due to possible conflicting duplicate votes",
                );
                abort();
            }
            if err.is_file_missing() && !voting_has_been_active {
                // Currently, don't protect against spoofed snapshots with no tower at all
                info!(
                    "Ignoring expected failed tower restore because this is the initial \
                      validator start with the vote account..."
                );
            } else {
                error!(
                    "Rebuilding a new tower from the latest vote account due to failed tower restore: {}",
                    err
                );
            }

            Tower::new_from_bankforks(
                bank_forks,
                validator_identity,
                vote_account,
            )
        })
}

#[allow(clippy::type_complexity)]
fn load_blockstore(
    config: &ValidatorConfig,
    ledger_path: &Path,
    exit: &Arc<AtomicBool>,
    start_progress: &Arc<RwLock<ValidatorStartProgress>>,
    accounts_update_notifier: Option<AccountsUpdateNotifier>,
    transaction_notifier: Option<TransactionNotifierLock>,
    poh_timing_point_sender: Option<PohTimingSender>,
) -> (
    GenesisConfig,
    Arc<RwLock<BankForks>>,
    Arc<Blockstore>,
    Slot,
    Receiver<bool>,
    CompletedSlotsReceiver,
    LeaderScheduleCache,
    Option<StartingSnapshotHashes>,
    TransactionHistoryServices,
    blockstore_processor::ProcessOptions,
    BlockstoreRootScan,
    DroppedSlotsReceiver,
) {
    info!("loading ledger from {:?}...", ledger_path);
    *start_progress.write().unwrap() = ValidatorStartProgress::LoadingLedger;
    let genesis_config = open_genesis_config(ledger_path, config.max_genesis_archive_unpacked_size);

    // This needs to be limited otherwise the state in the VoteAccount data
    // grows too large
    let leader_schedule_slot_offset = genesis_config.epoch_schedule.leader_schedule_slot_offset;
    let slots_per_epoch = genesis_config.epoch_schedule.slots_per_epoch;
    let leader_epoch_offset = (leader_schedule_slot_offset + slots_per_epoch - 1) / slots_per_epoch;
    assert!(leader_epoch_offset <= MAX_LEADER_SCHEDULE_EPOCH_OFFSET);

    let genesis_hash = genesis_config.hash();
    info!("genesis hash: {}", genesis_hash);

    if let Some(expected_genesis_hash) = config.expected_genesis_hash {
        if genesis_hash != expected_genesis_hash {
            error!("genesis hash mismatch: expected {}", expected_genesis_hash);
            error!("Delete the ledger directory to continue: {:?}", ledger_path);
            abort();
        }
    }

    if !config.no_poh_speed_test {
        check_poh_speed(&genesis_config, None);
    }

    let BlockstoreSignals {
        mut blockstore,
        ledger_signal_receiver,
        completed_slots_receiver,
        ..
    } = Blockstore::open_with_signal(
        ledger_path,
        BlockstoreOptions {
            recovery_mode: config.wal_recovery_mode.clone(),
            column_options: config.ledger_column_options.clone(),
            enforce_ulimit_nofile: config.enforce_ulimit_nofile,
            ..BlockstoreOptions::default()
        },
    )
    .expect("Failed to open ledger database");
    blockstore.set_no_compaction(config.no_rocksdb_compaction);
    blockstore.shred_timing_point_sender = poh_timing_point_sender;
    // following boot sequence (esp BankForks) could set root. so stash the original value
    // of blockstore root away here as soon as possible.
    let original_blockstore_root = blockstore.last_root();

    let blockstore = Arc::new(blockstore);
    let blockstore_root_scan = BlockstoreRootScan::new(config, &blockstore, exit);
    let halt_at_slot = config.halt_at_slot.or_else(|| highest_slot(&blockstore));

    let process_options = blockstore_processor::ProcessOptions {
        poh_verify: config.poh_verify,
        halt_at_slot,
        new_hard_forks: config.new_hard_forks.clone(),
        debug_keys: config.debug_keys.clone(),
        account_indexes: config.account_indexes.clone(),
        accounts_db_caching_enabled: config.accounts_db_caching_enabled,
        accounts_db_config: config.accounts_db_config.clone(),
        shrink_ratio: config.accounts_shrink_ratio,
        accounts_db_test_hash_calculation: config.accounts_db_test_hash_calculation,
        accounts_db_skip_shrink: config.accounts_db_skip_shrink,
        runtime_config: config.runtime_config.clone(),
        ..blockstore_processor::ProcessOptions::default()
    };

    let enable_rpc_transaction_history =
        config.rpc_addrs.is_some() && config.rpc_config.enable_rpc_transaction_history;
    let is_plugin_transaction_history_required = transaction_notifier.as_ref().is_some();
    let transaction_history_services =
        if enable_rpc_transaction_history || is_plugin_transaction_history_required {
            initialize_rpc_transaction_history_services(
                blockstore.clone(),
                exit,
                enable_rpc_transaction_history,
                config.rpc_config.enable_extended_tx_metadata_storage,
                transaction_notifier,
            )
        } else {
            TransactionHistoryServices::default()
        };

    let (bank_forks, mut leader_schedule_cache, starting_snapshot_hashes) =
        bank_forks_utils::load_bank_forks(
            &genesis_config,
            &blockstore,
            config.account_paths.clone(),
            config.account_shrink_paths.clone(),
            config.snapshot_config.as_ref(),
            &process_options,
            transaction_history_services
                .cache_block_meta_sender
                .as_ref(),
            accounts_update_notifier,
        );

    // Before replay starts, set the callbacks in each of the banks in BankForks so that
    // all dropped banks come through the `pruned_banks_receiver` channel. This way all bank
    // drop behavior can be safely synchronized with any other ongoing accounts activity like
    // cache flush, clean, shrink, as long as the same thread performing those activities also
    // is processing the dropped banks from the `pruned_banks_receiver` channel.

    // There should only be one bank, the root bank in BankForks. Thus all banks added to
    // BankForks from now on will be descended from the root bank and thus will inherit
    // the bank drop callback.
    assert_eq!(bank_forks.read().unwrap().banks().len(), 1);
    let (pruned_banks_sender, pruned_banks_receiver) = bounded(MAX_DROP_BANK_SIGNAL_QUEUE_SIZE);
    {
        let root_bank = bank_forks.read().unwrap().root_bank();
        root_bank.set_callback(Some(Box::new(
            root_bank
                .rc
                .accounts
                .accounts_db
                .create_drop_bank_callback(pruned_banks_sender),
        )));
    }

    {
        let hard_forks: Vec<_> = bank_forks
            .read()
            .unwrap()
            .working_bank()
            .hard_forks()
            .read()
            .unwrap()
            .iter()
            .copied()
            .collect();
        if !hard_forks.is_empty() {
            info!("Hard forks: {:?}", hard_forks);
        }
    }

    leader_schedule_cache.set_fixed_leader_schedule(config.fixed_leader_schedule.clone());
    {
        let mut bank_forks = bank_forks.write().unwrap();
        bank_forks.set_snapshot_config(config.snapshot_config.clone());
        bank_forks.set_accounts_hash_interval_slots(config.accounts_hash_interval_slots);
        if let Some(ref shrink_paths) = config.account_shrink_paths {
            bank_forks
                .working_bank()
                .set_shrink_paths(shrink_paths.clone());
        }
    }

    (
        genesis_config,
        bank_forks,
        blockstore,
        original_blockstore_root,
        ledger_signal_receiver,
        completed_slots_receiver,
        leader_schedule_cache,
        starting_snapshot_hashes,
        transaction_history_services,
        process_options,
        blockstore_root_scan,
        pruned_banks_receiver,
    )
}

fn highest_slot(blockstore: &Blockstore) -> Option<Slot> {
    let mut start = Measure::start("Blockstore search for highest slot");
    let highest_slot = blockstore
        .slot_meta_iterator(0)
        .map(|metas| {
            let slots: Vec<_> = metas.map(|(slot, _)| slot).collect();
            if slots.is_empty() {
                info!("Ledger is empty");
                None
            } else {
                let first = slots.first().unwrap();
                Some(*slots.last().unwrap_or(first))
            }
        })
        .unwrap_or_else(|err| {
            warn!("Failed to ledger slot meta: {}", err);
            None
        });
    start.stop();
    info!("{}. Found slot {:?}", start, highest_slot);
    highest_slot
}

pub struct ProcessBlockStore<'a> {
    id: &'a Pubkey,
    vote_account: &'a Pubkey,
    start_progress: &'a Arc<RwLock<ValidatorStartProgress>>,
    blockstore: &'a Blockstore,
    original_blockstore_root: Slot,
    bank_forks: &'a Arc<RwLock<BankForks>>,
    leader_schedule_cache: &'a LeaderScheduleCache,
    process_options: &'a blockstore_processor::ProcessOptions,
    transaction_status_sender: Option<&'a TransactionStatusSender>,
    cache_block_meta_sender: Option<CacheBlockMetaSender>,
    blockstore_root_scan: Option<BlockstoreRootScan>,
    accounts_background_request_sender: AbsRequestSender,
    config: &'a ValidatorConfig,
    tower: Option<Tower>,
}

impl<'a> ProcessBlockStore<'a> {
    #[allow(clippy::too_many_arguments)]
    fn new(
        id: &'a Pubkey,
        vote_account: &'a Pubkey,
        start_progress: &'a Arc<RwLock<ValidatorStartProgress>>,
        blockstore: &'a Blockstore,
        original_blockstore_root: Slot,
        bank_forks: &'a Arc<RwLock<BankForks>>,
        leader_schedule_cache: &'a LeaderScheduleCache,
        process_options: &'a blockstore_processor::ProcessOptions,
        transaction_status_sender: Option<&'a TransactionStatusSender>,
        cache_block_meta_sender: Option<CacheBlockMetaSender>,
        blockstore_root_scan: BlockstoreRootScan,
        accounts_background_request_sender: AbsRequestSender,
        config: &'a ValidatorConfig,
    ) -> Self {
        Self {
            id,
            vote_account,
            start_progress,
            blockstore,
            original_blockstore_root,
            bank_forks,
            leader_schedule_cache,
            process_options,
            transaction_status_sender,
            cache_block_meta_sender,
            blockstore_root_scan: Some(blockstore_root_scan),
            accounts_background_request_sender,
            config,
            tower: None,
        }
    }

    pub(crate) fn process(&mut self) {
        if self.tower.is_none() {
            let previous_start_process = *self.start_progress.read().unwrap();
            *self.start_progress.write().unwrap() = ValidatorStartProgress::LoadingLedger;

            /*
            #[allow(clippy::too_many_arguments)]
            fn process_blockstore(
                blockstore: &Blockstore,
                bank_forks: &Arc<RwLock<BankForks>>,
                leader_schedule_cache: &LeaderScheduleCache,
                process_options: &blockstore_processor::ProcessOptions,
                transaction_status_sender: Option<&TransactionStatusSender>,
                cache_block_meta_sender: Option<&CacheBlockMetaSender>,
                blockstore_root_scan: BlockstoreRootScan,
                accounts_background_request_sender: &AbsRequestSender,
                start_progress: &Arc<RwLock<ValidatorStartProgress>>,
            ) {
            */
            let exit = Arc::new(AtomicBool::new(false));
            if let Some(max_slot) = highest_slot(self.blockstore) {
                let bank_forks = self.bank_forks.clone();
                let exit = exit.clone();
                let start_progress = self.start_progress.clone();

                let _ = std::thread::spawn(move || {
                    while !exit.load(Ordering::Relaxed) {
                        let slot = bank_forks.read().unwrap().working_bank().slot();
                        *start_progress.write().unwrap() =
                            ValidatorStartProgress::ProcessingLedger { slot, max_slot };
                        sleep(Duration::from_secs(2));
                    }
                });
            }
            blockstore_processor::process_blockstore_from_root(
                self.blockstore,
                self.bank_forks,
                self.leader_schedule_cache,
                self.process_options,
                self.transaction_status_sender,
                self.cache_block_meta_sender.as_ref(),
                &self.accounts_background_request_sender,
            )
            .unwrap_or_else(|err| {
                error!("Failed to load ledger: {:?}", err);
                abort()
            });

            exit.store(true, Ordering::Relaxed);

            if let Some(blockstore_root_scan) = self.blockstore_root_scan.take() {
                blockstore_root_scan.join();
            }

            self.tower = Some({
                let restored_tower = Tower::restore(self.config.tower_storage.as_ref(), self.id);
                if let Ok(tower) = &restored_tower {
                    // reconciliation attempt 1 of 2 with tower
                    reconcile_blockstore_roots_with_external_source(
                        ExternalRootSource::Tower(tower.root()),
                        self.blockstore,
                        &mut self.original_blockstore_root,
                    )
                    .unwrap_or_else(|err| {
                        error!("Failed to reconcile blockstore with tower: {:?}", err);
                        abort()
                    });
                }

                post_process_restored_tower(
                    restored_tower,
                    self.id,
                    self.vote_account,
                    self.config,
                    &self.bank_forks.read().unwrap(),
                )
            });

            if let Some(hard_fork_restart_slot) = maybe_cluster_restart_with_hard_fork(
                self.config,
                self.bank_forks.read().unwrap().root_bank().slot(),
            ) {
                // reconciliation attempt 2 of 2 with hard fork
                // this should be #2 because hard fork root > tower root in almost all cases
                reconcile_blockstore_roots_with_external_source(
                    ExternalRootSource::HardFork(hard_fork_restart_slot),
                    self.blockstore,
                    &mut self.original_blockstore_root,
                )
                .unwrap_or_else(|err| {
                    error!("Failed to reconcile blockstore with hard fork: {:?}", err);
                    abort()
                });
            }

            *self.start_progress.write().unwrap() = previous_start_process;
        }
    }

    pub(crate) fn process_to_create_tower(mut self) -> Tower {
        self.process();
        self.tower.unwrap()
    }
}

fn maybe_warp_slot(
    config: &ValidatorConfig,
    process_blockstore: &mut ProcessBlockStore,
    ledger_path: &Path,
    bank_forks: &RwLock<BankForks>,
    leader_schedule_cache: &LeaderScheduleCache,
) {
    if let Some(warp_slot) = config.warp_slot {
        let snapshot_config = config.snapshot_config.as_ref().unwrap_or_else(|| {
            error!("warp slot requires a snapshot config");
            abort();
        });

        process_blockstore.process();

        let mut bank_forks = bank_forks.write().unwrap();

        let working_bank = bank_forks.working_bank();

        if warp_slot <= working_bank.slot() {
            error!(
                "warp slot ({}) cannot be less than the working bank slot ({})",
                warp_slot,
                working_bank.slot()
            );
            abort();
        }
        info!("warping to slot {}", warp_slot);

        let root_bank = bank_forks.root_bank();
        bank_forks.insert(Bank::warp_from_parent(
            &root_bank,
            &Pubkey::default(),
            warp_slot,
        ));
        bank_forks.set_root(
            warp_slot,
            &solana_runtime::accounts_background_service::AbsRequestSender::default(),
            Some(warp_slot),
        );
        leader_schedule_cache.set_root(&bank_forks.root_bank());

        let full_snapshot_archive_info = snapshot_utils::bank_to_full_snapshot_archive(
            ledger_path,
            &bank_forks.root_bank(),
            None,
            &snapshot_config.full_snapshot_archives_dir,
            &snapshot_config.incremental_snapshot_archives_dir,
            snapshot_config.archive_format,
            snapshot_config.maximum_full_snapshot_archives_to_retain,
            snapshot_config.maximum_incremental_snapshot_archives_to_retain,
        )
        .unwrap_or_else(|err| {
            error!("Unable to create snapshot: {}", err);
            abort();
        });
        info!(
            "created snapshot: {}",
            full_snapshot_archive_info.path().display()
        );
    }
}

fn blockstore_contains_bad_shred_version(
    blockstore: &Blockstore,
    start_slot: Slot,
    shred_version: u16,
) -> bool {
    let now = Instant::now();
    // Search for shreds with incompatible version in blockstore
    if let Ok(slot_meta_iterator) = blockstore.slot_meta_iterator(start_slot) {
        info!("Searching for incorrect shreds..");
        for (slot, _meta) in slot_meta_iterator {
            if let Ok(shreds) = blockstore.get_data_shreds_for_slot(slot, 0) {
                for shred in &shreds {
                    if shred.version() != shred_version {
                        return true;
                    }
                }
            }
            if now.elapsed().as_secs() > 60 {
                info!("Didn't find incorrect shreds after 60 seconds, aborting");
                return false;
            }
        }
    }
    false
}

fn backup_and_clear_blockstore(ledger_path: &Path, start_slot: Slot, shred_version: u16) {
    let blockstore = Blockstore::open(ledger_path).unwrap();
    let do_copy_and_clear =
        blockstore_contains_bad_shred_version(&blockstore, start_slot, shred_version);

    // If found, then copy shreds to another db and clear from start_slot
    if do_copy_and_clear {
        let folder_name = format!("backup_rocksdb_{}", thread_rng().gen_range(0, 99999));
        let backup_blockstore = Blockstore::open(&ledger_path.join(folder_name));
        let mut last_print = Instant::now();
        let mut copied = 0;
        let mut last_slot = None;
        let slot_meta_iterator = blockstore.slot_meta_iterator(start_slot).unwrap();
        for (slot, _meta) in slot_meta_iterator {
            if let Ok(shreds) = blockstore.get_data_shreds_for_slot(slot, 0) {
                if let Ok(ref backup_blockstore) = backup_blockstore {
                    copied += shreds.len();
                    let _ = backup_blockstore.insert_shreds(shreds, None, true);
                }
            }
            if last_print.elapsed().as_millis() > 3000 {
                info!(
                    "Copying shreds from slot {} copied {} so far.",
                    start_slot, copied
                );
                last_print = Instant::now();
            }
            last_slot = Some(slot);
        }

        let end_slot = last_slot.unwrap();
        info!("Purging slots {} to {}", start_slot, end_slot);
        blockstore.purge_from_next_slots(start_slot, end_slot);
        blockstore.purge_slots(start_slot, end_slot, PurgeType::Exact);
        info!("done");
    }
    drop(blockstore);
}

fn initialize_rpc_transaction_history_services(
    blockstore: Arc<Blockstore>,
    exit: &Arc<AtomicBool>,
    enable_rpc_transaction_history: bool,
    enable_extended_tx_metadata_storage: bool,
    transaction_notifier: Option<TransactionNotifierLock>,
) -> TransactionHistoryServices {
    let max_complete_transaction_status_slot = Arc::new(AtomicU64::new(blockstore.max_root()));
    let (transaction_status_sender, transaction_status_receiver) = unbounded();
    let transaction_status_sender = Some(TransactionStatusSender {
        sender: transaction_status_sender,
    });
    let transaction_status_service = Some(TransactionStatusService::new(
        transaction_status_receiver,
        max_complete_transaction_status_slot.clone(),
        enable_rpc_transaction_history,
        transaction_notifier.clone(),
        blockstore.clone(),
        enable_extended_tx_metadata_storage,
        exit,
    ));

    let (rewards_recorder_sender, rewards_receiver) = unbounded();
    let rewards_recorder_sender = Some(rewards_recorder_sender);
    let rewards_recorder_service = Some(RewardsRecorderService::new(
        rewards_receiver,
        blockstore.clone(),
        exit,
    ));

    let (cache_block_meta_sender, cache_block_meta_receiver) = unbounded();
    let cache_block_meta_sender = Some(cache_block_meta_sender);
    let cache_block_meta_service = Some(CacheBlockMetaService::new(
        cache_block_meta_receiver,
        blockstore,
        exit,
    ));
    TransactionHistoryServices {
        transaction_status_sender,
        transaction_status_service,
        max_complete_transaction_status_slot,
        rewards_recorder_sender,
        rewards_recorder_service,
        cache_block_meta_sender,
        cache_block_meta_service,
    }
}

#[derive(Debug, PartialEq, Eq)]
enum ValidatorError {
    BadExpectedBankHash,
    NotEnoughLedgerData,
}

// Return if the validator waited on other nodes to start. In this case
// it should not wait for one of it's votes to land to produce blocks
// because if the whole network is waiting, then it will stall.
//
// Error indicates that a bad hash was encountered or another condition
// that is unrecoverable and the validator should exit.
fn wait_for_supermajority(
    config: &ValidatorConfig,
    process_blockstore: Option<&mut ProcessBlockStore>,
    bank_forks: &RwLock<BankForks>,
    cluster_info: &ClusterInfo,
    rpc_override_health_check: Arc<AtomicBool>,
    start_progress: &Arc<RwLock<ValidatorStartProgress>>,
) -> Result<bool, ValidatorError> {
    match config.wait_for_supermajority {
        None => Ok(false),
        Some(wait_for_supermajority) => {
            if let Some(process_blockstore) = process_blockstore {
                process_blockstore.process();
            }

            let bank = bank_forks.read().unwrap().working_bank();
            match wait_for_supermajority.cmp(&bank.slot()) {
                std::cmp::Ordering::Less => return Ok(false),
                std::cmp::Ordering::Greater => {
                    error!(
                        "Ledger does not have enough data to wait for supermajority, \
                             please enable snapshot fetch. Has {} needs {}",
                        bank.slot(),
                        wait_for_supermajority
                    );
                    return Err(ValidatorError::NotEnoughLedgerData);
                }
                _ => {}
            }

            if let Some(expected_bank_hash) = config.expected_bank_hash {
                if bank.hash() != expected_bank_hash {
                    error!(
                        "Bank hash({}) does not match expected value: {}",
                        bank.hash(),
                        expected_bank_hash
                    );
                    return Err(ValidatorError::BadExpectedBankHash);
                }
            }

            *start_progress.write().unwrap() = ValidatorStartProgress::WaitingForSupermajority;
            for i in 1.. {
                if i % 10 == 1 {
                    info!(
                        "Waiting for {}% of activated stake at slot {} to be in gossip...",
                        WAIT_FOR_SUPERMAJORITY_THRESHOLD_PERCENT,
                        bank.slot()
                    );
                }

                let gossip_stake_percent =
                    get_stake_percent_in_gossip(&bank, cluster_info, i % 10 == 0);

                if gossip_stake_percent >= WAIT_FOR_SUPERMAJORITY_THRESHOLD_PERCENT {
                    info!(
                        "Supermajority reached, {}% active stake detected, starting up now.",
                        gossip_stake_percent,
                    );
                    break;
                }
                // The normal RPC health checks don't apply as the node is waiting, so feign health to
                // prevent load balancers from removing the node from their list of candidates during a
                // manual restart.
                rpc_override_health_check.store(true, Ordering::Relaxed);
                sleep(Duration::new(1, 0));
            }
            rpc_override_health_check.store(false, Ordering::Relaxed);
            Ok(true)
        }
    }
}

// Get the activated stake percentage (based on the provided bank) that is visible in gossip
fn get_stake_percent_in_gossip(bank: &Bank, cluster_info: &ClusterInfo, log: bool) -> u64 {
    let mut online_stake = 0;
    let mut wrong_shred_stake = 0;
    let mut wrong_shred_nodes = vec![];
    let mut offline_stake = 0;
    let mut offline_nodes = vec![];

    let mut total_activated_stake = 0;
    let now = timestamp();
    // Nodes contact infos are saved to disk and restored on validator startup.
    // Staked nodes entries will not expire until an epoch after. So it
    // is necessary here to filter for recent entries to establish liveness.
    let peers: HashMap<_, _> = cluster_info
        .all_tvu_peers()
        .into_iter()
        .filter(|node| {
            let age = now.saturating_sub(node.wallclock);
            // Contact infos are refreshed twice during this period.
            age < CRDS_GOSSIP_PULL_CRDS_TIMEOUT_MS
        })
        .map(|node| (node.id, node))
        .collect();
    let my_shred_version = cluster_info.my_shred_version();
    let my_id = cluster_info.id();

    for (activated_stake, vote_account) in bank.vote_accounts().values() {
        let activated_stake = *activated_stake;
        total_activated_stake += activated_stake;

        if activated_stake == 0 {
            continue;
        }
        let vote_state_node_pubkey = vote_account.node_pubkey().unwrap_or_default();

        if let Some(peer) = peers.get(&vote_state_node_pubkey) {
            if peer.shred_version == my_shred_version {
                trace!(
                    "observed {} in gossip, (activated_stake={})",
                    vote_state_node_pubkey,
                    activated_stake
                );
                online_stake += activated_stake;
            } else {
                wrong_shred_stake += activated_stake;
                wrong_shred_nodes.push((activated_stake, vote_state_node_pubkey));
            }
        } else if vote_state_node_pubkey == my_id {
            online_stake += activated_stake; // This node is online
        } else {
            offline_stake += activated_stake;
            offline_nodes.push((activated_stake, vote_state_node_pubkey));
        }
    }

    let online_stake_percentage = (online_stake as f64 / total_activated_stake as f64) * 100.;
    if log {
        info!(
            "{:.3}% of active stake visible in gossip",
            online_stake_percentage
        );

        if !wrong_shred_nodes.is_empty() {
            info!(
                "{:.3}% of active stake has the wrong shred version in gossip",
                (wrong_shred_stake as f64 / total_activated_stake as f64) * 100.,
            );
            for (stake, identity) in wrong_shred_nodes {
                info!(
                    "    {:.3}% - {}",
                    (stake as f64 / total_activated_stake as f64) * 100.,
                    identity
                );
            }
        }

        if !offline_nodes.is_empty() {
            info!(
                "{:.3}% of active stake is not visible in gossip",
                (offline_stake as f64 / total_activated_stake as f64) * 100.
            );
            for (stake, identity) in offline_nodes {
                info!(
                    "    {:.3}% - {}",
                    (stake as f64 / total_activated_stake as f64) * 100.,
                    identity
                );
            }
        }
    }

    online_stake_percentage as u64
}

// Cleanup anything that looks like an accounts append-vec
fn cleanup_accounts_path(account_path: &std::path::Path) {
    if let Err(e) = std::fs::remove_dir_all(account_path) {
        warn!(
            "encountered error removing accounts path: {:?}: {}",
            account_path, e
        );
    }
}

pub fn is_snapshot_config_valid(
    full_snapshot_interval_slots: Slot,
    incremental_snapshot_interval_slots: Slot,
    accounts_hash_interval_slots: Slot,
) -> bool {
    // if full snapshot interval is MAX, that means snapshots are turned off, so yes, valid
    if full_snapshot_interval_slots == Slot::MAX {
        return true;
    }

    let is_incremental_config_valid = if incremental_snapshot_interval_slots == Slot::MAX {
        true
    } else {
        incremental_snapshot_interval_slots >= accounts_hash_interval_slots
            && incremental_snapshot_interval_slots % accounts_hash_interval_slots == 0
            && full_snapshot_interval_slots > incremental_snapshot_interval_slots
    };

    full_snapshot_interval_slots >= accounts_hash_interval_slots
        && full_snapshot_interval_slots % accounts_hash_interval_slots == 0
        && is_incremental_config_valid
}

#[cfg(test)]
mod tests {
    use {
        super::*,
        crossbeam_channel::{bounded, RecvTimeoutError},
        solana_client::connection_cache::{DEFAULT_TPU_CONNECTION_POOL_SIZE, DEFAULT_TPU_USE_QUIC},
        solana_ledger::{create_new_tmp_ledger, genesis_utils::create_genesis_config_with_leader},
        solana_sdk::{genesis_config::create_genesis_config, poh_config::PohConfig},
        std::{fs::remove_dir_all, thread, time::Duration},
    };

    #[test]
    fn validator_exit() {
        solana_logger::setup();
        let leader_keypair = Keypair::new();
        let leader_node = Node::new_localhost_with_pubkey(&leader_keypair.pubkey());

        let validator_keypair = Keypair::new();
        let validator_node = Node::new_localhost_with_pubkey(&validator_keypair.pubkey());
        let genesis_config =
            create_genesis_config_with_leader(10_000, &leader_keypair.pubkey(), 1000)
                .genesis_config;
        let (validator_ledger_path, _blockhash) = create_new_tmp_ledger!(&genesis_config);

        let voting_keypair = Arc::new(Keypair::new());
        let config = ValidatorConfig {
            rpc_addrs: Some((validator_node.info.rpc, validator_node.info.rpc_pubsub)),
            ..ValidatorConfig::default_for_test()
        };
        let start_progress = Arc::new(RwLock::new(ValidatorStartProgress::default()));
        let validator = Validator::new(
            validator_node,
            Arc::new(validator_keypair),
            &validator_ledger_path,
            &voting_keypair.pubkey(),
            Arc::new(RwLock::new(vec![voting_keypair])),
            vec![leader_node.info],
            &config,
            true, // should_check_duplicate_instance
            start_progress.clone(),
            SocketAddrSpace::Unspecified,
            DEFAULT_TPU_USE_QUIC,
            DEFAULT_TPU_CONNECTION_POOL_SIZE,
        );
        assert_eq!(
            *start_progress.read().unwrap(),
            ValidatorStartProgress::Running
        );
        validator.close();
        remove_dir_all(validator_ledger_path).unwrap();
    }

    #[test]
    fn test_backup_and_clear_blockstore() {
        use std::time::Instant;
        solana_logger::setup();
        use {
            solana_entry::entry,
            solana_ledger::{blockstore, get_tmp_ledger_path},
        };
        let blockstore_path = get_tmp_ledger_path!();
        {
            let blockstore = Blockstore::open(&blockstore_path).unwrap();

            let entries = entry::create_ticks(1, 0, Hash::default());

            info!("creating shreds");
            let mut last_print = Instant::now();
            for i in 1..10 {
                let shreds = blockstore::entries_to_test_shreds(&entries, i, i - 1, true, 1);
                blockstore.insert_shreds(shreds, None, true).unwrap();
                if last_print.elapsed().as_millis() > 5000 {
                    info!("inserted {}", i);
                    last_print = Instant::now();
                }
            }
            drop(blockstore);

            // this purges and compacts all slots greater than or equal to 5
            backup_and_clear_blockstore(&blockstore_path, 5, 2);

            let blockstore = Blockstore::open(&blockstore_path).unwrap();
            // assert that slots less than 5 aren't affected
            assert!(blockstore.meta(4).unwrap().unwrap().next_slots.is_empty());
            for i in 5..10 {
                assert!(blockstore
                    .get_data_shreds_for_slot(i, 0)
                    .unwrap()
                    .is_empty());
            }
        }
    }

    #[test]
    fn validator_parallel_exit() {
        let leader_keypair = Keypair::new();
        let leader_node = Node::new_localhost_with_pubkey(&leader_keypair.pubkey());

        let mut ledger_paths = vec![];
        let mut validators: Vec<Validator> = (0..2)
            .map(|_| {
                let validator_keypair = Keypair::new();
                let validator_node = Node::new_localhost_with_pubkey(&validator_keypair.pubkey());
                let genesis_config =
                    create_genesis_config_with_leader(10_000, &leader_keypair.pubkey(), 1000)
                        .genesis_config;
                let (validator_ledger_path, _blockhash) = create_new_tmp_ledger!(&genesis_config);
                ledger_paths.push(validator_ledger_path.clone());
                let vote_account_keypair = Keypair::new();
                let config = ValidatorConfig {
                    rpc_addrs: Some((validator_node.info.rpc, validator_node.info.rpc_pubsub)),
                    ..ValidatorConfig::default_for_test()
                };
                Validator::new(
                    validator_node,
                    Arc::new(validator_keypair),
                    &validator_ledger_path,
                    &vote_account_keypair.pubkey(),
                    Arc::new(RwLock::new(vec![Arc::new(vote_account_keypair)])),
                    vec![leader_node.info.clone()],
                    &config,
                    true, // should_check_duplicate_instance
                    Arc::new(RwLock::new(ValidatorStartProgress::default())),
                    SocketAddrSpace::Unspecified,
                    DEFAULT_TPU_USE_QUIC,
                    DEFAULT_TPU_CONNECTION_POOL_SIZE,
                )
            })
            .collect();

        // Each validator can exit in parallel to speed many sequential calls to join`
        validators.iter_mut().for_each(|v| v.exit());

        // spawn a new thread to wait for the join of the validator
        let (sender, receiver) = bounded(0);
        let _ = thread::spawn(move || {
            validators.into_iter().for_each(|validator| {
                validator.join();
            });
            sender.send(()).unwrap();
        });

        // timeout of 30s for shutting down the validators
        let timeout = Duration::from_secs(30);
        if let Err(RecvTimeoutError::Timeout) = receiver.recv_timeout(timeout) {
            panic!("timeout for shutting down validators",);
        }

        for path in ledger_paths {
            remove_dir_all(path).unwrap();
        }
    }

    #[test]
    fn test_wait_for_supermajority() {
        solana_logger::setup();
        use solana_sdk::hash::hash;
        let node_keypair = Arc::new(Keypair::new());
        let cluster_info = ClusterInfo::new(
            ContactInfo::new_localhost(&node_keypair.pubkey(), timestamp()),
            node_keypair,
            SocketAddrSpace::Unspecified,
        );

        let (genesis_config, _mint_keypair) = create_genesis_config(1);
        let bank_forks = RwLock::new(BankForks::new(Bank::new_for_tests(&genesis_config)));
        let mut config = ValidatorConfig::default_for_test();
        let rpc_override_health_check = Arc::new(AtomicBool::new(false));
        let start_progress = Arc::new(RwLock::new(ValidatorStartProgress::default()));

        assert!(!wait_for_supermajority(
            &config,
            None,
            &bank_forks,
            &cluster_info,
            rpc_override_health_check.clone(),
            &start_progress,
        )
        .unwrap());

        // bank=0, wait=1, should fail
        config.wait_for_supermajority = Some(1);
        assert_eq!(
            wait_for_supermajority(
                &config,
                None,
                &bank_forks,
                &cluster_info,
                rpc_override_health_check.clone(),
                &start_progress,
            ),
            Err(ValidatorError::NotEnoughLedgerData)
        );

        // bank=1, wait=0, should pass, bank is past the wait slot
        let bank_forks = RwLock::new(BankForks::new(Bank::new_from_parent(
            &bank_forks.read().unwrap().root_bank(),
            &Pubkey::default(),
            1,
        )));
        config.wait_for_supermajority = Some(0);
        assert!(!wait_for_supermajority(
            &config,
            None,
            &bank_forks,
            &cluster_info,
            rpc_override_health_check.clone(),
            &start_progress,
        )
        .unwrap());

        // bank=1, wait=1, equal, but bad hash provided
        config.wait_for_supermajority = Some(1);
        config.expected_bank_hash = Some(hash(&[1]));
        assert_eq!(
            wait_for_supermajority(
                &config,
                None,
                &bank_forks,
                &cluster_info,
                rpc_override_health_check,
                &start_progress,
            ),
            Err(ValidatorError::BadExpectedBankHash)
        );
    }

    #[test]
    fn test_interval_check() {
        assert!(is_snapshot_config_valid(300, 200, 100));

        let default_accounts_hash_interval =
            snapshot_utils::DEFAULT_INCREMENTAL_SNAPSHOT_ARCHIVE_INTERVAL_SLOTS;
        assert!(is_snapshot_config_valid(
            snapshot_utils::DEFAULT_FULL_SNAPSHOT_ARCHIVE_INTERVAL_SLOTS,
            snapshot_utils::DEFAULT_INCREMENTAL_SNAPSHOT_ARCHIVE_INTERVAL_SLOTS,
            default_accounts_hash_interval,
        ));

        assert!(is_snapshot_config_valid(
            Slot::MAX,
            snapshot_utils::DEFAULT_INCREMENTAL_SNAPSHOT_ARCHIVE_INTERVAL_SLOTS,
            default_accounts_hash_interval
        ));
        assert!(is_snapshot_config_valid(
            snapshot_utils::DEFAULT_FULL_SNAPSHOT_ARCHIVE_INTERVAL_SLOTS,
            Slot::MAX,
            default_accounts_hash_interval
        ));
        assert!(is_snapshot_config_valid(
            snapshot_utils::DEFAULT_INCREMENTAL_SNAPSHOT_ARCHIVE_INTERVAL_SLOTS,
            Slot::MAX,
            default_accounts_hash_interval
        ));

        assert!(!is_snapshot_config_valid(0, 100, 100));
        assert!(!is_snapshot_config_valid(100, 0, 100));
        assert!(!is_snapshot_config_valid(42, 100, 100));
        assert!(!is_snapshot_config_valid(100, 42, 100));
        assert!(!is_snapshot_config_valid(100, 100, 100));
        assert!(!is_snapshot_config_valid(100, 200, 100));
        assert!(!is_snapshot_config_valid(444, 200, 100));
        assert!(!is_snapshot_config_valid(400, 222, 100));
    }

    #[test]
    #[should_panic]
    fn test_poh_speed() {
        solana_logger::setup();
        let poh_config = PohConfig {
            target_tick_duration: Duration::from_millis(solana_sdk::clock::MS_PER_TICK),
            // make PoH rate really fast to cause the panic condition
            hashes_per_tick: Some(100 * solana_sdk::clock::DEFAULT_HASHES_PER_TICK),
            ..PohConfig::default()
        };
        let genesis_config = GenesisConfig {
            poh_config,
            ..GenesisConfig::default()
        };
        check_poh_speed(&genesis_config, Some(10_000));
    }

    #[test]
    fn test_poh_speed_no_hashes_per_tick() {
        let poh_config = PohConfig {
            target_tick_duration: Duration::from_millis(solana_sdk::clock::MS_PER_TICK),
            hashes_per_tick: None,
            ..PohConfig::default()
        };
        let genesis_config = GenesisConfig {
            poh_config,
            ..GenesisConfig::default()
        };
        check_poh_speed(&genesis_config, Some(10_000));
    }
}<|MERGE_RESOLUTION|>--- conflicted
+++ resolved
@@ -178,13 +178,10 @@
     pub ledger_column_options: LedgerColumnOptions,
     pub runtime_config: RuntimeConfig,
     pub enable_quic_servers: bool,
-<<<<<<< HEAD
     pub relayer_address: String,
     pub block_engine_address: String,
     pub shred_receiver_address: Option<SocketAddr>,
     pub tip_manager_config: TipManagerConfig,
-=======
->>>>>>> 263911e7
 }
 
 impl Default for ValidatorConfig {
@@ -247,13 +244,10 @@
             ledger_column_options: LedgerColumnOptions::default(),
             runtime_config: RuntimeConfig::default(),
             enable_quic_servers: false,
-<<<<<<< HEAD
             relayer_address: String::new(),
             block_engine_address: String::new(),
             shred_receiver_address: None,
             tip_manager_config: TipManagerConfig::default(),
-=======
->>>>>>> 263911e7
         }
     }
 }
@@ -776,9 +770,6 @@
         let poh_recorder = Arc::new(RwLock::new(poh_recorder));
 
         let connection_cache = match use_quic {
-<<<<<<< HEAD
-            true => Arc::new(ConnectionCache::new(tpu_connection_pool_size)),
-=======
             true => {
                 let mut connection_cache = ConnectionCache::new(tpu_connection_pool_size);
                 connection_cache
@@ -786,7 +777,6 @@
                     .expect("Failed to update QUIC client certificates");
                 Arc::new(connection_cache)
             }
->>>>>>> 263911e7
             false => Arc::new(ConnectionCache::with_udp(tpu_connection_pool_size)),
         };
 
@@ -1058,16 +1048,12 @@
             &cost_model,
             &connection_cache,
             &identity_keypair,
-<<<<<<< HEAD
             enable_quic_servers,
+            config.runtime_config.log_messages_bytes_limit,
             config.relayer_address.clone(),
             config.block_engine_address.clone(),
             config.tip_manager_config.clone(),
             config.shred_receiver_address,
-=======
-            config.runtime_config.log_messages_bytes_limit,
-            enable_quic_servers,
->>>>>>> 263911e7
         );
 
         datapoint_info!(
