#![allow(clippy::integer_arithmetic)]

use {
    bincode::serialize_into,
    crossbeam_channel::unbounded,
    fs_extra::dir::CopyOptions,
    itertools::Itertools,
    log::{info, trace},
    solana_core::{
        accounts_hash_verifier::AccountsHashVerifier,
        snapshot_packager_service::SnapshotPackagerService,
    },
    solana_gossip::{cluster_info::ClusterInfo, contact_info::ContactInfo},
    solana_runtime::{
        accounts_background_service::{
            AbsRequestHandler, AbsRequestSender, AccountsBackgroundService, SnapshotRequestHandler,
        },
        accounts_db::{self, ACCOUNTS_DB_CONFIG_FOR_TESTING},
        accounts_index::AccountSecondaryIndexes,
        bank::{Bank, BankSlotDelta},
        bank_forks::BankForks,
        genesis_utils::{create_genesis_config_with_leader, GenesisConfigInfo},
        snapshot_archive_info::FullSnapshotArchiveInfo,
        snapshot_config::SnapshotConfig,
        snapshot_package::{
            AccountsPackage, PendingAccountsPackage, PendingSnapshotPackage, SnapshotPackage,
            SnapshotType,
        },
        snapshot_utils::{
            self, ArchiveFormat,
            SnapshotVersion::{self, V1_2_0},
        },
        status_cache::MAX_CACHE_ENTRIES,
    },
    solana_sdk::{
        clock::Slot,
        genesis_config::{
            ClusterType::{self, Development, Devnet, MainnetBeta, Testnet},
            GenesisConfig,
        },
        hash::{hashv, Hash},
        pubkey::Pubkey,
        signature::{Keypair, Signer},
        system_transaction,
        timing::timestamp,
    },
    solana_streamer::socket::SocketAddrSpace,
    std::{
        collections::HashSet,
        fs,
        io::{Error, ErrorKind},
        path::PathBuf,
        sync::{
            atomic::{AtomicBool, Ordering},
            Arc, RwLock,
        },
        time::Duration,
    },
    tempfile::TempDir,
    test_case::test_case,
};

struct SnapshotTestConfig {
    accounts_dir: TempDir,
    bank_snapshots_dir: TempDir,
    full_snapshot_archives_dir: TempDir,
    incremental_snapshot_archives_dir: TempDir,
    snapshot_config: SnapshotConfig,
    bank_forks: BankForks,
    genesis_config_info: GenesisConfigInfo,
}

impl SnapshotTestConfig {
    fn new(
        snapshot_version: SnapshotVersion,
        cluster_type: ClusterType,
        accounts_hash_interval_slots: Slot,
        full_snapshot_archive_interval_slots: Slot,
        incremental_snapshot_archive_interval_slots: Slot,
    ) -> SnapshotTestConfig {
        let accounts_dir = TempDir::new().unwrap();
        let bank_snapshots_dir = TempDir::new().unwrap();
        let full_snapshot_archives_dir = TempDir::new().unwrap();
        let incremental_snapshot_archives_dir = TempDir::new().unwrap();
        // validator_stake_lamports should be non-zero otherwise stake
        // account will not be stored in accounts-db but still cached in
        // bank stakes which results in mismatch when banks are loaded from
        // snapshots.
        let mut genesis_config_info = create_genesis_config_with_leader(
            10_000,                          // mint_lamports
            &solana_sdk::pubkey::new_rand(), // validator_pubkey
            1,                               // validator_stake_lamports
        );
        genesis_config_info.genesis_config.cluster_type = cluster_type;
        let bank0 = Bank::new_with_paths_for_tests(
            &genesis_config_info.genesis_config,
            vec![accounts_dir.path().to_path_buf()],
            None,
            None,
            AccountSecondaryIndexes::default(),
            false,
            accounts_db::AccountShrinkThreshold::default(),
            false,
<<<<<<< HEAD
=======
            None,
>>>>>>> 263911e7
        );
        bank0.freeze();
        let mut bank_forks = BankForks::new(bank0);
        bank_forks.accounts_hash_interval_slots = accounts_hash_interval_slots;

        let snapshot_config = SnapshotConfig {
            full_snapshot_archive_interval_slots,
            incremental_snapshot_archive_interval_slots,
            full_snapshot_archives_dir: full_snapshot_archives_dir.path().to_path_buf(),
            incremental_snapshot_archives_dir: incremental_snapshot_archives_dir
                .path()
                .to_path_buf(),
            bank_snapshots_dir: bank_snapshots_dir.path().to_path_buf(),
            snapshot_version,
            ..SnapshotConfig::default()
        };
        bank_forks.set_snapshot_config(Some(snapshot_config.clone()));
        SnapshotTestConfig {
            accounts_dir,
            bank_snapshots_dir,
            full_snapshot_archives_dir,
            incremental_snapshot_archives_dir,
            snapshot_config,
            bank_forks,
            genesis_config_info,
        }
    }
}

fn restore_from_snapshot(
    old_bank_forks: &BankForks,
    old_last_slot: Slot,
    old_genesis_config: &GenesisConfig,
    account_paths: &[PathBuf],
) {
    let full_snapshot_archives_dir = old_bank_forks
        .snapshot_config
        .as_ref()
        .map(|c| &c.full_snapshot_archives_dir)
        .unwrap();

    let old_last_bank = old_bank_forks.get(old_last_slot).unwrap();

    let check_hash_calculation = false;
    let full_snapshot_archive_path = snapshot_utils::build_full_snapshot_archive_path(
        full_snapshot_archives_dir,
        old_last_bank.slot(),
        &old_last_bank.get_accounts_hash(),
        ArchiveFormat::TarBzip2,
    );
    let full_snapshot_archive_info =
        FullSnapshotArchiveInfo::new_from_path(full_snapshot_archive_path).unwrap();

    let (deserialized_bank, _timing) = snapshot_utils::bank_from_snapshot_archives(
        account_paths,
        &old_bank_forks
            .snapshot_config
            .as_ref()
            .unwrap()
            .bank_snapshots_dir,
        &full_snapshot_archive_info,
        None,
        old_genesis_config,
        None,
        None,
        AccountSecondaryIndexes::default(),
        false,
        None,
        accounts_db::AccountShrinkThreshold::default(),
        check_hash_calculation,
        false,
        false,
        Some(ACCOUNTS_DB_CONFIG_FOR_TESTING),
        None,
    )
    .unwrap();

    let bank = old_bank_forks.get(deserialized_bank.slot()).unwrap();
    assert_eq!(bank.as_ref(), &deserialized_bank);
}

// creates banks up to "last_slot" and runs the input function `f` on each bank created
// also marks each bank as root and generates snapshots
// finally tries to restore from the last bank's snapshot and compares the restored bank to the
// `last_slot` bank
fn run_bank_forks_snapshot_n<F>(
    snapshot_version: SnapshotVersion,
    cluster_type: ClusterType,
    last_slot: Slot,
    f: F,
    set_root_interval: u64,
) where
    F: Fn(&mut Bank, &Keypair),
{
    solana_logger::setup();
    // Set up snapshotting config
    let mut snapshot_test_config = SnapshotTestConfig::new(
        snapshot_version,
        cluster_type,
        set_root_interval,
        set_root_interval,
        Slot::MAX,
    );

    let bank_forks = &mut snapshot_test_config.bank_forks;
<<<<<<< HEAD
=======
    bank_forks.root_bank().set_startup_verification_complete();
>>>>>>> 263911e7
    let mint_keypair = &snapshot_test_config.genesis_config_info.mint_keypair;

    let (snapshot_request_sender, snapshot_request_receiver) = unbounded();
    let request_sender = AbsRequestSender::new(snapshot_request_sender);
    let snapshot_request_handler = SnapshotRequestHandler {
        snapshot_config: snapshot_test_config.snapshot_config.clone(),
        snapshot_request_receiver,
        pending_accounts_package: PendingAccountsPackage::default(),
    };
    for slot in 1..=last_slot {
        let mut bank = Bank::new_from_parent(&bank_forks[slot - 1], &Pubkey::default(), slot);
        f(&mut bank, mint_keypair);
        let bank = bank_forks.insert(bank);
        // Set root to make sure we don't end up with too many account storage entries
        // and to allow snapshotting of bank and the purging logic on status_cache to
        // kick in
        if slot % set_root_interval == 0 || slot == last_slot {
            // set_root should send a snapshot request
            bank_forks.set_root(bank.slot(), &request_sender, None);
            bank.update_accounts_hash();
            snapshot_request_handler.handle_snapshot_requests(false, false, 0, &mut None);
        }
    }

    // Generate a snapshot package for last bank
    let last_bank = bank_forks.get(last_slot).unwrap();
    let snapshot_config = &snapshot_test_config.snapshot_config;
    let bank_snapshots_dir = &snapshot_config.bank_snapshots_dir;
    let last_bank_snapshot_info = snapshot_utils::get_highest_bank_snapshot_pre(bank_snapshots_dir)
        .expect("no bank snapshots found in path");
    let slot_deltas = last_bank.status_cache.read().unwrap().root_slot_deltas();
    let accounts_package = AccountsPackage::new(
        &last_bank,
        &last_bank_snapshot_info,
        bank_snapshots_dir,
        slot_deltas,
        &snapshot_config.full_snapshot_archives_dir,
        &snapshot_config.incremental_snapshot_archives_dir,
        last_bank.get_snapshot_storages(None),
        ArchiveFormat::TarBzip2,
        snapshot_version,
        None,
        Some(SnapshotType::FullSnapshot),
    )
    .unwrap();
    solana_runtime::serde_snapshot::reserialize_bank_with_new_accounts_hash(
        accounts_package.snapshot_links.path(),
        accounts_package.slot,
        &last_bank.get_accounts_hash(),
    );
    let snapshot_package = SnapshotPackage::new(accounts_package, last_bank.get_accounts_hash());
    snapshot_utils::archive_snapshot_package(
        &snapshot_package,
        &snapshot_config.full_snapshot_archives_dir,
        &snapshot_config.incremental_snapshot_archives_dir,
        snapshot_config.maximum_full_snapshot_archives_to_retain,
        snapshot_config.maximum_incremental_snapshot_archives_to_retain,
    )
    .unwrap();

    // Restore bank from snapshot
    let account_paths = &[snapshot_test_config.accounts_dir.path().to_path_buf()];
    let genesis_config = &snapshot_test_config.genesis_config_info.genesis_config;
    restore_from_snapshot(bank_forks, last_slot, genesis_config, account_paths);
}

#[test_case(V1_2_0, Development)]
#[test_case(V1_2_0, Devnet)]
#[test_case(V1_2_0, Testnet)]
#[test_case(V1_2_0, MainnetBeta)]
fn test_bank_forks_snapshot(snapshot_version: SnapshotVersion, cluster_type: ClusterType) {
    // create banks up to slot 4 and create 1 new account in each bank. test that bank 4 snapshots
    // and restores correctly
    run_bank_forks_snapshot_n(
        snapshot_version,
        cluster_type,
        4,
        |bank, mint_keypair| {
            let key1 = Keypair::new().pubkey();
            let tx = system_transaction::transfer(mint_keypair, &key1, 1, bank.last_blockhash());
            assert_eq!(bank.process_transaction(&tx), Ok(()));

            let key2 = Keypair::new().pubkey();
            let tx = system_transaction::transfer(mint_keypair, &key2, 0, bank.last_blockhash());
            assert_eq!(bank.process_transaction(&tx), Ok(()));

            bank.freeze();
        },
        1,
    );
}

fn goto_end_of_slot(bank: &mut Bank) {
    let mut tick_hash = bank.last_blockhash();
    loop {
        tick_hash = hashv(&[tick_hash.as_ref(), &[42]]);
        bank.register_tick(&tick_hash);
        if tick_hash == bank.last_blockhash() {
            bank.freeze();
            return;
        }
    }
}

#[test_case(V1_2_0, Development)]
#[test_case(V1_2_0, Devnet)]
#[test_case(V1_2_0, Testnet)]
#[test_case(V1_2_0, MainnetBeta)]
fn test_concurrent_snapshot_packaging(
    snapshot_version: SnapshotVersion,
    cluster_type: ClusterType,
) {
    solana_logger::setup();

    // Set up snapshotting config
    let mut snapshot_test_config =
        SnapshotTestConfig::new(snapshot_version, cluster_type, 1, 1, Slot::MAX);

    let bank_forks = &mut snapshot_test_config.bank_forks;
    let snapshot_config = &snapshot_test_config.snapshot_config;
    let bank_snapshots_dir = &snapshot_config.bank_snapshots_dir;
    let full_snapshot_archives_dir = &snapshot_config.full_snapshot_archives_dir;
    let incremental_snapshot_archives_dir = &snapshot_config.incremental_snapshot_archives_dir;
    let mint_keypair = &snapshot_test_config.genesis_config_info.mint_keypair;
    let genesis_config = &snapshot_test_config.genesis_config_info.genesis_config;

    // Take snapshot of zeroth bank
    let bank0 = bank_forks.get(0).unwrap();
    let storages = bank0.get_snapshot_storages(None);
    snapshot_utils::add_bank_snapshot(bank_snapshots_dir, &bank0, &storages, snapshot_version)
        .unwrap();

    // Set up snapshotting channels
    let real_pending_accounts_package = PendingAccountsPackage::default();
    let fake_pending_accounts_package = PendingAccountsPackage::default();

    // Create next MAX_CACHE_ENTRIES + 2 banks and snapshots. Every bank will get snapshotted
    // and the snapshot purging logic will run on every snapshot taken. This means the three
    // (including snapshot for bank0 created above) earliest snapshots will get purged by the
    // time this loop is done.

    // Also, make a saved copy of the state of the snapshot for a bank with
    // bank.slot == saved_slot, so we can use it for a correctness check later.
    let saved_snapshots_dir = TempDir::new().unwrap();
    let saved_accounts_dir = TempDir::new().unwrap();
    let saved_slot = 4;
    let mut saved_archive_path = None;

    for forks in 0..snapshot_utils::MAX_BANK_SNAPSHOTS_TO_RETAIN + 2 {
        let bank = Bank::new_from_parent(
            &bank_forks[forks as u64],
            &Pubkey::default(),
            (forks + 1) as u64,
        );
        let slot = bank.slot();
        let key1 = Keypair::new().pubkey();
        let tx = system_transaction::transfer(mint_keypair, &key1, 1, genesis_config.hash());
        assert_eq!(bank.process_transaction(&tx), Ok(()));
        bank.squash();

        let pending_accounts_package = {
            if slot == saved_slot as u64 {
                // Only send one package on the real pending_accounts_package so that the
                // packaging service doesn't take forever to run the packaging logic on all
                // MAX_CACHE_ENTRIES later
                &real_pending_accounts_package
            } else {
                &fake_pending_accounts_package
            }
        };

        snapshot_utils::snapshot_bank(
            &bank,
            vec![],
            pending_accounts_package,
            bank_snapshots_dir,
            full_snapshot_archives_dir,
            incremental_snapshot_archives_dir,
            snapshot_config.snapshot_version,
            snapshot_config.archive_format,
            None,
            Some(SnapshotType::FullSnapshot),
        )
        .unwrap();

        bank_forks.insert(bank);
        if slot == saved_slot as u64 {
            // Find the relevant snapshot storages
            let snapshot_storage_files: HashSet<_> = bank_forks[slot]
                .get_snapshot_storages(None)
                .into_iter()
                .flatten()
                .map(|s| s.get_path())
                .collect();

            // Only save off the files returned by `get_snapshot_storages`. This is because
            // some of the storage entries in the accounts directory may be filtered out by
            // `get_snapshot_storages()` and will not be included in the snapshot. Ultimately,
            // this means copying natively everything in `accounts_dir` to the `saved_accounts_dir`
            // will lead to test failure by mismatch when `saved_accounts_dir` is compared to
            // the unpacked snapshot later in this test's call to `verify_snapshot_archive()`.
            for file in snapshot_storage_files {
                fs::copy(
                    &file,
                    &saved_accounts_dir.path().join(file.file_name().unwrap()),
                )
                .unwrap();
            }
            let last_snapshot_path = fs::read_dir(bank_snapshots_dir)
                .unwrap()
                .filter_map(|entry| {
                    let e = entry.unwrap();
                    let file_path = e.path();
                    let file_name = file_path.file_name().unwrap();
                    file_name
                        .to_str()
                        .map(|s| s.parse::<u64>().ok().map(|_| file_path.clone()))
                        .unwrap_or(None)
                })
                .sorted()
                .last()
                .unwrap();
            // only save off the snapshot of this slot, we don't need the others.
            let options = CopyOptions::new();
            fs_extra::dir::copy(&last_snapshot_path, &saved_snapshots_dir, &options).unwrap();

            saved_archive_path = Some(snapshot_utils::build_full_snapshot_archive_path(
                full_snapshot_archives_dir,
                slot,
                // this needs to match the hash value that we reserialize with later. It is complicated, so just use default.
                // This hash value is just used to build the file name. Since this is mocked up test code, it is sufficient to pass default here.
                &Hash::default(),
                ArchiveFormat::TarBzip2,
            ));
        }
    }

    // Purge all the outdated snapshots, including the ones needed to generate the package
    // currently sitting in the channel
    snapshot_utils::purge_old_bank_snapshots(bank_snapshots_dir);

    let mut bank_snapshots = snapshot_utils::get_bank_snapshots_pre(&bank_snapshots_dir);
    bank_snapshots.sort_unstable();
    assert!(bank_snapshots
        .into_iter()
        .map(|path| path.slot)
        .eq(3..=snapshot_utils::MAX_BANK_SNAPSHOTS_TO_RETAIN as u64 + 2));

    // Create a SnapshotPackagerService to create tarballs from all the pending
    // SnapshotPackage's on the channel. By the time this service starts, we have already
    // purged the first two snapshots, which are needed by every snapshot other than
    // the last two snapshots. However, the packaging service should still be able to
    // correctly construct the earlier snapshots because the SnapshotPackage's on the
    // channel hold hard links to these deleted snapshots. We verify this is the case below.
    let exit = Arc::new(AtomicBool::new(false));

    let cluster_info = Arc::new(ClusterInfo::new(
        ContactInfo::default(),
        Arc::new(Keypair::new()),
        SocketAddrSpace::Unspecified,
    ));

    let pending_snapshot_package = PendingSnapshotPackage::default();
    let snapshot_packager_service = SnapshotPackagerService::new(
        pending_snapshot_package.clone(),
        None,
        &exit,
        &cluster_info,
        snapshot_config.clone(),
        true,
    );

    let _package_receiver = std::thread::Builder::new()
        .name("package-receiver".to_string())
        .spawn(move || {
            let accounts_package = real_pending_accounts_package
                .lock()
                .unwrap()
                .take()
                .unwrap();
            solana_runtime::serde_snapshot::reserialize_bank_with_new_accounts_hash(
                accounts_package.snapshot_links.path(),
                accounts_package.slot,
                &Hash::default(),
            );
            let snapshot_package = SnapshotPackage::new(accounts_package, Hash::default());
            pending_snapshot_package
                .lock()
                .unwrap()
                .replace(snapshot_package);

            // Wait until the package is consumed by SnapshotPackagerService
            while pending_snapshot_package.lock().unwrap().is_some() {
                std::thread::sleep(Duration::from_millis(100));
            }

            // Shutdown SnapshotPackagerService
            exit.store(true, Ordering::Relaxed);
        })
        .unwrap();

    // Wait for service to finish
    snapshot_packager_service
        .join()
        .expect("SnapshotPackagerService exited with error");

    // Check the archive we cached the state for earlier was generated correctly

    // before we compare, stick an empty status_cache in this dir so that the package comparison works
    // This is needed since the status_cache is added by the packager and is not collected from
    // the source dir for snapshots
    snapshot_utils::serialize_snapshot_data_file(
        &saved_snapshots_dir
            .path()
            .join(snapshot_utils::SNAPSHOT_STATUS_CACHE_FILENAME),
        |stream| {
            serialize_into(stream, &[] as &[BankSlotDelta])?;
            Ok(())
        },
    )
    .unwrap();

    // files were saved off before we reserialized the bank in the hacked up accounts_hash_verifier stand-in.
    solana_runtime::serde_snapshot::reserialize_bank_with_new_accounts_hash(
        saved_snapshots_dir.path(),
        saved_slot,
        &Hash::default(),
    );

    snapshot_utils::verify_snapshot_archive(
        saved_archive_path.unwrap(),
        saved_snapshots_dir.path(),
        saved_accounts_dir.path(),
        ArchiveFormat::TarBzip2,
        snapshot_utils::VerifyBank::NonDeterministic(saved_slot),
    );
}

#[test_case(V1_2_0, Development)]
#[test_case(V1_2_0, Devnet)]
#[test_case(V1_2_0, Testnet)]
#[test_case(V1_2_0, MainnetBeta)]
fn test_slots_to_snapshot(snapshot_version: SnapshotVersion, cluster_type: ClusterType) {
    solana_logger::setup();
    let num_set_roots = MAX_CACHE_ENTRIES * 2;

    for add_root_interval in &[1, 3, 9] {
        let (snapshot_sender, _snapshot_receiver) = unbounded();
        // Make sure this test never clears bank.slots_since_snapshot
        let mut snapshot_test_config = SnapshotTestConfig::new(
            snapshot_version,
            cluster_type,
            (*add_root_interval * num_set_roots * 2) as Slot,
            (*add_root_interval * num_set_roots * 2) as Slot,
            Slot::MAX,
        );
        let mut current_bank = snapshot_test_config.bank_forks[0].clone();
        let request_sender = AbsRequestSender::new(snapshot_sender);
        for _ in 0..num_set_roots {
            for _ in 0..*add_root_interval {
                let new_slot = current_bank.slot() + 1;
                let new_bank = Bank::new_from_parent(&current_bank, &Pubkey::default(), new_slot);
                snapshot_test_config.bank_forks.insert(new_bank);
                current_bank = snapshot_test_config.bank_forks[new_slot].clone();
            }
            snapshot_test_config
                .bank_forks
                .set_root(current_bank.slot(), &request_sender, None);
        }

        let num_old_slots = num_set_roots * *add_root_interval - MAX_CACHE_ENTRIES + 1;
        let expected_slots_to_snapshot =
            num_old_slots as u64..=num_set_roots as u64 * *add_root_interval as u64;

        let slots_to_snapshot = snapshot_test_config
            .bank_forks
            .get(snapshot_test_config.bank_forks.root())
            .unwrap()
            .status_cache
            .read()
            .unwrap()
            .roots()
            .iter()
            .cloned()
            .sorted();
        assert!(slots_to_snapshot.into_iter().eq(expected_slots_to_snapshot));
    }
}

#[test_case(V1_2_0, Development)]
#[test_case(V1_2_0, Devnet)]
#[test_case(V1_2_0, Testnet)]
#[test_case(V1_2_0, MainnetBeta)]
fn test_bank_forks_status_cache_snapshot(
    snapshot_version: SnapshotVersion,
    cluster_type: ClusterType,
) {
    // create banks up to slot (MAX_CACHE_ENTRIES * 2) + 1 while transferring 1 lamport into 2 different accounts each time
    // this is done to ensure the AccountStorageEntries keep getting cleaned up as the root moves
    // ahead. Also tests the status_cache purge and status cache snapshotting.
    // Makes sure that the last bank is restored correctly
    let key1 = Keypair::new().pubkey();
    let key2 = Keypair::new().pubkey();
    for set_root_interval in &[1, 4] {
        run_bank_forks_snapshot_n(
            snapshot_version,
            cluster_type,
            (MAX_CACHE_ENTRIES * 2) as u64,
            |bank, mint_keypair| {
                let tx = system_transaction::transfer(
                    mint_keypair,
                    &key1,
                    1,
                    bank.parent().unwrap().last_blockhash(),
                );
                assert_eq!(bank.process_transaction(&tx), Ok(()));
                let tx = system_transaction::transfer(
                    mint_keypair,
                    &key2,
                    1,
                    bank.parent().unwrap().last_blockhash(),
                );
                assert_eq!(bank.process_transaction(&tx), Ok(()));
                goto_end_of_slot(bank);
            },
            *set_root_interval,
        );
    }
}

#[test_case(V1_2_0, Development)]
#[test_case(V1_2_0, Devnet)]
#[test_case(V1_2_0, Testnet)]
#[test_case(V1_2_0, MainnetBeta)]
fn test_bank_forks_incremental_snapshot(
    snapshot_version: SnapshotVersion,
    cluster_type: ClusterType,
) {
    solana_logger::setup();

    const SET_ROOT_INTERVAL: Slot = 2;
    const INCREMENTAL_SNAPSHOT_ARCHIVE_INTERVAL_SLOTS: Slot = SET_ROOT_INTERVAL * 2;
    const FULL_SNAPSHOT_ARCHIVE_INTERVAL_SLOTS: Slot =
        INCREMENTAL_SNAPSHOT_ARCHIVE_INTERVAL_SLOTS * 5;
    const LAST_SLOT: Slot = FULL_SNAPSHOT_ARCHIVE_INTERVAL_SLOTS * 2 - 1;

    info!("Running bank forks incremental snapshot test, full snapshot interval: {} slots, incremental snapshot interval: {} slots, last slot: {}, set root interval: {} slots",
              FULL_SNAPSHOT_ARCHIVE_INTERVAL_SLOTS, INCREMENTAL_SNAPSHOT_ARCHIVE_INTERVAL_SLOTS, LAST_SLOT, SET_ROOT_INTERVAL);

    let mut snapshot_test_config = SnapshotTestConfig::new(
        snapshot_version,
        cluster_type,
        SET_ROOT_INTERVAL,
        FULL_SNAPSHOT_ARCHIVE_INTERVAL_SLOTS,
        INCREMENTAL_SNAPSHOT_ARCHIVE_INTERVAL_SLOTS,
    );
    trace!("SnapshotTestConfig:\naccounts_dir: {}\nbank_snapshots_dir: {}\nfull_snapshot_archives_dir: {}\nincremental_snapshot_archives_dir: {}",
            snapshot_test_config.accounts_dir.path().display(), snapshot_test_config.bank_snapshots_dir.path().display(), snapshot_test_config.full_snapshot_archives_dir.path().display(), snapshot_test_config.incremental_snapshot_archives_dir.path().display());

    let bank_forks = &mut snapshot_test_config.bank_forks;
<<<<<<< HEAD
=======
    bank_forks.root_bank().set_startup_verification_complete();
>>>>>>> 263911e7
    let mint_keypair = &snapshot_test_config.genesis_config_info.mint_keypair;

    let (snapshot_request_sender, snapshot_request_receiver) = unbounded();
    let request_sender = AbsRequestSender::new(snapshot_request_sender);
    let snapshot_request_handler = SnapshotRequestHandler {
        snapshot_config: snapshot_test_config.snapshot_config.clone(),
        snapshot_request_receiver,
        pending_accounts_package: PendingAccountsPackage::default(),
    };

    let mut last_full_snapshot_slot = None;
    for slot in 1..=LAST_SLOT {
        // Make a new bank and perform some transactions
        let bank = {
            let bank = Bank::new_from_parent(&bank_forks[slot - 1], &Pubkey::default(), slot);

            let key = Keypair::new().pubkey();
            let tx = system_transaction::transfer(mint_keypair, &key, 1, bank.last_blockhash());
            assert_eq!(bank.process_transaction(&tx), Ok(()));

            let key = Keypair::new().pubkey();
            let tx = system_transaction::transfer(mint_keypair, &key, 0, bank.last_blockhash());
            assert_eq!(bank.process_transaction(&tx), Ok(()));

            while !bank.is_complete() {
                bank.register_tick(&Hash::new_unique());
            }

            bank_forks.insert(bank)
        };

        // Set root to make sure we don't end up with too many account storage entries
        // and to allow snapshotting of bank and the purging logic on status_cache to
        // kick in
        if slot % SET_ROOT_INTERVAL == 0 {
            // set_root sends a snapshot request
            bank_forks.set_root(bank.slot(), &request_sender, None);
            bank.update_accounts_hash();
            snapshot_request_handler.handle_snapshot_requests(
                false,
                false,
                0,
                &mut last_full_snapshot_slot,
            );
        }

        // Since AccountsBackgroundService isn't running, manually make a full snapshot archive
        // at the right interval
        if snapshot_utils::should_take_full_snapshot(slot, FULL_SNAPSHOT_ARCHIVE_INTERVAL_SLOTS) {
            make_full_snapshot_archive(&bank, &snapshot_test_config.snapshot_config).unwrap();
        }
        // Similarly, make an incremental snapshot archive at the right interval, but only if
        // there's been at least one full snapshot first, and a full snapshot wasn't already
        // taken at this slot.
        //
        // Then, after making an incremental snapshot, restore the bank and verify it is correct
        else if snapshot_utils::should_take_incremental_snapshot(
            slot,
            INCREMENTAL_SNAPSHOT_ARCHIVE_INTERVAL_SLOTS,
            last_full_snapshot_slot,
        ) && slot != last_full_snapshot_slot.unwrap()
        {
            make_incremental_snapshot_archive(
                &bank,
                last_full_snapshot_slot.unwrap(),
                &snapshot_test_config.snapshot_config,
            )
            .unwrap();

            restore_from_snapshots_and_check_banks_are_equal(
                &bank,
                &snapshot_test_config.snapshot_config,
                snapshot_test_config.accounts_dir.path().to_path_buf(),
                &snapshot_test_config.genesis_config_info.genesis_config,
            )
            .unwrap();
        }
    }
}

fn make_full_snapshot_archive(
    bank: &Bank,
    snapshot_config: &SnapshotConfig,
) -> snapshot_utils::Result<()> {
    let slot = bank.slot();
    info!("Making full snapshot archive from bank at slot: {}", slot);
    let bank_snapshot_info =
        snapshot_utils::get_bank_snapshots_pre(&snapshot_config.bank_snapshots_dir)
            .into_iter()
            .find(|elem| elem.slot == slot)
            .ok_or_else(|| {
                Error::new(
                    ErrorKind::Other,
                    "did not find bank snapshot with this path",
                )
            })?;
    snapshot_utils::package_and_archive_full_snapshot(
        bank,
        &bank_snapshot_info,
        &snapshot_config.bank_snapshots_dir,
        &snapshot_config.full_snapshot_archives_dir,
        &snapshot_config.incremental_snapshot_archives_dir,
        bank.get_snapshot_storages(None),
        snapshot_config.archive_format,
        snapshot_config.snapshot_version,
        snapshot_config.maximum_full_snapshot_archives_to_retain,
        snapshot_config.maximum_incremental_snapshot_archives_to_retain,
    )?;

    Ok(())
}

fn make_incremental_snapshot_archive(
    bank: &Bank,
    incremental_snapshot_base_slot: Slot,
    snapshot_config: &SnapshotConfig,
) -> snapshot_utils::Result<()> {
    let slot = bank.slot();
    info!(
        "Making incremental snapshot archive from bank at slot: {}, and base slot: {}",
        slot, incremental_snapshot_base_slot,
    );
    let bank_snapshot_info =
        snapshot_utils::get_bank_snapshots_pre(&snapshot_config.bank_snapshots_dir)
            .into_iter()
            .find(|elem| elem.slot == slot)
            .ok_or_else(|| {
                Error::new(
                    ErrorKind::Other,
                    "did not find bank snapshot with this path",
                )
            })?;
    let storages = bank.get_snapshot_storages(Some(incremental_snapshot_base_slot));
    snapshot_utils::package_and_archive_incremental_snapshot(
        bank,
        incremental_snapshot_base_slot,
        &bank_snapshot_info,
        &snapshot_config.bank_snapshots_dir,
        &snapshot_config.full_snapshot_archives_dir,
        &snapshot_config.incremental_snapshot_archives_dir,
        storages,
        snapshot_config.archive_format,
        snapshot_config.snapshot_version,
        snapshot_config.maximum_full_snapshot_archives_to_retain,
        snapshot_config.maximum_incremental_snapshot_archives_to_retain,
    )?;

    Ok(())
}

fn restore_from_snapshots_and_check_banks_are_equal(
    bank: &Bank,
    snapshot_config: &SnapshotConfig,
    accounts_dir: PathBuf,
    genesis_config: &GenesisConfig,
) -> snapshot_utils::Result<()> {
    let (deserialized_bank, ..) = snapshot_utils::bank_from_latest_snapshot_archives(
        &snapshot_config.bank_snapshots_dir,
        &snapshot_config.full_snapshot_archives_dir,
        &snapshot_config.incremental_snapshot_archives_dir,
        &[accounts_dir],
        genesis_config,
        None,
        None,
        AccountSecondaryIndexes::default(),
        false,
        None,
        accounts_db::AccountShrinkThreshold::default(),
        false,
        false,
        false,
        Some(ACCOUNTS_DB_CONFIG_FOR_TESTING),
        None,
    )?;

    assert_eq!(bank, &deserialized_bank);

    Ok(())
}

/// Spin up the background services fully and test taking snapshots
#[test_case(V1_2_0, Development)]
#[test_case(V1_2_0, Devnet)]
#[test_case(V1_2_0, Testnet)]
#[test_case(V1_2_0, MainnetBeta)]
fn test_snapshots_with_background_services(
    snapshot_version: SnapshotVersion,
    cluster_type: ClusterType,
) {
    solana_logger::setup();

    const SET_ROOT_INTERVAL_SLOTS: Slot = 2;
    const BANK_SNAPSHOT_INTERVAL_SLOTS: Slot = SET_ROOT_INTERVAL_SLOTS * 2;
    const INCREMENTAL_SNAPSHOT_ARCHIVE_INTERVAL_SLOTS: Slot = BANK_SNAPSHOT_INTERVAL_SLOTS * 3;
    const FULL_SNAPSHOT_ARCHIVE_INTERVAL_SLOTS: Slot =
        INCREMENTAL_SNAPSHOT_ARCHIVE_INTERVAL_SLOTS * 5;
    const LAST_SLOT: Slot =
        FULL_SNAPSHOT_ARCHIVE_INTERVAL_SLOTS * 3 + INCREMENTAL_SNAPSHOT_ARCHIVE_INTERVAL_SLOTS * 2;

    info!("Running snapshots with background services test...");
    trace!(
        "Test configuration parameters:\
        \n\tfull snapshot archive interval: {} slots\
        \n\tincremental snapshot archive interval: {} slots\
        \n\tbank snapshot interval: {} slots\
        \n\tset root interval: {} slots\
        \n\tlast slot: {}",
        FULL_SNAPSHOT_ARCHIVE_INTERVAL_SLOTS,
        INCREMENTAL_SNAPSHOT_ARCHIVE_INTERVAL_SLOTS,
        BANK_SNAPSHOT_INTERVAL_SLOTS,
        SET_ROOT_INTERVAL_SLOTS,
        LAST_SLOT
    );

    let snapshot_test_config = SnapshotTestConfig::new(
        snapshot_version,
        cluster_type,
        BANK_SNAPSHOT_INTERVAL_SLOTS,
        FULL_SNAPSHOT_ARCHIVE_INTERVAL_SLOTS,
        INCREMENTAL_SNAPSHOT_ARCHIVE_INTERVAL_SLOTS,
    );

    let node_keypair = Arc::new(Keypair::new());
    let cluster_info = Arc::new(ClusterInfo::new(
        ContactInfo::new_localhost(&node_keypair.pubkey(), timestamp()),
        node_keypair,
        SocketAddrSpace::Unspecified,
    ));

    let (pruned_banks_sender, pruned_banks_receiver) = unbounded();
    let (snapshot_request_sender, snapshot_request_receiver) = unbounded();
    let pending_accounts_package = PendingAccountsPackage::default();
    let pending_snapshot_package = PendingSnapshotPackage::default();

<<<<<<< HEAD
=======
    snapshot_test_config
        .bank_forks
        .root_bank()
        .set_startup_verification_complete();
>>>>>>> 263911e7
    let bank_forks = Arc::new(RwLock::new(snapshot_test_config.bank_forks));
    let callback = bank_forks
        .read()
        .unwrap()
        .root_bank()
        .rc
        .accounts
        .accounts_db
        .create_drop_bank_callback(pruned_banks_sender);
    for bank in bank_forks.read().unwrap().banks().values() {
        bank.set_callback(Some(Box::new(callback.clone())));
    }

    let abs_request_sender = AbsRequestSender::new(snapshot_request_sender);
    let snapshot_request_handler = Some(SnapshotRequestHandler {
        snapshot_config: snapshot_test_config.snapshot_config.clone(),
        snapshot_request_receiver,
        pending_accounts_package: Arc::clone(&pending_accounts_package),
    });
    let abs_request_handler = AbsRequestHandler {
        snapshot_request_handler,
        pruned_banks_receiver,
    };

    let exit = Arc::new(AtomicBool::new(false));
    let snapshot_packager_service = SnapshotPackagerService::new(
        pending_snapshot_package.clone(),
        None,
        &exit,
        &cluster_info,
        snapshot_test_config.snapshot_config.clone(),
        true,
    );

    let accounts_hash_verifier = AccountsHashVerifier::new(
        pending_accounts_package,
        Some(pending_snapshot_package),
        &exit,
        &cluster_info,
        None,
        false,
        0,
        Some(snapshot_test_config.snapshot_config.clone()),
    );

    let accounts_background_service = AccountsBackgroundService::new(
        bank_forks.clone(),
        &exit,
        abs_request_handler,
        false,
        true,
        None,
    );

    let mint_keypair = &snapshot_test_config.genesis_config_info.mint_keypair;
    for slot in 1..=LAST_SLOT {
        // Make a new bank and perform some transactions
        let bank = {
            let bank = Bank::new_from_parent(
                &bank_forks.read().unwrap().get(slot - 1).unwrap(),
                &Pubkey::default(),
                slot,
            );

            let key = Keypair::new().pubkey();
            let tx = system_transaction::transfer(mint_keypair, &key, 1, bank.last_blockhash());
            assert_eq!(bank.process_transaction(&tx), Ok(()));

            let key = Keypair::new().pubkey();
            let tx = system_transaction::transfer(mint_keypair, &key, 0, bank.last_blockhash());
            assert_eq!(bank.process_transaction(&tx), Ok(()));

            while !bank.is_complete() {
                bank.register_tick(&Hash::new_unique());
            }

            bank_forks.write().unwrap().insert(bank)
        };

        // Call `BankForks::set_root()` to cause bank snapshots to be taken
        if slot % SET_ROOT_INTERVAL_SLOTS == 0 {
            bank_forks
                .write()
                .unwrap()
                .set_root(slot, &abs_request_sender, None);
            bank.update_accounts_hash();
        }

        // Sleep for a second when making a snapshot archive so the background services get a
        // chance to run (and since FULL_SNAPSHOT_ARCHIVE_INTERVAL_SLOTS is a multiple of
        // INCREMENTAL_SNAPSHOT_ARCHIVE_INTERVAL_SLOTS, we only need to check the one here).
        if slot % INCREMENTAL_SNAPSHOT_ARCHIVE_INTERVAL_SLOTS == 0 {
            std::thread::sleep(Duration::from_secs(1));
        }
    }

    // NOTE: The 5 seconds of sleeping is arbitrary.  This should be plenty of time since the
    // snapshots should be quite small.  If this test fails at `unwrap()` or because the bank
    // slots do not match, increase this sleep duration.
    info!(
        "Sleeping for 5 seconds to give background services time to process snapshot archives..."
    );
    std::thread::sleep(Duration::from_secs(5));
    info!("Awake! Rebuilding bank from latest snapshot archives...");

    let (deserialized_bank, ..) = snapshot_utils::bank_from_latest_snapshot_archives(
        &snapshot_test_config.snapshot_config.bank_snapshots_dir,
        &snapshot_test_config
            .snapshot_config
            .full_snapshot_archives_dir,
        &snapshot_test_config
            .snapshot_config
            .incremental_snapshot_archives_dir,
        &[snapshot_test_config.accounts_dir.as_ref().to_path_buf()],
        &snapshot_test_config.genesis_config_info.genesis_config,
        None,
        None,
        AccountSecondaryIndexes::default(),
        false,
        None,
        accounts_db::AccountShrinkThreshold::default(),
        false,
        false,
        false,
        Some(ACCOUNTS_DB_CONFIG_FOR_TESTING),
        None,
    )
    .unwrap();

    assert_eq!(deserialized_bank.slot(), LAST_SLOT);
    assert_eq!(
        &deserialized_bank,
        bank_forks
            .read()
            .unwrap()
            .get(deserialized_bank.slot())
            .unwrap()
            .as_ref()
    );

    // Stop the background services
    info!("Shutting down background services...");
    exit.store(true, Ordering::Relaxed);
    accounts_background_service.join().unwrap();
    accounts_hash_verifier.join().unwrap();
    snapshot_packager_service.join().unwrap();
}<|MERGE_RESOLUTION|>--- conflicted
+++ resolved
@@ -101,10 +101,7 @@
             false,
             accounts_db::AccountShrinkThreshold::default(),
             false,
-<<<<<<< HEAD
-=======
             None,
->>>>>>> 263911e7
         );
         bank0.freeze();
         let mut bank_forks = BankForks::new(bank0);
@@ -210,10 +207,7 @@
     );
 
     let bank_forks = &mut snapshot_test_config.bank_forks;
-<<<<<<< HEAD
-=======
     bank_forks.root_bank().set_startup_verification_complete();
->>>>>>> 263911e7
     let mint_keypair = &snapshot_test_config.genesis_config_info.mint_keypair;
 
     let (snapshot_request_sender, snapshot_request_receiver) = unbounded();
@@ -674,10 +668,7 @@
             snapshot_test_config.accounts_dir.path().display(), snapshot_test_config.bank_snapshots_dir.path().display(), snapshot_test_config.full_snapshot_archives_dir.path().display(), snapshot_test_config.incremental_snapshot_archives_dir.path().display());
 
     let bank_forks = &mut snapshot_test_config.bank_forks;
-<<<<<<< HEAD
-=======
     bank_forks.root_bank().set_startup_verification_complete();
->>>>>>> 263911e7
     let mint_keypair = &snapshot_test_config.genesis_config_info.mint_keypair;
 
     let (snapshot_request_sender, snapshot_request_receiver) = unbounded();
@@ -912,13 +903,10 @@
     let pending_accounts_package = PendingAccountsPackage::default();
     let pending_snapshot_package = PendingSnapshotPackage::default();
 
-<<<<<<< HEAD
-=======
     snapshot_test_config
         .bank_forks
         .root_bank()
         .set_startup_verification_complete();
->>>>>>> 263911e7
     let bank_forks = Arc::new(RwLock::new(snapshot_test_config.bank_forks));
     let callback = bank_forks
         .read()
