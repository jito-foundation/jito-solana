--- conflicted
+++ resolved
@@ -3128,11 +3128,7 @@
 Result:
 
 ```json
-<<<<<<< HEAD
-{ "jsonrpc": "2.0", "result": { "solana-core": "1.11.2" }, "id": 1 }
-=======
 { "jsonrpc": "2.0", "result": { "solana-core": "1.11.4" }, "id": 1 }
->>>>>>> 263911e7
 ```
 
 ### getVoteAccounts
