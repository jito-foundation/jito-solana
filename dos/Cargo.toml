--- conflicted
+++ resolved
@@ -16,11 +16,7 @@
 itertools = "0.10.3"
 log = "0.4.17"
 rand = "0.7.0"
-<<<<<<< HEAD
-serde = "1.0.138"
-=======
 serde = "1.0.143"
->>>>>>> 544a957a
 solana-bench-tps = { path = "../bench-tps", version = "=1.12.0" }
 solana-client = { path = "../client", version = "=1.12.0" }
 solana-core = { path = "../core", version = "=1.12.0" }
@@ -39,9 +35,5 @@
 targets = ["x86_64-unknown-linux-gnu"]
 
 [dev-dependencies]
-<<<<<<< HEAD
-serial_test = "0.8.0"
-=======
 serial_test = "0.9.0"
->>>>>>> 544a957a
 solana-local-cluster = { path = "../local-cluster", version = "=1.12.0" }