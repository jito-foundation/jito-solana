[package]
authors = ["Solana Maintainers <maintainers@solana.foundation>"]
edition = "2021"
name = "solana-dos"
<<<<<<< HEAD
version = "1.11.2"
=======
version = "1.11.4"
>>>>>>> 263911e7
repository = "https://github.com/solana-labs/solana"
license = "Apache-2.0"
homepage = "https://solana.com/"
publish = false
description = "Tool to send various requests to cluster in order to evaluate the effect on performance"

[dependencies]
bincode = "1.3.3"
clap = { version = "3.1.5", features = ["derive", "cargo"] }
itertools = "0.10.3"
log = "0.4.17"
rand = "0.7.0"
serde = "1.0.138"
<<<<<<< HEAD
solana-bench-tps = { path = "../bench-tps", version = "=1.11.2" }
solana-client = { path = "../client", version = "=1.11.2" }
solana-core = { path = "../core", version = "=1.11.2" }
solana-faucet = { path = "../faucet", version = "=1.11.2" }
solana-gossip = { path = "../gossip", version = "=1.11.2" }
solana-logger = { path = "../logger", version = "=1.11.2" }
solana-net-utils = { path = "../net-utils", version = "=1.11.2" }
solana-perf = { path = "../perf", version = "=1.11.2" }
solana-rpc = { path = "../rpc", version = "=1.11.2" }
solana-sdk = { path = "../sdk", version = "=1.11.2" }
solana-streamer = { path = "../streamer", version = "=1.11.2" }
solana-version = { path = "../version", version = "=1.11.2" }
=======
solana-bench-tps = { path = "../bench-tps", version = "=1.11.4" }
solana-client = { path = "../client", version = "=1.11.4" }
solana-core = { path = "../core", version = "=1.11.4" }
solana-faucet = { path = "../faucet", version = "=1.11.4" }
solana-gossip = { path = "../gossip", version = "=1.11.4" }
solana-logger = { path = "../logger", version = "=1.11.4" }
solana-net-utils = { path = "../net-utils", version = "=1.11.4" }
solana-perf = { path = "../perf", version = "=1.11.4" }
solana-rpc = { path = "../rpc", version = "=1.11.4" }
solana-sdk = { path = "../sdk", version = "=1.11.4" }
solana-streamer = { path = "../streamer", version = "=1.11.4" }
solana-version = { path = "../version", version = "=1.11.4" }
>>>>>>> 263911e7

[package.metadata.docs.rs]
targets = ["x86_64-unknown-linux-gnu"]

[dev-dependencies]
<<<<<<< HEAD
serial_test = "0.6.0"
solana-local-cluster = { path = "../local-cluster", version = "=1.11.2" }
=======
serial_test = "0.8.0"
solana-local-cluster = { path = "../local-cluster", version = "=1.11.4" }
>>>>>>> 263911e7
<|MERGE_RESOLUTION|>--- conflicted
+++ resolved
@@ -2,11 +2,7 @@
 authors = ["Solana Maintainers <maintainers@solana.foundation>"]
 edition = "2021"
 name = "solana-dos"
-<<<<<<< HEAD
-version = "1.11.2"
-=======
 version = "1.11.4"
->>>>>>> 263911e7
 repository = "https://github.com/solana-labs/solana"
 license = "Apache-2.0"
 homepage = "https://solana.com/"
@@ -20,20 +16,6 @@
 log = "0.4.17"
 rand = "0.7.0"
 serde = "1.0.138"
-<<<<<<< HEAD
-solana-bench-tps = { path = "../bench-tps", version = "=1.11.2" }
-solana-client = { path = "../client", version = "=1.11.2" }
-solana-core = { path = "../core", version = "=1.11.2" }
-solana-faucet = { path = "../faucet", version = "=1.11.2" }
-solana-gossip = { path = "../gossip", version = "=1.11.2" }
-solana-logger = { path = "../logger", version = "=1.11.2" }
-solana-net-utils = { path = "../net-utils", version = "=1.11.2" }
-solana-perf = { path = "../perf", version = "=1.11.2" }
-solana-rpc = { path = "../rpc", version = "=1.11.2" }
-solana-sdk = { path = "../sdk", version = "=1.11.2" }
-solana-streamer = { path = "../streamer", version = "=1.11.2" }
-solana-version = { path = "../version", version = "=1.11.2" }
-=======
 solana-bench-tps = { path = "../bench-tps", version = "=1.11.4" }
 solana-client = { path = "../client", version = "=1.11.4" }
 solana-core = { path = "../core", version = "=1.11.4" }
@@ -46,16 +28,10 @@
 solana-sdk = { path = "../sdk", version = "=1.11.4" }
 solana-streamer = { path = "../streamer", version = "=1.11.4" }
 solana-version = { path = "../version", version = "=1.11.4" }
->>>>>>> 263911e7
 
 [package.metadata.docs.rs]
 targets = ["x86_64-unknown-linux-gnu"]
 
 [dev-dependencies]
-<<<<<<< HEAD
-serial_test = "0.6.0"
-solana-local-cluster = { path = "../local-cluster", version = "=1.11.2" }
-=======
 serial_test = "0.8.0"
-solana-local-cluster = { path = "../local-cluster", version = "=1.11.4" }
->>>>>>> 263911e7
+solana-local-cluster = { path = "../local-cluster", version = "=1.11.4" }