--- conflicted
+++ resolved
@@ -1,10 +1,6 @@
 [package]
 name = "solana-entry"
-<<<<<<< HEAD
-version = "1.11.2"
-=======
 version = "1.11.4"
->>>>>>> 263911e7
 description = "Solana Entry"
 authors = ["Solana Maintainers <maintainers@solana.foundation>"]
 repository = "https://github.com/solana-labs/solana"
@@ -23,18 +19,6 @@
 rand = "0.7.0"
 rayon = "1.5.3"
 serde = "1.0.138"
-<<<<<<< HEAD
-solana-measure = { path = "../measure", version = "=1.11.2" }
-solana-merkle-tree = { path = "../merkle-tree", version = "=1.11.2" }
-solana-metrics = { path = "../metrics", version = "=1.11.2" }
-solana-perf = { path = "../perf", version = "=1.11.2" }
-solana-rayon-threadlimit = { path = "../rayon-threadlimit", version = "=1.11.2" }
-solana-sdk = { path = "../sdk", version = "=1.11.2" }
-
-[dev-dependencies]
-matches = "0.1.9"
-solana-logger = { path = "../logger", version = "=1.11.2" }
-=======
 solana-measure = { path = "../measure", version = "=1.11.4" }
 solana-merkle-tree = { path = "../merkle-tree", version = "=1.11.4" }
 solana-metrics = { path = "../metrics", version = "=1.11.4" }
@@ -45,7 +29,6 @@
 [dev-dependencies]
 matches = "0.1.9"
 solana-logger = { path = "../logger", version = "=1.11.4" }
->>>>>>> 263911e7
 
 [lib]
 crate-type = ["lib"]
