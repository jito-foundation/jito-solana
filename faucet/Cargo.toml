--- conflicted
+++ resolved
@@ -1,10 +1,6 @@
 [package]
 name = "solana-faucet"
-<<<<<<< HEAD
-version = "1.11.2"
-=======
 version = "1.11.4"
->>>>>>> 263911e7
 description = "Solana Faucet"
 authors = ["Solana Maintainers <maintainers@solana.foundation>"]
 repository = "https://github.com/solana-labs/solana"
@@ -21,21 +17,12 @@
 log = "0.4.17"
 serde = "1.0.138"
 serde_derive = "1.0.103"
-<<<<<<< HEAD
-solana-clap-utils = { path = "../clap-utils", version = "=1.11.2" }
-solana-cli-config = { path = "../cli-config", version = "=1.11.2" }
-solana-logger = { path = "../logger", version = "=1.11.2" }
-solana-metrics = { path = "../metrics", version = "=1.11.2" }
-solana-sdk = { path = "../sdk", version = "=1.11.2" }
-solana-version = { path = "../version", version = "=1.11.2" }
-=======
 solana-clap-utils = { path = "../clap-utils", version = "=1.11.4" }
 solana-cli-config = { path = "../cli-config", version = "=1.11.4" }
 solana-logger = { path = "../logger", version = "=1.11.4" }
 solana-metrics = { path = "../metrics", version = "=1.11.4" }
 solana-sdk = { path = "../sdk", version = "=1.11.4" }
 solana-version = { path = "../version", version = "=1.11.4" }
->>>>>>> 263911e7
 spl-memo = { version = "=3.0.1", features = ["no-entrypoint"] }
 thiserror = "1.0"
 tokio = { version = "~1.14.1", features = ["full"] }
