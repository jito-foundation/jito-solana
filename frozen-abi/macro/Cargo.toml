[package]
name = "solana-frozen-abi-macro"
<<<<<<< HEAD
version = "1.11.2"
=======
version = "1.11.4"
>>>>>>> 263911e7
description = "Solana Frozen ABI Macro"
authors = ["Solana Maintainers <maintainers@solana.foundation>"]
repository = "https://github.com/solana-labs/solana"
homepage = "https://solana.com/"
documentation = "https://docs.rs/solana-frozen-abi-macro"
license = "Apache-2.0"
edition = "2021"

[lib]
proc-macro = true

[dependencies]
proc-macro2 = "1.0"
quote = "1.0"
syn = { version = "1.0", features = ["full", "extra-traits", "visit-mut"] }

[build-dependencies]
rustc_version = "0.4"<|MERGE_RESOLUTION|>--- conflicted
+++ resolved
@@ -1,10 +1,6 @@
 [package]
 name = "solana-frozen-abi-macro"
-<<<<<<< HEAD
-version = "1.11.2"
-=======
 version = "1.11.4"
->>>>>>> 263911e7
 description = "Solana Frozen ABI Macro"
 authors = ["Solana Maintainers <maintainers@solana.foundation>"]
 repository = "https://github.com/solana-labs/solana"
