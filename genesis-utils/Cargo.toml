[package]
name = "solana-genesis-utils"
<<<<<<< HEAD
version = "1.11.2"
=======
version = "1.11.4"
>>>>>>> 263911e7
description = "Solana Genesis Utils"
authors = ["Solana Maintainers <maintainers@solana.foundation>"]
repository = "https://github.com/solana-labs/solana"
license = "Apache-2.0"
homepage = "https://solana.com/"
documentation = "https://docs.rs/solana-download-utils"
edition = "2021"

[dependencies]
<<<<<<< HEAD
solana-download-utils = { path = "../download-utils", version = "=1.11.2" }
solana-runtime = { path = "../runtime", version = "=1.11.2" }
solana-sdk = { path = "../sdk", version = "=1.11.2" }
=======
solana-download-utils = { path = "../download-utils", version = "=1.11.4" }
solana-runtime = { path = "../runtime", version = "=1.11.4" }
solana-sdk = { path = "../sdk", version = "=1.11.4" }
>>>>>>> 263911e7

[lib]
crate-type = ["lib"]
name = "solana_genesis_utils"

[package.metadata.docs.rs]
targets = ["x86_64-unknown-linux-gnu"]<|MERGE_RESOLUTION|>--- conflicted
+++ resolved
@@ -1,10 +1,6 @@
 [package]
 name = "solana-genesis-utils"
-<<<<<<< HEAD
-version = "1.11.2"
-=======
 version = "1.11.4"
->>>>>>> 263911e7
 description = "Solana Genesis Utils"
 authors = ["Solana Maintainers <maintainers@solana.foundation>"]
 repository = "https://github.com/solana-labs/solana"
@@ -14,15 +10,9 @@
 edition = "2021"
 
 [dependencies]
-<<<<<<< HEAD
-solana-download-utils = { path = "../download-utils", version = "=1.11.2" }
-solana-runtime = { path = "../runtime", version = "=1.11.2" }
-solana-sdk = { path = "../sdk", version = "=1.11.2" }
-=======
 solana-download-utils = { path = "../download-utils", version = "=1.11.4" }
 solana-runtime = { path = "../runtime", version = "=1.11.4" }
 solana-sdk = { path = "../sdk", version = "=1.11.4" }
->>>>>>> 263911e7
 
 [lib]
 crate-type = ["lib"]
