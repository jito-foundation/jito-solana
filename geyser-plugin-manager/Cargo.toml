[package]
authors = ["Solana Maintainers <maintainers@solana.foundation>"]
edition = "2021"
name = "solana-geyser-plugin-manager"
description = "The Solana Geyser plugin manager."
version = "1.12.0"
repository = "https://github.com/solana-labs/solana"
license = "Apache-2.0"
homepage = "https://solana.com/"
documentation = "https://docs.rs/solana-geyser-plugin-manager"

[dependencies]
bs58 = "0.4.0"
crossbeam-channel = "0.5"
json5 = "0.4.1"
libloading = "0.7.3"
log = "0.4.17"
<<<<<<< HEAD
serde_json = "1.0.81"
=======
serde_json = "1.0.83"
>>>>>>> 544a957a
solana-geyser-plugin-interface = { path = "../geyser-plugin-interface", version = "=1.12.0" }
solana-measure = { path = "../measure", version = "=1.12.0" }
solana-metrics = { path = "../metrics", version = "=1.12.0" }
solana-rpc = { path = "../rpc", version = "=1.12.0" }
solana-runtime = { path = "../runtime", version = "=1.12.0" }
solana-sdk = { path = "../sdk", version = "=1.12.0" }
solana-transaction-status = { path = "../transaction-status", version = "=1.12.0" }
thiserror = "1.0.31"

[package.metadata.docs.rs]
targets = ["x86_64-unknown-linux-gnu"]<|MERGE_RESOLUTION|>--- conflicted
+++ resolved
@@ -15,11 +15,7 @@
 json5 = "0.4.1"
 libloading = "0.7.3"
 log = "0.4.17"
-<<<<<<< HEAD
-serde_json = "1.0.81"
-=======
 serde_json = "1.0.83"
->>>>>>> 544a957a
 solana-geyser-plugin-interface = { path = "../geyser-plugin-interface", version = "=1.12.0" }
 solana-measure = { path = "../measure", version = "=1.12.0" }
 solana-metrics = { path = "../metrics", version = "=1.12.0" }
