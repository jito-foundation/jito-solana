[package]
authors = ["Solana Maintainers <maintainers@solana.foundation>"]
edition = "2021"
name = "solana-gossip"
description = "Blockchain, Rebuilt for Scale"
<<<<<<< HEAD
version = "1.11.2"
=======
version = "1.11.4"
>>>>>>> 263911e7
repository = "https://github.com/solana-labs/solana"
license = "Apache-2.0"
homepage = "https://solana.com/"
documentation = "https://docs.rs/solana-gossip"

[dependencies]
bincode = "1.3.3"
bv = { version = "0.11.1", features = ["serde"] }
clap = "2.33.1"
crossbeam-channel = "0.5"
flate2 = "1.0"
indexmap = { version = "1.9", features = ["rayon"] }
itertools = "0.10.3"
log = "0.4.17"
lru = "0.7.7"
matches = "0.1.9"
num-traits = "0.2"
rand = "0.7.0"
rand_chacha = "0.2.2"
rayon = "1.5.3"
serde = "1.0.138"
serde_bytes = "0.11"
serde_derive = "1.0.103"
<<<<<<< HEAD
solana-bloom = { path = "../bloom", version = "=1.11.2" }
solana-clap-utils = { path = "../clap-utils", version = "=1.11.2" }
solana-client = { path = "../client", version = "=1.11.2" }
solana-entry = { path = "../entry", version = "=1.11.2" }
solana-frozen-abi = { path = "../frozen-abi", version = "=1.11.2" }
solana-frozen-abi-macro = { path = "../frozen-abi/macro", version = "=1.11.2" }
solana-ledger = { path = "../ledger", version = "=1.11.2" }
solana-logger = { path = "../logger", version = "=1.11.2" }
solana-measure = { path = "../measure", version = "=1.11.2" }
solana-metrics = { path = "../metrics", version = "=1.11.2" }
solana-net-utils = { path = "../net-utils", version = "=1.11.2" }
solana-perf = { path = "../perf", version = "=1.11.2" }
solana-rayon-threadlimit = { path = "../rayon-threadlimit", version = "=1.11.2" }
solana-runtime = { path = "../runtime", version = "=1.11.2" }
solana-sdk = { path = "../sdk", version = "=1.11.2" }
solana-streamer = { path = "../streamer", version = "=1.11.2" }
solana-version = { path = "../version", version = "=1.11.2" }
solana-vote-program = { path = "../programs/vote", version = "=1.11.2" }
=======
solana-bloom = { path = "../bloom", version = "=1.11.4" }
solana-clap-utils = { path = "../clap-utils", version = "=1.11.4" }
solana-client = { path = "../client", version = "=1.11.4" }
solana-entry = { path = "../entry", version = "=1.11.4" }
solana-frozen-abi = { path = "../frozen-abi", version = "=1.11.4" }
solana-frozen-abi-macro = { path = "../frozen-abi/macro", version = "=1.11.4" }
solana-ledger = { path = "../ledger", version = "=1.11.4" }
solana-logger = { path = "../logger", version = "=1.11.4" }
solana-measure = { path = "../measure", version = "=1.11.4" }
solana-metrics = { path = "../metrics", version = "=1.11.4" }
solana-net-utils = { path = "../net-utils", version = "=1.11.4" }
solana-perf = { path = "../perf", version = "=1.11.4" }
solana-rayon-threadlimit = { path = "../rayon-threadlimit", version = "=1.11.4" }
solana-runtime = { path = "../runtime", version = "=1.11.4" }
solana-sdk = { path = "../sdk", version = "=1.11.4" }
solana-streamer = { path = "../streamer", version = "=1.11.4" }
solana-version = { path = "../version", version = "=1.11.4" }
solana-vote-program = { path = "../programs/vote", version = "=1.11.4" }
>>>>>>> 263911e7
thiserror = "1.0"

[dev-dependencies]
num_cpus = "1.13.1"
regex = "1"
<<<<<<< HEAD
serial_test = "0.6.0"
=======
serial_test = "0.8.0"
>>>>>>> 263911e7

[build-dependencies]
rustc_version = "0.4"

[[bench]]
name = "crds"

[[bench]]
name = "crds_gossip_pull"

[[bench]]
name = "crds_shards"

[[bin]]
name = "solana-gossip"
path = "src/main.rs"

[package.metadata.docs.rs]
targets = ["x86_64-unknown-linux-gnu"]<|MERGE_RESOLUTION|>--- conflicted
+++ resolved
@@ -3,11 +3,7 @@
 edition = "2021"
 name = "solana-gossip"
 description = "Blockchain, Rebuilt for Scale"
-<<<<<<< HEAD
-version = "1.11.2"
-=======
 version = "1.11.4"
->>>>>>> 263911e7
 repository = "https://github.com/solana-labs/solana"
 license = "Apache-2.0"
 homepage = "https://solana.com/"
@@ -31,26 +27,6 @@
 serde = "1.0.138"
 serde_bytes = "0.11"
 serde_derive = "1.0.103"
-<<<<<<< HEAD
-solana-bloom = { path = "../bloom", version = "=1.11.2" }
-solana-clap-utils = { path = "../clap-utils", version = "=1.11.2" }
-solana-client = { path = "../client", version = "=1.11.2" }
-solana-entry = { path = "../entry", version = "=1.11.2" }
-solana-frozen-abi = { path = "../frozen-abi", version = "=1.11.2" }
-solana-frozen-abi-macro = { path = "../frozen-abi/macro", version = "=1.11.2" }
-solana-ledger = { path = "../ledger", version = "=1.11.2" }
-solana-logger = { path = "../logger", version = "=1.11.2" }
-solana-measure = { path = "../measure", version = "=1.11.2" }
-solana-metrics = { path = "../metrics", version = "=1.11.2" }
-solana-net-utils = { path = "../net-utils", version = "=1.11.2" }
-solana-perf = { path = "../perf", version = "=1.11.2" }
-solana-rayon-threadlimit = { path = "../rayon-threadlimit", version = "=1.11.2" }
-solana-runtime = { path = "../runtime", version = "=1.11.2" }
-solana-sdk = { path = "../sdk", version = "=1.11.2" }
-solana-streamer = { path = "../streamer", version = "=1.11.2" }
-solana-version = { path = "../version", version = "=1.11.2" }
-solana-vote-program = { path = "../programs/vote", version = "=1.11.2" }
-=======
 solana-bloom = { path = "../bloom", version = "=1.11.4" }
 solana-clap-utils = { path = "../clap-utils", version = "=1.11.4" }
 solana-client = { path = "../client", version = "=1.11.4" }
@@ -69,17 +45,12 @@
 solana-streamer = { path = "../streamer", version = "=1.11.4" }
 solana-version = { path = "../version", version = "=1.11.4" }
 solana-vote-program = { path = "../programs/vote", version = "=1.11.4" }
->>>>>>> 263911e7
 thiserror = "1.0"
 
 [dev-dependencies]
 num_cpus = "1.13.1"
 regex = "1"
-<<<<<<< HEAD
-serial_test = "0.6.0"
-=======
 serial_test = "0.8.0"
->>>>>>> 263911e7
 
 [build-dependencies]
 rustc_version = "0.4"
