--- conflicted
+++ resolved
@@ -3,11 +3,7 @@
 edition = "2021"
 name = "solana-install"
 description = "The solana cluster software installer"
-<<<<<<< HEAD
-version = "1.11.2"
-=======
 version = "1.11.4"
->>>>>>> 263911e7
 repository = "https://github.com/solana-labs/solana"
 license = "Apache-2.0"
 homepage = "https://solana.com/"
@@ -30,21 +26,12 @@
 semver = "1.0.10"
 serde = { version = "1.0.138", features = ["derive"] }
 serde_yaml = "0.8.24"
-<<<<<<< HEAD
-solana-clap-utils = { path = "../clap-utils", version = "=1.11.2" }
-solana-client = { path = "../client", version = "=1.11.2" }
-solana-config-program = { path = "../programs/config", version = "=1.11.2" }
-solana-logger = { path = "../logger", version = "=1.11.2" }
-solana-sdk = { path = "../sdk", version = "=1.11.2" }
-solana-version = { path = "../version", version = "=1.11.2" }
-=======
 solana-clap-utils = { path = "../clap-utils", version = "=1.11.4" }
 solana-client = { path = "../client", version = "=1.11.4" }
 solana-config-program = { path = "../programs/config", version = "=1.11.4" }
 solana-logger = { path = "../logger", version = "=1.11.4" }
 solana-sdk = { path = "../sdk", version = "=1.11.4" }
 solana-version = { path = "../version", version = "=1.11.4" }
->>>>>>> 263911e7
 tar = "0.4.38"
 tempfile = "3.3.0"
 url = "2.2.2"
