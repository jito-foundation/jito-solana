[package]
name = "solana-keygen"
<<<<<<< HEAD
version = "1.11.2"
=======
version = "1.11.4"
>>>>>>> 263911e7
description = "Solana key generation utility"
authors = ["Solana Maintainers <maintainers@solana.foundation>"]
repository = "https://github.com/solana-labs/solana"
license = "Apache-2.0"
homepage = "https://solana.com/"
documentation = "https://docs.rs/solana-keygen"
edition = "2021"

[dependencies]
bs58 = "0.4.0"
clap = { version = "3.1.5", features = ["cargo"] }
dirs-next = "2.0.0"
num_cpus = "1.13.1"
<<<<<<< HEAD
solana-clap-v3-utils = { path = "../clap-v3-utils", version = "=1.11.2" }
solana-cli-config = { path = "../cli-config", version = "=1.11.2" }
solana-remote-wallet = { path = "../remote-wallet", version = "=1.11.2" }
solana-sdk = { path = "../sdk", version = "=1.11.2" }
solana-version = { path = "../version", version = "=1.11.2" }
=======
solana-clap-v3-utils = { path = "../clap-v3-utils", version = "=1.11.4" }
solana-cli-config = { path = "../cli-config", version = "=1.11.4" }
solana-remote-wallet = { path = "../remote-wallet", version = "=1.11.4" }
solana-sdk = { path = "../sdk", version = "=1.11.4" }
solana-version = { path = "../version", version = "=1.11.4" }
>>>>>>> 263911e7
tiny-bip39 = "0.8.2"

[[bin]]
name = "solana-keygen"
path = "src/keygen.rs"

[package.metadata.docs.rs]
targets = ["x86_64-unknown-linux-gnu"]<|MERGE_RESOLUTION|>--- conflicted
+++ resolved
@@ -1,10 +1,6 @@
 [package]
 name = "solana-keygen"
-<<<<<<< HEAD
-version = "1.11.2"
-=======
 version = "1.11.4"
->>>>>>> 263911e7
 description = "Solana key generation utility"
 authors = ["Solana Maintainers <maintainers@solana.foundation>"]
 repository = "https://github.com/solana-labs/solana"
@@ -18,19 +14,11 @@
 clap = { version = "3.1.5", features = ["cargo"] }
 dirs-next = "2.0.0"
 num_cpus = "1.13.1"
-<<<<<<< HEAD
-solana-clap-v3-utils = { path = "../clap-v3-utils", version = "=1.11.2" }
-solana-cli-config = { path = "../cli-config", version = "=1.11.2" }
-solana-remote-wallet = { path = "../remote-wallet", version = "=1.11.2" }
-solana-sdk = { path = "../sdk", version = "=1.11.2" }
-solana-version = { path = "../version", version = "=1.11.2" }
-=======
 solana-clap-v3-utils = { path = "../clap-v3-utils", version = "=1.11.4" }
 solana-cli-config = { path = "../cli-config", version = "=1.11.4" }
 solana-remote-wallet = { path = "../remote-wallet", version = "=1.11.4" }
 solana-sdk = { path = "../sdk", version = "=1.11.4" }
 solana-version = { path = "../version", version = "=1.11.4" }
->>>>>>> 263911e7
 tiny-bip39 = "0.8.2"
 
 [[bin]]
