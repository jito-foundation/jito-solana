[package]
authors = ["Solana Maintainers <maintainers@solana.foundation>"]
edition = "2021"
name = "solana-ledger-tool"
description = "Blockchain, Rebuilt for Scale"
<<<<<<< HEAD
version = "1.11.2"
=======
version = "1.11.4"
>>>>>>> 263911e7
repository = "https://github.com/solana-labs/solana"
license = "Apache-2.0"
homepage = "https://solana.com/"
documentation = "https://docs.rs/solana-ledger-tool"

[dependencies]
bs58 = "0.4.0"
chrono = "0.4.11"
clap = "2.33.1"
crossbeam-channel = "0.5"
csv = "1.1.6"
dashmap = "4.0.2"
histogram = "0.6.9"
itertools = "0.10.3"
log = { version = "0.4.17" }
regex = "1"
serde = { version = "1.0", features = ["derive"] }
serde_json = "1.0.81"
<<<<<<< HEAD
solana-clap-utils = { path = "../clap-utils", version = "=1.11.2" }
solana-cli-output = { path = "../cli-output", version = "=1.11.2" }
solana-core = { path = "../core", version = "=1.11.2" }
solana-entry = { path = "../entry", version = "=1.11.2" }
solana-ledger = { path = "../ledger", version = "=1.11.2" }
solana-logger = { path = "../logger", version = "=1.11.2" }
solana-measure = { path = "../measure", version = "=1.11.2" }
solana-runtime = { path = "../runtime", version = "=1.11.2" }
solana-sdk = { path = "../sdk", version = "=1.11.2" }
solana-stake-program = { path = "../programs/stake", version = "=1.11.2" }
solana-storage-bigtable = { path = "../storage-bigtable", version = "=1.11.2" }
solana-transaction-status = { path = "../transaction-status", version = "=1.11.2" }
solana-version = { path = "../version", version = "=1.11.2" }
solana-vote-program = { path = "../programs/vote", version = "=1.11.2" }
=======
solana-clap-utils = { path = "../clap-utils", version = "=1.11.4" }
solana-cli-output = { path = "../cli-output", version = "=1.11.4" }
solana-core = { path = "../core", version = "=1.11.4" }
solana-entry = { path = "../entry", version = "=1.11.4" }
solana-ledger = { path = "../ledger", version = "=1.11.4" }
solana-logger = { path = "../logger", version = "=1.11.4" }
solana-measure = { path = "../measure", version = "=1.11.4" }
solana-runtime = { path = "../runtime", version = "=1.11.4" }
solana-sdk = { path = "../sdk", version = "=1.11.4" }
solana-stake-program = { path = "../programs/stake", version = "=1.11.4" }
solana-storage-bigtable = { path = "../storage-bigtable", version = "=1.11.4" }
solana-transaction-status = { path = "../transaction-status", version = "=1.11.4" }
solana-version = { path = "../version", version = "=1.11.4" }
solana-vote-program = { path = "../programs/vote", version = "=1.11.4" }
>>>>>>> 263911e7
tokio = { version = "~1.14.1", features = ["full"] }

[target.'cfg(not(target_env = "msvc"))'.dependencies]
jemallocator = { package = "tikv-jemallocator", version = "0.4.1", features = ["unprefixed_malloc_on_supported_platforms"] }

[dev-dependencies]
assert_cmd = "2.0"
bytecount = "0.6.2"

[target."cfg(unix)".dependencies]
signal-hook = "0.3.14"

[package.metadata.docs.rs]
targets = ["x86_64-unknown-linux-gnu"]<|MERGE_RESOLUTION|>--- conflicted
+++ resolved
@@ -3,11 +3,7 @@
 edition = "2021"
 name = "solana-ledger-tool"
 description = "Blockchain, Rebuilt for Scale"
-<<<<<<< HEAD
-version = "1.11.2"
-=======
 version = "1.11.4"
->>>>>>> 263911e7
 repository = "https://github.com/solana-labs/solana"
 license = "Apache-2.0"
 homepage = "https://solana.com/"
@@ -26,22 +22,6 @@
 regex = "1"
 serde = { version = "1.0", features = ["derive"] }
 serde_json = "1.0.81"
-<<<<<<< HEAD
-solana-clap-utils = { path = "../clap-utils", version = "=1.11.2" }
-solana-cli-output = { path = "../cli-output", version = "=1.11.2" }
-solana-core = { path = "../core", version = "=1.11.2" }
-solana-entry = { path = "../entry", version = "=1.11.2" }
-solana-ledger = { path = "../ledger", version = "=1.11.2" }
-solana-logger = { path = "../logger", version = "=1.11.2" }
-solana-measure = { path = "../measure", version = "=1.11.2" }
-solana-runtime = { path = "../runtime", version = "=1.11.2" }
-solana-sdk = { path = "../sdk", version = "=1.11.2" }
-solana-stake-program = { path = "../programs/stake", version = "=1.11.2" }
-solana-storage-bigtable = { path = "../storage-bigtable", version = "=1.11.2" }
-solana-transaction-status = { path = "../transaction-status", version = "=1.11.2" }
-solana-version = { path = "../version", version = "=1.11.2" }
-solana-vote-program = { path = "../programs/vote", version = "=1.11.2" }
-=======
 solana-clap-utils = { path = "../clap-utils", version = "=1.11.4" }
 solana-cli-output = { path = "../cli-output", version = "=1.11.4" }
 solana-core = { path = "../core", version = "=1.11.4" }
@@ -56,7 +36,6 @@
 solana-transaction-status = { path = "../transaction-status", version = "=1.11.4" }
 solana-version = { path = "../version", version = "=1.11.4" }
 solana-vote-program = { path = "../programs/vote", version = "=1.11.4" }
->>>>>>> 263911e7
 tokio = { version = "~1.14.1", features = ["full"] }
 
 [target.'cfg(not(target_env = "msvc"))'.dependencies]
