--- conflicted
+++ resolved
@@ -26,10 +26,7 @@
 solana-cli-output = { path = "../cli-output", version = "=1.12.0" }
 solana-core = { path = "../core", version = "=1.12.0" }
 solana-entry = { path = "../entry", version = "=1.12.0" }
-<<<<<<< HEAD
-=======
 solana-geyser-plugin-manager = { path = "../geyser-plugin-manager", version = "=1.12.0" }
->>>>>>> f7c69011
 solana-ledger = { path = "../ledger", version = "=1.12.0" }
 solana-logger = { path = "../logger", version = "=1.12.0" }
 solana-measure = { path = "../measure", version = "=1.12.0" }
@@ -40,11 +37,7 @@
 solana-transaction-status = { path = "../transaction-status", version = "=1.12.0" }
 solana-version = { path = "../version", version = "=1.12.0" }
 solana-vote-program = { path = "../programs/vote", version = "=1.12.0" }
-<<<<<<< HEAD
-tokio = { version = "~1.14.1", features = ["full"] }
-=======
 tokio = { version = "1", features = ["full"] }
->>>>>>> f7c69011
 
 [target.'cfg(not(target_env = "msvc"))'.dependencies]
 jemallocator = { package = "tikv-jemallocator", version = "0.4.1", features = ["unprefixed_malloc_on_supported_platforms"] }
