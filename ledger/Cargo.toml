--- conflicted
+++ resolved
@@ -34,10 +34,7 @@
 serde = "1.0.138"
 serde_bytes = "0.11.6"
 sha2 = "0.10.2"
-<<<<<<< HEAD
-=======
 solana-account-decoder = { path = "../account-decoder", version = "=1.11.6" }
->>>>>>> 4e43aa6c
 solana-bpf-loader-program = { path = "../programs/bpf_loader", version = "=1.11.6" }
 solana-entry = { path = "../entry", version = "=1.11.6" }
 solana-frozen-abi = { path = "../frozen-abi", version = "=1.11.6" }
@@ -54,11 +51,8 @@
 solana-storage-proto = { path = "../storage-proto", version = "=1.11.6" }
 solana-transaction-status = { path = "../transaction-status", version = "=1.11.6" }
 solana-vote-program = { path = "../programs/vote", version = "=1.11.6" }
-<<<<<<< HEAD
-=======
 spl-token = { version = "=3.5.0", features = ["no-entrypoint"] }
 spl-token-2022 = { version = "=0.4.2", features = ["no-entrypoint"] }
->>>>>>> 4e43aa6c
 static_assertions = "1.1.0"
 tempfile = "3.3.0"
 thiserror = "1.0"
