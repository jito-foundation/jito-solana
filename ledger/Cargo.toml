--- conflicted
+++ resolved
@@ -1,10 +1,6 @@
 [package]
 name = "solana-ledger"
-<<<<<<< HEAD
-version = "1.11.2"
-=======
 version = "1.11.4"
->>>>>>> 263911e7
 description = "Solana ledger"
 authors = ["Solana Maintainers <maintainers@solana.foundation>"]
 repository = "https://github.com/solana-labs/solana"
@@ -34,28 +30,6 @@
 rand = "0.7.0"
 rand_chacha = "0.2.2"
 rayon = "1.5.3"
-<<<<<<< HEAD
-reed-solomon-erasure = { version = "5.0.2", features = ["simd-accel"] }
-serde = "1.0.138"
-serde_bytes = "0.11.6"
-sha2 = "0.10.2"
-solana-bpf-loader-program = { path = "../programs/bpf_loader", version = "=1.11.2" }
-solana-entry = { path = "../entry", version = "=1.11.2" }
-solana-frozen-abi = { path = "../frozen-abi", version = "=1.11.2" }
-solana-frozen-abi-macro = { path = "../frozen-abi/macro", version = "=1.11.2" }
-solana-measure = { path = "../measure", version = "=1.11.2" }
-solana-metrics = { path = "../metrics", version = "=1.11.2" }
-solana-perf = { path = "../perf", version = "=1.11.2" }
-solana-program-runtime = { path = "../program-runtime", version = "=1.11.2" }
-solana-rayon-threadlimit = { path = "../rayon-threadlimit", version = "=1.11.2" }
-solana-runtime = { path = "../runtime", version = "=1.11.2" }
-solana-sdk = { path = "../sdk", version = "=1.11.2" }
-solana-stake-program = { path = "../programs/stake", version = "=1.11.2" }
-solana-storage-bigtable = { path = "../storage-bigtable", version = "=1.11.2" }
-solana-storage-proto = { path = "../storage-proto", version = "=1.11.2" }
-solana-transaction-status = { path = "../transaction-status", version = "=1.11.2" }
-solana-vote-program = { path = "../programs/vote", version = "=1.11.2" }
-=======
 reed-solomon-erasure = { version = "5.0.3", features = ["simd-accel"] }
 serde = "1.0.138"
 serde_bytes = "0.11.6"
@@ -76,7 +50,6 @@
 solana-storage-proto = { path = "../storage-proto", version = "=1.11.4" }
 solana-transaction-status = { path = "../transaction-status", version = "=1.11.4" }
 solana-vote-program = { path = "../programs/vote", version = "=1.11.4" }
->>>>>>> 263911e7
 static_assertions = "1.1.0"
 tempfile = "3.3.0"
 thiserror = "1.0"
@@ -95,13 +68,8 @@
 assert_matches = "1.5.0"
 bs58 = "0.4.0"
 matches = "0.1.9"
-<<<<<<< HEAD
-solana-account-decoder = { path = "../account-decoder", version = "=1.11.2" }
-solana-logger = { path = "../logger", version = "=1.11.2" }
-=======
 solana-account-decoder = { path = "../account-decoder", version = "=1.11.4" }
 solana-logger = { path = "../logger", version = "=1.11.4" }
->>>>>>> 263911e7
 
 [build-dependencies]
 rustc_version = "0.4"
