use {
    crate::{
        block_error::BlockError, blockstore::Blockstore, blockstore_db::BlockstoreError,
        blockstore_meta::SlotMeta, leader_schedule_cache::LeaderScheduleCache,
    },
    chrono_humanize::{Accuracy, HumanTime, Tense},
    crossbeam_channel::Sender,
    itertools::Itertools,
    log::*,
    rand::{seq::SliceRandom, thread_rng},
    rayon::{prelude::*, ThreadPool},
    solana_entry::entry::{
        self, create_ticks, Entry, EntrySlice, EntryType, EntryVerificationStatus, VerifyRecyclers,
    },
    solana_measure::{measure, measure::Measure},
    solana_metrics::{datapoint_error, inc_new_counter_debug},
    solana_program_runtime::timings::{ExecuteTimingType, ExecuteTimings, ThreadExecuteTimings},
    solana_rayon_threadlimit::{get_max_thread_count, get_thread_count},
    solana_runtime::{
        accounts_background_service::AbsRequestSender,
        accounts_db::{AccountShrinkThreshold, AccountsDbConfig},
        accounts_index::AccountSecondaryIndexes,
        accounts_update_notifier_interface::AccountsUpdateNotifier,
        bank::{
            Bank, RentDebits, TransactionBalancesSet, TransactionExecutionDetails,
            TransactionExecutionResult, TransactionResults, VerifyBankHash,
        },
        bank_forks::BankForks,
        bank_utils,
        block_cost_limits::*,
        commitment::VOTE_THRESHOLD_SIZE,
        cost_model::CostModel,
        runtime_config::RuntimeConfig,
        transaction_batch::TransactionBatch,
        vote_account::VoteAccountsHashMap,
        vote_sender_types::ReplayVoteSender,
    },
    solana_sdk::{
        clock::{Slot, MAX_PROCESSING_AGE},
        feature_set,
        genesis_config::GenesisConfig,
        hash::Hash,
        instruction::InstructionError,
        pubkey::Pubkey,
        signature::{Keypair, Signature},
        timing,
        transaction::{
            Result, SanitizedTransaction, TransactionError, TransactionVerificationMode,
            VersionedTransaction,
        },
    },
    solana_transaction_status::token_balances::{
        collect_token_balances, TransactionTokenBalancesSet,
    },
    std::{
        borrow::Cow,
        collections::{HashMap, HashSet},
        path::PathBuf,
        result,
        sync::{Arc, Mutex, RwLock},
        time::{Duration, Instant},
    },
    thiserror::Error,
};

// it tracks the block cost available capacity - number of compute-units allowed
// by max block cost limit.
#[derive(Debug)]
pub struct BlockCostCapacityMeter {
    pub capacity: u64,
    pub accumulated_cost: u64,
}

impl Default for BlockCostCapacityMeter {
    fn default() -> Self {
        BlockCostCapacityMeter::new(MAX_BLOCK_UNITS)
    }
}

impl BlockCostCapacityMeter {
    pub fn new(capacity_limit: u64) -> Self {
        Self {
            capacity: capacity_limit,
            accumulated_cost: 0_u64,
        }
    }

    // return the remaining capacity
    pub fn accumulate(&mut self, cost: u64) -> u64 {
        self.accumulated_cost += cost;
        self.capacity.saturating_sub(self.accumulated_cost)
    }
}

struct TransactionBatchWithIndexes<'a, 'b> {
    pub batch: TransactionBatch<'a, 'b>,
    pub transaction_indexes: Vec<usize>,
}

struct ReplayEntry {
    entry: EntryType,
    starting_index: usize,
}

// get_max_thread_count to match number of threads in the old code.
// see: https://github.com/solana-labs/solana/pull/24853
lazy_static! {
    static ref PAR_THREAD_POOL: ThreadPool = rayon::ThreadPoolBuilder::new()
        .num_threads(get_max_thread_count())
        .thread_name(|ix| format!("blockstore_processor_{}", ix))
        .build()
        .unwrap();
}

fn first_err(results: &[Result<()>]) -> Result<()> {
    for r in results {
        if r.is_err() {
            return r.clone();
        }
    }
    Ok(())
}

// Includes transaction signature for unit-testing
fn get_first_error(
    batch: &TransactionBatch,
    fee_collection_results: Vec<Result<()>>,
) -> Option<(Result<()>, Signature)> {
    let mut first_err = None;
    for (result, transaction) in fee_collection_results
        .iter()
        .zip(batch.sanitized_transactions())
    {
        if let Err(ref err) = result {
            if first_err.is_none() {
                first_err = Some((result.clone(), *transaction.signature()));
            }
            warn!(
                "Unexpected validator error: {:?}, transaction: {:?}",
                err, transaction
            );
            datapoint_error!(
                "validator_process_entry_error",
                (
                    "error",
                    format!("error: {:?}, transaction: {:?}", err, transaction),
                    String
                )
            );
        }
    }
    first_err
}

fn aggregate_total_execution_units(execute_timings: &ExecuteTimings) -> u64 {
    let mut execute_cost_units: u64 = 0;
    for (program_id, timing) in &execute_timings.details.per_program_timings {
        if timing.count < 1 {
            continue;
        }
        execute_cost_units =
            execute_cost_units.saturating_add(timing.accumulated_units / timing.count as u64);
        trace!("aggregated execution cost of {:?} {:?}", program_id, timing);
    }
    execute_cost_units
}

fn execute_batch(
    batch: &TransactionBatchWithIndexes,
    bank: &Arc<Bank>,
    transaction_status_sender: Option<&TransactionStatusSender>,
    replay_vote_sender: Option<&ReplayVoteSender>,
    timings: &mut ExecuteTimings,
    cost_capacity_meter: Arc<RwLock<BlockCostCapacityMeter>>,
    tx_cost: u64,
    log_messages_bytes_limit: Option<usize>,
) -> Result<()> {
    let TransactionBatchWithIndexes {
        batch,
        transaction_indexes,
    } = batch;
    let record_token_balances = transaction_status_sender.is_some();

    let mut mint_decimals: HashMap<Pubkey, u8> = HashMap::new();

    let pre_token_balances = if record_token_balances {
        collect_token_balances(bank, batch, &mut mint_decimals, None)
    } else {
        vec![]
    };

    let pre_process_units: u64 = aggregate_total_execution_units(timings);

    let (tx_results, balances) = batch.bank().load_execute_and_commit_transactions(
        batch,
        MAX_PROCESSING_AGE,
        transaction_status_sender.is_some(),
        transaction_status_sender.is_some(),
        transaction_status_sender.is_some(),
        transaction_status_sender.is_some(),
        timings,
        log_messages_bytes_limit,
    );

    if bank
        .feature_set
        .is_active(&feature_set::gate_large_block::id())
    {
        let execution_cost_units = aggregate_total_execution_units(timings) - pre_process_units;
        let remaining_block_cost_cap = cost_capacity_meter
            .write()
            .unwrap()
            .accumulate(execution_cost_units + tx_cost);

        debug!(
            "bank {} executed a batch, number of transactions {}, total execute cu {}, total additional cu {}, remaining block cost cap {}",
            bank.slot(),
            batch.sanitized_transactions().len(),
            execution_cost_units,
            tx_cost,
            remaining_block_cost_cap,
        );

        if remaining_block_cost_cap == 0_u64 {
            return Err(TransactionError::WouldExceedMaxBlockCostLimit);
        }
    }

    bank_utils::find_and_send_votes(
        batch.sanitized_transactions(),
        &tx_results,
        replay_vote_sender,
    );

    let TransactionResults {
        fee_collection_results,
        execution_results,
        rent_debits,
        ..
    } = tx_results;

    check_accounts_data_size(bank, &execution_results)?;

    if let Some(transaction_status_sender) = transaction_status_sender {
        let transactions = batch.sanitized_transactions().to_vec();
        let post_token_balances = if record_token_balances {
            collect_token_balances(bank, batch, &mut mint_decimals, None)
        } else {
            vec![]
        };

        let token_balances =
            TransactionTokenBalancesSet::new(pre_token_balances, post_token_balances);

        transaction_status_sender.send_transaction_status_batch(
            bank.clone(),
            transactions,
            execution_results,
            balances,
            token_balances,
            rent_debits,
            transaction_indexes.to_vec(),
        );
    }

    let first_err = get_first_error(batch, fee_collection_results);
    first_err.map(|(result, _)| result).unwrap_or(Ok(()))
}

#[derive(Default)]
struct ExecuteBatchesInternalMetrics {
    execution_timings_per_thread: HashMap<usize, ThreadExecuteTimings>,
    total_batches_len: u64,
    execute_batches_us: u64,
}

fn execute_batches_internal(
    bank: &Arc<Bank>,
    batches: &[TransactionBatchWithIndexes],
    entry_callback: Option<&ProcessCallback>,
    transaction_status_sender: Option<&TransactionStatusSender>,
    replay_vote_sender: Option<&ReplayVoteSender>,
    cost_capacity_meter: Arc<RwLock<BlockCostCapacityMeter>>,
    tx_costs: &[u64],
<<<<<<< HEAD
=======
    log_messages_bytes_limit: Option<usize>,
>>>>>>> 263911e7
) -> Result<ExecuteBatchesInternalMetrics> {
    inc_new_counter_debug!("bank-par_execute_entries-count", batches.len());
    let execution_timings_per_thread: Mutex<HashMap<usize, ThreadExecuteTimings>> =
        Mutex::new(HashMap::new());

    let mut execute_batches_elapsed = Measure::start("execute_batches_elapsed");
    let results: Vec<Result<()>> = PAR_THREAD_POOL.install(|| {
        batches
            .into_par_iter()
            .enumerate()
            .map(|(index, transaction_batch_with_indexes)| {
                let transaction_count = transaction_batch_with_indexes
                    .batch
                    .sanitized_transactions()
                    .len() as u64;
                let mut timings = ExecuteTimings::default();
                let (result, execute_batches_time): (Result<()>, Measure) = measure!(
                    {
                        let result = execute_batch(
                            transaction_batch_with_indexes,
                            bank,
                            transaction_status_sender,
                            replay_vote_sender,
                            &mut timings,
                            cost_capacity_meter.clone(),
                            tx_costs[index],
<<<<<<< HEAD
=======
                            log_messages_bytes_limit,
>>>>>>> 263911e7
                        );
                        if let Some(entry_callback) = entry_callback {
                            entry_callback(bank);
                        }
                        result
                    },
                    "execute_batch",
                );
<<<<<<< HEAD

                let thread_index = PAR_THREAD_POOL.current_thread_index().unwrap();
                execution_timings_per_thread
                    .lock()
                    .unwrap()
                    .entry(thread_index)
                    .and_modify(|thread_execution_time| {
                        let ThreadExecuteTimings {
                            total_thread_us,
                            total_transactions_executed,
                            execute_timings: total_thread_execute_timings,
                        } = thread_execution_time;
                        *total_thread_us += execute_batches_time.as_us();
                        *total_transactions_executed += transaction_count;
                        total_thread_execute_timings
                            .saturating_add_in_place(ExecuteTimingType::TotalBatchesLen, 1);
                        total_thread_execute_timings.accumulate(&timings);
                    })
                    .or_insert(ThreadExecuteTimings {
                        total_thread_us: execute_batches_time.as_us(),
                        total_transactions_executed: transaction_count,
                        execute_timings: timings,
                    });
                result
            })
            .collect()
    });
    execute_batches_elapsed.stop();

=======

                let thread_index = PAR_THREAD_POOL.current_thread_index().unwrap();
                execution_timings_per_thread
                    .lock()
                    .unwrap()
                    .entry(thread_index)
                    .and_modify(|thread_execution_time| {
                        let ThreadExecuteTimings {
                            total_thread_us,
                            total_transactions_executed,
                            execute_timings: total_thread_execute_timings,
                        } = thread_execution_time;
                        *total_thread_us += execute_batches_time.as_us();
                        *total_transactions_executed += transaction_count;
                        total_thread_execute_timings
                            .saturating_add_in_place(ExecuteTimingType::TotalBatchesLen, 1);
                        total_thread_execute_timings.accumulate(&timings);
                    })
                    .or_insert(ThreadExecuteTimings {
                        total_thread_us: execute_batches_time.as_us(),
                        total_transactions_executed: transaction_count,
                        execute_timings: timings,
                    });
                result
            })
            .collect()
    });
    execute_batches_elapsed.stop();

>>>>>>> 263911e7
    first_err(&results)?;

    Ok(ExecuteBatchesInternalMetrics {
        execution_timings_per_thread: execution_timings_per_thread.into_inner().unwrap(),
        total_batches_len: batches.len() as u64,
        execute_batches_us: execute_batches_elapsed.as_us(),
    })
}

fn rebatch_transactions<'a>(
    lock_results: &'a [Result<()>],
    bank: &'a Arc<Bank>,
    sanitized_txs: &'a [SanitizedTransaction],
    start: usize,
    end: usize,
    transaction_indexes: &'a [usize],
) -> TransactionBatchWithIndexes<'a, 'a> {
    let txs = &sanitized_txs[start..=end];
    let results = &lock_results[start..=end];
    let mut tx_batch = TransactionBatch::new(results.to_vec(), bank, Cow::from(txs));
    tx_batch.set_needs_unlock(false);

    let transaction_indexes = transaction_indexes[start..=end].to_vec();
    TransactionBatchWithIndexes {
        batch: tx_batch,
        transaction_indexes,
    }
}

fn execute_batches(
    bank: &Arc<Bank>,
    batches: &[TransactionBatchWithIndexes],
    entry_callback: Option<&ProcessCallback>,
    transaction_status_sender: Option<&TransactionStatusSender>,
    replay_vote_sender: Option<&ReplayVoteSender>,
    confirmation_timing: &mut ConfirmationTiming,
    cost_capacity_meter: Arc<RwLock<BlockCostCapacityMeter>>,
    cost_model: &CostModel,
    log_messages_bytes_limit: Option<usize>,
) -> Result<()> {
    let ((lock_results, sanitized_txs), transaction_indexes): ((Vec<_>, Vec<_>), Vec<_>) = batches
        .iter()
        .flat_map(|batch| {
            batch
                .batch
                .lock_results()
                .iter()
                .cloned()
                .zip(batch.batch.sanitized_transactions().to_vec())
                .zip(batch.transaction_indexes.to_vec())
        })
        .unzip();

    let mut minimal_tx_cost = u64::MAX;
    let mut total_cost: u64 = 0;
    let mut total_cost_without_bpf: u64 = 0;
    // Allowing collect here, since it also computes the minimal tx cost, and aggregate cost.
    // These two values are later used for checking if the tx_costs vector needs to be iterated over.
    // The collection is a pair of (full cost, cost without estimated-bpf-code-costs).
    #[allow(clippy::needless_collect)]
    let tx_costs = sanitized_txs
        .iter()
        .map(|tx| {
            let tx_cost = cost_model.calculate_cost(tx);
            let cost = tx_cost.sum();
            let cost_without_bpf = tx_cost.sum_without_bpf();
            minimal_tx_cost = std::cmp::min(minimal_tx_cost, cost);
            total_cost = total_cost.saturating_add(cost);
            total_cost_without_bpf = total_cost_without_bpf.saturating_add(cost_without_bpf);
            (cost, cost_without_bpf)
        })
        .collect::<Vec<_>>();

    let target_batch_count = get_thread_count() as u64;

    let mut tx_batches: Vec<TransactionBatchWithIndexes> = vec![];
    let mut tx_batch_costs: Vec<u64> = vec![];
    let rebatched_txs = if total_cost > target_batch_count.saturating_mul(minimal_tx_cost) {
        let target_batch_cost = total_cost / target_batch_count;
        let mut batch_cost: u64 = 0;
        let mut batch_cost_without_bpf: u64 = 0;
        let mut slice_start = 0;
        tx_costs
            .into_iter()
            .enumerate()
            .for_each(|(index, cost_pair)| {
                let next_index = index + 1;
                batch_cost = batch_cost.saturating_add(cost_pair.0);
                batch_cost_without_bpf = batch_cost_without_bpf.saturating_add(cost_pair.1);
                if batch_cost >= target_batch_cost || next_index == sanitized_txs.len() {
                    let tx_batch = rebatch_transactions(
                        &lock_results,
                        bank,
                        &sanitized_txs,
                        slice_start,
                        index,
                        &transaction_indexes,
                    );
                    slice_start = next_index;
                    tx_batches.push(tx_batch);
                    tx_batch_costs.push(batch_cost_without_bpf);
                    batch_cost = 0;
                    batch_cost_without_bpf = 0;
                }
            });
        &tx_batches[..]
    } else {
        match batches.len() {
            // Ensure that the total cost attributed to this batch is essentially correct
            0 => tx_batch_costs = Vec::new(),
            n => tx_batch_costs = vec![total_cost_without_bpf / (n as u64); n],
        }
        batches
    };

    let execute_batches_internal_metrics = execute_batches_internal(
        bank,
        rebatched_txs,
        entry_callback,
        transaction_status_sender,
        replay_vote_sender,
        cost_capacity_meter,
        &tx_batch_costs,
<<<<<<< HEAD
=======
        log_messages_bytes_limit,
>>>>>>> 263911e7
    )?;

    confirmation_timing.process_execute_batches_internal_metrics(execute_batches_internal_metrics);
    Ok(())
}

/// Process an ordered list of entries in parallel
/// 1. In order lock accounts for each entry while the lock succeeds, up to a Tick entry
/// 2. Process the locked group in parallel
/// 3. Register the `Tick` if it's available
/// 4. Update the leader scheduler, goto 1
///
/// This method is for use testing against a single Bank, and assumes `Bank::transaction_count()`
/// represents the number of transactions executed in this Bank
pub fn process_entries_for_tests(
    bank: &Arc<Bank>,
    entries: Vec<Entry>,
    randomize: bool,
    transaction_status_sender: Option<&TransactionStatusSender>,
    replay_vote_sender: Option<&ReplayVoteSender>,
) -> Result<()> {
    let verify_transaction = {
        let bank = bank.clone();
        move |versioned_tx: VersionedTransaction| -> Result<SanitizedTransaction> {
            bank.verify_transaction(versioned_tx, TransactionVerificationMode::FullVerification)
        }
    };

    let mut entry_starting_index: usize = bank.transaction_count().try_into().unwrap();
    let mut confirmation_timing = ConfirmationTiming::default();
    let mut replay_entries: Vec<_> =
        entry::verify_transactions(entries, Arc::new(verify_transaction))?
            .into_iter()
            .map(|entry| {
                let starting_index = entry_starting_index;
                if let EntryType::Transactions(ref transactions) = entry {
                    entry_starting_index = entry_starting_index.saturating_add(transactions.len());
                }
                ReplayEntry {
                    entry,
                    starting_index,
                }
            })
            .collect();

    let result = process_entries_with_callback(
        bank,
        &mut replay_entries,
        randomize,
        None,
        transaction_status_sender,
        replay_vote_sender,
<<<<<<< HEAD
        None,
=======
>>>>>>> 263911e7
        &mut confirmation_timing,
        Arc::new(RwLock::new(BlockCostCapacityMeter::default())),
        None,
    );

    debug!("process_entries: {:?}", confirmation_timing);
    result
}

// Note: If randomize is true this will shuffle entries' transactions in-place.
#[allow(clippy::too_many_arguments)]
fn process_entries_with_callback(
    bank: &Arc<Bank>,
    entries: &mut [ReplayEntry],
    randomize: bool,
    entry_callback: Option<&ProcessCallback>,
    transaction_status_sender: Option<&TransactionStatusSender>,
    replay_vote_sender: Option<&ReplayVoteSender>,
<<<<<<< HEAD
    transaction_cost_metrics_sender: Option<&TransactionCostMetricsSender>,
=======
>>>>>>> 263911e7
    confirmation_timing: &mut ConfirmationTiming,
    cost_capacity_meter: Arc<RwLock<BlockCostCapacityMeter>>,
    log_messages_bytes_limit: Option<usize>,
) -> Result<()> {
    // accumulator for entries that can be processed in parallel
    let mut batches = vec![];
    let mut tick_hashes = vec![];
    let mut rng = thread_rng();
    let cost_model = CostModel::new();

    for ReplayEntry {
        entry,
        starting_index,
    } in entries
    {
        match entry {
            EntryType::Tick(hash) => {
                // If it's a tick, save it for later
                tick_hashes.push(hash);
                if bank.is_block_boundary(bank.tick_height() + tick_hashes.len() as u64) {
                    // If it's a tick that will cause a new blockhash to be created,
                    // execute the group and register the tick
                    execute_batches(
                        bank,
                        &batches,
                        entry_callback,
                        transaction_status_sender,
                        replay_vote_sender,
                        confirmation_timing,
                        cost_capacity_meter.clone(),
                        &cost_model,
                        log_messages_bytes_limit,
                    )?;
                    batches.clear();
                    for hash in &tick_hashes {
                        bank.register_tick(hash);
                    }
                    tick_hashes.clear();
                }
            }
            EntryType::Transactions(transactions) => {
<<<<<<< HEAD
                if let Some(transaction_cost_metrics_sender) = transaction_cost_metrics_sender {
                    transaction_cost_metrics_sender
                        .send_cost_details(bank.clone(), transactions.iter());
                }

=======
>>>>>>> 263911e7
                let starting_index = *starting_index;
                let transaction_indexes = if randomize {
                    let mut transactions_and_indexes: Vec<(SanitizedTransaction, usize)> =
                        transactions.drain(..).zip(starting_index..).collect();
                    transactions_and_indexes.shuffle(&mut rng);
                    let (txs, indexes): (Vec<_>, Vec<_>) =
                        transactions_and_indexes.into_iter().unzip();
                    *transactions = txs;
                    indexes
                } else {
                    (starting_index..starting_index.saturating_add(transactions.len())).collect()
                };

                loop {
                    // try to lock the accounts
                    let batch = bank.prepare_sanitized_batch(transactions);
                    let first_lock_err = first_err(batch.lock_results());

                    // if locking worked
                    if first_lock_err.is_ok() {
                        batches.push(TransactionBatchWithIndexes {
                            batch,
                            transaction_indexes,
                        });
                        // done with this entry
                        break;
                    }
                    // else we failed to lock, 2 possible reasons
                    if batches.is_empty() {
                        // An entry has account lock conflicts with *itself*, which should not happen
                        // if generated by a properly functioning leader
                        datapoint_error!(
                            "validator_process_entry_error",
                            (
                                "error",
                                format!(
                                    "Lock accounts error, entry conflicts with itself, txs: {:?}",
                                    transactions
                                ),
                                String
                            )
                        );
                        // bail
                        first_lock_err?;
                    } else {
                        // else we have an entry that conflicts with a prior entry
                        // execute the current queue and try to process this entry again
                        execute_batches(
                            bank,
                            &batches,
                            entry_callback,
                            transaction_status_sender,
                            replay_vote_sender,
                            confirmation_timing,
                            cost_capacity_meter.clone(),
                            &cost_model,
                            log_messages_bytes_limit,
                        )?;
                        batches.clear();
                    }
                }
            }
        }
    }
    execute_batches(
        bank,
        &batches,
        entry_callback,
        transaction_status_sender,
        replay_vote_sender,
        confirmation_timing,
        cost_capacity_meter,
        &cost_model,
        log_messages_bytes_limit,
    )?;
    for hash in tick_hashes {
        bank.register_tick(hash);
    }
    Ok(())
}

#[derive(Error, Debug)]
pub enum BlockstoreProcessorError {
    #[error("failed to load entries, error: {0}")]
    FailedToLoadEntries(#[from] BlockstoreError),

    #[error("failed to load meta")]
    FailedToLoadMeta,

    #[error("invalid block error: {0}")]
    InvalidBlock(#[from] BlockError),

    #[error("invalid transaction error: {0}")]
    InvalidTransaction(#[from] TransactionError),

    #[error("no valid forks found")]
    NoValidForksFound,

    #[error("invalid hard fork slot {0}")]
    InvalidHardFork(Slot),

    #[error("root bank with mismatched capitalization at {0}")]
    RootBankWithMismatchedCapitalization(Slot),
}

/// Callback for accessing bank state while processing the blockstore
pub type ProcessCallback = Arc<dyn Fn(&Bank) + Sync + Send>;

#[derive(Default, Clone)]
pub struct ProcessOptions {
    pub poh_verify: bool,
    pub full_leader_cache: bool,
    pub halt_at_slot: Option<Slot>,
    pub entry_callback: Option<ProcessCallback>,
    pub new_hard_forks: Option<Vec<Slot>>,
    pub debug_keys: Option<Arc<HashSet<Pubkey>>>,
    pub account_indexes: AccountSecondaryIndexes,
    pub accounts_db_caching_enabled: bool,
    pub limit_load_slot_count_from_snapshot: Option<usize>,
    pub allow_dead_slots: bool,
    pub accounts_db_test_hash_calculation: bool,
    pub accounts_db_skip_shrink: bool,
    pub accounts_db_config: Option<AccountsDbConfig>,
    pub verify_index: bool,
    pub shrink_ratio: AccountShrinkThreshold,
    pub runtime_config: RuntimeConfig,
}

pub fn test_process_blockstore(
    genesis_config: &GenesisConfig,
    blockstore: &Blockstore,
    opts: &ProcessOptions,
) -> (Arc<RwLock<BankForks>>, LeaderScheduleCache) {
    let (bank_forks, leader_schedule_cache, ..) = crate::bank_forks_utils::load_bank_forks(
        genesis_config,
        blockstore,
        Vec::new(),
        None,
        None,
        opts,
        None,
        None,
    );
    process_blockstore_from_root(
        blockstore,
        &bank_forks,
        &leader_schedule_cache,
        opts,
        None,
        None,
        &AbsRequestSender::default(),
    )
    .unwrap();
    (bank_forks, leader_schedule_cache)
}

pub(crate) fn process_blockstore_for_bank_0(
    genesis_config: &GenesisConfig,
    blockstore: &Blockstore,
    account_paths: Vec<PathBuf>,
    opts: &ProcessOptions,
    cache_block_meta_sender: Option<&CacheBlockMetaSender>,
    accounts_update_notifier: Option<AccountsUpdateNotifier>,
) -> Arc<RwLock<BankForks>> {
    // Setup bank for slot 0
    let mut bank0 = Bank::new_with_paths(
        genesis_config,
        account_paths,
        opts.debug_keys.clone(),
        Some(&crate::builtins::get(opts.runtime_config.bpf_jit)),
        opts.account_indexes.clone(),
        opts.accounts_db_caching_enabled,
        opts.shrink_ratio,
        false,
        opts.accounts_db_config.clone(),
        accounts_update_notifier,
    );
    bank0.set_compute_budget(opts.runtime_config.compute_budget);
    let bank_forks = Arc::new(RwLock::new(BankForks::new(bank0)));

    info!("Processing ledger for slot 0...");
    process_bank_0(
        &bank_forks.read().unwrap().root_bank(),
        blockstore,
        opts,
        &VerifyRecyclers::default(),
        cache_block_meta_sender,
    );
    bank_forks
}

/// Process blockstore from a known root bank
#[allow(clippy::too_many_arguments)]
pub fn process_blockstore_from_root(
    blockstore: &Blockstore,
    bank_forks: &RwLock<BankForks>,
    leader_schedule_cache: &LeaderScheduleCache,
    opts: &ProcessOptions,
    transaction_status_sender: Option<&TransactionStatusSender>,
    cache_block_meta_sender: Option<&CacheBlockMetaSender>,
    accounts_background_request_sender: &AbsRequestSender,
) -> result::Result<(), BlockstoreProcessorError> {
    // Starting slot must be a root, and thus has no parents
    assert_eq!(bank_forks.read().unwrap().banks().len(), 1);
    let bank = bank_forks.read().unwrap().root_bank();
    assert!(bank.parent().is_none());

    let start_slot = bank.slot();
    info!("Processing ledger from slot {}...", start_slot);
    let now = Instant::now();

    // ensure start_slot is rooted for correct replay
    if blockstore.is_primary_access() {
        blockstore
            .mark_slots_as_if_rooted_normally_at_startup(
                vec![(bank.slot(), Some(bank.hash()))],
                true,
            )
            .expect("Couldn't mark start_slot as root on startup");
    } else {
        info!(
            "Starting slot {} isn't root and won't be updated due to being secondary blockstore access",
            start_slot
        );
    }

    if let Ok(metas) = blockstore.slot_meta_iterator(start_slot) {
        if let Some((slot, _meta)) = metas.last() {
            info!("ledger holds data through slot {}", slot);
        }
    }

    let mut timing = ExecuteTimings::default();

    // Iterate and replay slots from blockstore starting from `start_slot`
    if let Some(start_slot_meta) = blockstore
        .meta(start_slot)
        .unwrap_or_else(|_| panic!("Failed to get meta for slot {}", start_slot))
    {
        load_frozen_forks(
            bank_forks,
            start_slot,
            &start_slot_meta,
            blockstore,
            leader_schedule_cache,
            opts,
            transaction_status_sender,
            cache_block_meta_sender,
            &mut timing,
            accounts_background_request_sender,
        )?;
    } else {
        // If there's no meta in the blockstore for the input `start_slot`,
        // then we started from a snapshot and are unable to process anything.
        //
        // If the ledger has any data at all, the snapshot was likely taken at
        // a slot that is not within the range of ledger min/max slot(s).
        warn!(
            "Starting slot {} is not in Blockstore, unable to process",
            start_slot
        );
    };

    let processing_time = now.elapsed();

    let debug_verify = opts.accounts_db_test_hash_calculation;
    let mut time_cap = Measure::start("capitalization");
    // We might be promptly restarted after bad capitalization was detected while creating newer snapshot.
    // In that case, we're most likely restored from the last good snapshot and replayed up to this root.
    // So again check here for the bad capitalization to avoid to continue until the next snapshot creation.
    if !bank_forks
        .read()
        .unwrap()
        .root_bank()
        .calculate_and_verify_capitalization(debug_verify)
    {
        return Err(
            BlockstoreProcessorError::RootBankWithMismatchedCapitalization(
                bank_forks.read().unwrap().root(),
            ),
        );
    }
    time_cap.stop();

    datapoint_info!(
        "process_blockstore_from_root",
        ("total_time_us", processing_time.as_micros(), i64),
        (
            "frozen_banks",
            bank_forks.read().unwrap().frozen_banks().len(),
            i64
        ),
        ("slot", bank_forks.read().unwrap().root(), i64),
        ("forks", bank_forks.read().unwrap().banks().len(), i64),
        ("calculate_capitalization_us", time_cap.as_us(), i64),
    );

    info!("ledger processing timing: {:?}", timing);
    {
        let bank_forks = bank_forks.read().unwrap();
        let mut bank_slots = bank_forks.banks().keys().copied().collect::<Vec<_>>();
        bank_slots.sort_unstable();

        info!(
            "ledger processed in {}. root slot is {}, {} bank{}: {}",
            HumanTime::from(chrono::Duration::from_std(processing_time).unwrap())
                .to_text_en(Accuracy::Precise, Tense::Present),
            bank_forks.root(),
            bank_slots.len(),
            if bank_slots.len() > 1 { "s" } else { "" },
            bank_slots.iter().map(|slot| slot.to_string()).join(", "),
        );
        assert!(bank_forks.active_banks().is_empty());
    }

    Ok(())
}

/// Verify that a segment of entries has the correct number of ticks and hashes
fn verify_ticks(
    bank: &Bank,
    entries: &[Entry],
    slot_full: bool,
    tick_hash_count: &mut u64,
) -> std::result::Result<(), BlockError> {
    let next_bank_tick_height = bank.tick_height() + entries.tick_count();
    let max_bank_tick_height = bank.max_tick_height();

    if next_bank_tick_height > max_bank_tick_height {
        warn!("Too many entry ticks found in slot: {}", bank.slot());
        return Err(BlockError::TooManyTicks);
    }

    if next_bank_tick_height < max_bank_tick_height && slot_full {
        info!("Too few entry ticks found in slot: {}", bank.slot());
        return Err(BlockError::TooFewTicks);
    }

    if next_bank_tick_height == max_bank_tick_height {
        let has_trailing_entry = entries.last().map(|e| !e.is_tick()).unwrap_or_default();
        if has_trailing_entry {
            warn!("Slot: {} did not end with a tick entry", bank.slot());
            return Err(BlockError::TrailingEntry);
        }

        if !slot_full {
            warn!("Slot: {} was not marked full", bank.slot());
            return Err(BlockError::InvalidLastTick);
        }
    }

    let hashes_per_tick = bank.hashes_per_tick().unwrap_or(0);
    if !entries.verify_tick_hash_count(tick_hash_count, hashes_per_tick) {
        warn!(
            "Tick with invalid number of hashes found in slot: {}",
            bank.slot()
        );
        return Err(BlockError::InvalidTickHashCount);
    }

    Ok(())
}

fn confirm_full_slot(
    blockstore: &Blockstore,
    bank: &Arc<Bank>,
    opts: &ProcessOptions,
    recyclers: &VerifyRecyclers,
    progress: &mut ConfirmationProgress,
    transaction_status_sender: Option<&TransactionStatusSender>,
    replay_vote_sender: Option<&ReplayVoteSender>,
    timing: &mut ExecuteTimings,
) -> result::Result<(), BlockstoreProcessorError> {
    let mut confirmation_timing = ConfirmationTiming::default();
    let skip_verification = !opts.poh_verify;
    confirm_slot(
        blockstore,
        bank,
        &mut confirmation_timing,
        progress,
        skip_verification,
        transaction_status_sender,
        replay_vote_sender,
        opts.entry_callback.as_ref(),
        recyclers,
        opts.allow_dead_slots,
        opts.runtime_config.log_messages_bytes_limit,
    )?;

    timing.accumulate(&confirmation_timing.execute_timings);

    if !bank.is_complete() {
        Err(BlockstoreProcessorError::InvalidBlock(
            BlockError::Incomplete,
        ))
    } else {
        Ok(())
    }
}

#[derive(Debug)]
pub struct ConfirmationTiming {
    pub started: Instant,
    pub replay_elapsed: u64,
    pub execute_batches_us: u64,
    pub poh_verify_elapsed: u64,
    pub transaction_verify_elapsed: u64,
    pub fetch_elapsed: u64,
    pub fetch_fail_elapsed: u64,
    pub execute_timings: ExecuteTimings,
    pub end_to_end_execute_timings: ThreadExecuteTimings,
}

impl ConfirmationTiming {
    fn process_execute_batches_internal_metrics(
        &mut self,
        execute_batches_internal_metrics: ExecuteBatchesInternalMetrics,
    ) {
        let ConfirmationTiming {
            execute_timings: ref mut cumulative_execute_timings,
            execute_batches_us: ref mut cumulative_execute_batches_us,
            ref mut end_to_end_execute_timings,
            ..
        } = self;

        saturating_add_assign!(
            *cumulative_execute_batches_us,
            execute_batches_internal_metrics.execute_batches_us
        );

        cumulative_execute_timings.saturating_add_in_place(
            ExecuteTimingType::TotalBatchesLen,
            execute_batches_internal_metrics.total_batches_len,
        );
        cumulative_execute_timings.saturating_add_in_place(ExecuteTimingType::NumExecuteBatches, 1);

        let mut current_max_thread_execution_time: Option<ThreadExecuteTimings> = None;
        for (_, thread_execution_time) in execute_batches_internal_metrics
            .execution_timings_per_thread
            .into_iter()
        {
            let ThreadExecuteTimings {
                total_thread_us,
                execute_timings,
                ..
            } = &thread_execution_time;
            cumulative_execute_timings.accumulate(execute_timings);
            if *total_thread_us
                > current_max_thread_execution_time
                    .as_ref()
                    .map(|thread_execution_time| thread_execution_time.total_thread_us)
                    .unwrap_or(0)
            {
                current_max_thread_execution_time = Some(thread_execution_time);
            }
        }

        if let Some(current_max_thread_execution_time) = current_max_thread_execution_time {
            end_to_end_execute_timings.accumulate(&current_max_thread_execution_time);
            end_to_end_execute_timings
                .execute_timings
                .saturating_add_in_place(ExecuteTimingType::NumExecuteBatches, 1);
        };
    }
}

impl Default for ConfirmationTiming {
    fn default() -> Self {
        Self {
            started: Instant::now(),
            replay_elapsed: 0,
            execute_batches_us: 0,
            poh_verify_elapsed: 0,
            transaction_verify_elapsed: 0,
            fetch_elapsed: 0,
            fetch_fail_elapsed: 0,
            execute_timings: ExecuteTimings::default(),
            end_to_end_execute_timings: ThreadExecuteTimings::default(),
        }
    }
}

#[derive(Default)]
pub struct ConfirmationProgress {
    pub last_entry: Hash,
    pub tick_hash_count: u64,
    pub num_shreds: u64,
    pub num_entries: usize,
    pub num_txs: usize,
}

impl ConfirmationProgress {
    pub fn new(last_entry: Hash) -> Self {
        Self {
            last_entry,
            ..Self::default()
        }
    }
}

#[allow(clippy::too_many_arguments)]
pub fn confirm_slot(
    blockstore: &Blockstore,
    bank: &Arc<Bank>,
    timing: &mut ConfirmationTiming,
    progress: &mut ConfirmationProgress,
    skip_verification: bool,
    transaction_status_sender: Option<&TransactionStatusSender>,
    replay_vote_sender: Option<&ReplayVoteSender>,
    entry_callback: Option<&ProcessCallback>,
    recyclers: &VerifyRecyclers,
    allow_dead_slots: bool,
    log_messages_bytes_limit: Option<usize>,
) -> result::Result<(), BlockstoreProcessorError> {
    let slot = bank.slot();

    let slot_entries_load_result = {
        let mut load_elapsed = Measure::start("load_elapsed");
        let load_result = blockstore
            .get_slot_entries_with_shred_info(slot, progress.num_shreds, allow_dead_slots)
            .map_err(BlockstoreProcessorError::FailedToLoadEntries);
        load_elapsed.stop();
        if load_result.is_err() {
            timing.fetch_fail_elapsed += load_elapsed.as_us();
        } else {
            timing.fetch_elapsed += load_elapsed.as_us();
        }
        load_result
    }?;

    confirm_slot_entries(
        bank,
        slot_entries_load_result,
        timing,
        progress,
        skip_verification,
        transaction_status_sender,
        replay_vote_sender,
        entry_callback,
        recyclers,
        log_messages_bytes_limit,
    )
}

#[allow(clippy::too_many_arguments)]
fn confirm_slot_entries(
    bank: &Arc<Bank>,
    slot_entries_load_result: (Vec<Entry>, u64, bool),
    timing: &mut ConfirmationTiming,
    progress: &mut ConfirmationProgress,
    skip_verification: bool,
    transaction_status_sender: Option<&TransactionStatusSender>,
    replay_vote_sender: Option<&ReplayVoteSender>,
    entry_callback: Option<&ProcessCallback>,
    recyclers: &VerifyRecyclers,
    log_messages_bytes_limit: Option<usize>,
) -> result::Result<(), BlockstoreProcessorError> {
    let slot = bank.slot();
    let (entries, num_shreds, slot_full) = slot_entries_load_result;
    let num_entries = entries.len();
    let mut entry_starting_indexes = Vec::with_capacity(num_entries);
    let mut entry_starting_index = progress.num_txs;
    let num_txs = entries
        .iter()
        .map(|e| {
            let num_txs = e.transactions.len();
            let next_starting_index = entry_starting_index.saturating_add(num_txs);
            entry_starting_indexes.push(entry_starting_index);
            entry_starting_index = next_starting_index;
            num_txs
        })
        .sum::<usize>();
    trace!(
        "Fetched entries for slot {}, num_entries: {}, num_shreds: {}, num_txs: {}, slot_full: {}",
        slot,
        num_entries,
        num_shreds,
        num_txs,
        slot_full,
    );

    if !skip_verification {
        let tick_hash_count = &mut progress.tick_hash_count;
        verify_ticks(bank, &entries, slot_full, tick_hash_count).map_err(|err| {
            warn!(
                "{:#?}, slot: {}, entry len: {}, tick_height: {}, last entry: {}, last_blockhash: {}, shred_index: {}, slot_full: {}",
                err,
                slot,
                num_entries,
                bank.tick_height(),
                progress.last_entry,
                bank.last_blockhash(),
                num_shreds,
                slot_full,
            );
            err
        })?;
    }

    let last_entry_hash = entries.last().map(|e| e.hash);
    let verifier = if !skip_verification {
        datapoint_debug!("verify-batch-size", ("size", num_entries as i64, i64));
        let entry_state = entries.start_verify(&progress.last_entry, recyclers.clone());
        if entry_state.status() == EntryVerificationStatus::Failure {
            warn!("Ledger proof of history failed at slot: {}", slot);
            return Err(BlockError::InvalidEntryHash.into());
        }
        Some(entry_state)
    } else {
        None
    };

    let verify_transaction = {
        let bank = bank.clone();
        move |versioned_tx: VersionedTransaction,
              verification_mode: TransactionVerificationMode|
              -> Result<SanitizedTransaction> {
            bank.verify_transaction(versioned_tx, verification_mode)
        }
    };

    let check_start = Instant::now();
    let check_result = entry::start_verify_transactions(
        entries,
        skip_verification,
        recyclers.clone(),
        Arc::new(verify_transaction),
    );
    let transaction_cpu_duration_us = timing::duration_as_us(&check_start.elapsed());

    match check_result {
        Ok(mut check_result) => {
            let entries = check_result.entries();
            assert!(entries.is_some());

            let mut replay_elapsed = Measure::start("replay_elapsed");
            let cost_capacity_meter = Arc::new(RwLock::new(BlockCostCapacityMeter::default()));
            let mut replay_entries: Vec<_> = entries
                .unwrap()
                .into_iter()
                .zip(entry_starting_indexes)
                .map(|(entry, starting_index)| ReplayEntry {
                    entry,
                    starting_index,
                })
                .collect();
            // Note: This will shuffle entries' transactions in-place.
            let process_result = process_entries_with_callback(
                bank,
                &mut replay_entries,
                true, // shuffle transactions.
                entry_callback,
                transaction_status_sender,
                replay_vote_sender,
<<<<<<< HEAD
                transaction_cost_metrics_sender,
=======
>>>>>>> 263911e7
                timing,
                cost_capacity_meter,
                log_messages_bytes_limit,
            )
            .map_err(BlockstoreProcessorError::from);
            replay_elapsed.stop();
            timing.replay_elapsed += replay_elapsed.as_us();

            // If running signature verification on the GPU, wait for that
            // computation to finish, and get the result of it. If we did the
            // signature verification on the CPU, this just returns the
            // already-computed result produced in start_verify_transactions.
            // Either way, check the result of the signature verification.
            if !check_result.finish_verify() {
                warn!("Ledger proof of history failed at slot: {}", bank.slot());
                return Err(TransactionError::SignatureFailure.into());
            }

            if let Some(mut verifier) = verifier {
                let verified = verifier.finish_verify();
                timing.poh_verify_elapsed += verifier.poh_duration_us();
                // The GPU Entry verification (if any) is kicked off right when the CPU-side
                // Entry verification finishes, so these times should be disjoint
                timing.transaction_verify_elapsed +=
                    transaction_cpu_duration_us + check_result.gpu_verify_duration();
                if !verified {
                    warn!("Ledger proof of history failed at slot: {}", bank.slot());
                    return Err(BlockError::InvalidEntryHash.into());
                }
            }

            process_result?;

            progress.num_shreds += num_shreds;
            progress.num_entries += num_entries;
            progress.num_txs += num_txs;
            if let Some(last_entry_hash) = last_entry_hash {
                progress.last_entry = last_entry_hash;
            }

            Ok(())
        }
        Err(err) => {
            warn!("Ledger proof of history failed at slot: {}", bank.slot());
            Err(err.into())
        }
    }
}

// Special handling required for processing the entries in slot 0
fn process_bank_0(
    bank0: &Arc<Bank>,
    blockstore: &Blockstore,
    opts: &ProcessOptions,
    recyclers: &VerifyRecyclers,
    cache_block_meta_sender: Option<&CacheBlockMetaSender>,
) {
    assert_eq!(bank0.slot(), 0);
    let mut progress = ConfirmationProgress::new(bank0.last_blockhash());
    confirm_full_slot(
        blockstore,
        bank0,
        opts,
        recyclers,
        &mut progress,
        None,
        None,
        &mut ExecuteTimings::default(),
    )
    .expect("Failed to process bank 0 from ledger. Did you forget to provide a snapshot?");
    bank0.freeze();
    if blockstore.is_primary_access() {
        blockstore.insert_bank_hash(bank0.slot(), bank0.hash(), false);
    }
    cache_block_meta(bank0, cache_block_meta_sender);
}

// Given a bank, add its children to the pending slots queue if those children slots are
// complete
fn process_next_slots(
    bank: &Arc<Bank>,
    meta: &SlotMeta,
    blockstore: &Blockstore,
    leader_schedule_cache: &LeaderScheduleCache,
    pending_slots: &mut Vec<(SlotMeta, Bank, Hash)>,
) -> result::Result<(), BlockstoreProcessorError> {
    if meta.next_slots.is_empty() {
        return Ok(());
    }

    // This is a fork point if there are multiple children, create a new child bank for each fork
    for next_slot in &meta.next_slots {
        let next_meta = blockstore
            .meta(*next_slot)
            .map_err(|err| {
                warn!("Failed to load meta for slot {}: {:?}", next_slot, err);
                BlockstoreProcessorError::FailedToLoadMeta
            })?
            .unwrap();

        // Only process full slots in blockstore_processor, replay_stage
        // handles any partials
        if next_meta.is_full() {
            let next_bank = Bank::new_from_parent(
                bank,
                &leader_schedule_cache
                    .slot_leader_at(*next_slot, Some(bank))
                    .unwrap(),
                *next_slot,
            );
            trace!(
                "New bank for slot {}, parent slot is {}",
                next_slot,
                bank.slot(),
            );
            pending_slots.push((next_meta, next_bank, bank.last_blockhash()));
        }
    }

    // Reverse sort by slot, so the next slot to be processed can be popped
    pending_slots.sort_by(|a, b| b.1.slot().cmp(&a.1.slot()));
    Ok(())
}

// Iterate through blockstore processing slots starting from the root slot pointed to by the
// given `meta` and return a vector of frozen bank forks
#[allow(clippy::too_many_arguments)]
fn load_frozen_forks(
    bank_forks: &RwLock<BankForks>,
    start_slot: Slot,
    start_slot_meta: &SlotMeta,
    blockstore: &Blockstore,
    leader_schedule_cache: &LeaderScheduleCache,
    opts: &ProcessOptions,
    transaction_status_sender: Option<&TransactionStatusSender>,
    cache_block_meta_sender: Option<&CacheBlockMetaSender>,
    timing: &mut ExecuteTimings,
    accounts_background_request_sender: &AbsRequestSender,
) -> result::Result<(), BlockstoreProcessorError> {
    let recyclers = VerifyRecyclers::default();
    let mut all_banks = HashMap::new();
    let mut last_status_report = Instant::now();
    let mut pending_slots = vec![];
    let mut slots_elapsed = 0;
    let mut txs = 0;
    let blockstore_max_root = blockstore.max_root();
    let mut root = bank_forks.read().unwrap().root();
    let max_root = std::cmp::max(root, blockstore_max_root);

    info!(
        "load_frozen_forks() latest root from blockstore: {}, max_root: {}",
        blockstore_max_root, max_root,
    );

    process_next_slots(
        &bank_forks.read().unwrap().get(start_slot).unwrap(),
        start_slot_meta,
        blockstore,
        leader_schedule_cache,
        &mut pending_slots,
    )?;

    let halt_at_slot = opts.halt_at_slot.unwrap_or(std::u64::MAX);
    if bank_forks.read().unwrap().root() != halt_at_slot {
        while !pending_slots.is_empty() {
            timing.details.per_program_timings.clear();
            let (meta, bank, last_entry_hash) = pending_slots.pop().unwrap();
            let slot = bank.slot();
            if last_status_report.elapsed() > Duration::from_secs(2) {
                let secs = last_status_report.elapsed().as_secs() as f32;
                last_status_report = Instant::now();
                info!(
                    "processing ledger: slot={}, last root slot={} slots={} slots/s={:?} txs/s={}",
                    slot,
                    root,
                    slots_elapsed,
                    slots_elapsed as f32 / secs,
                    txs as f32 / secs,
                );
                slots_elapsed = 0;
                txs = 0;
            }

            let mut progress = ConfirmationProgress::new(last_entry_hash);

            let bank = bank_forks.write().unwrap().insert(bank);
            if process_single_slot(
                blockstore,
                &bank,
                opts,
                &recyclers,
                &mut progress,
                transaction_status_sender,
                cache_block_meta_sender,
                None,
                timing,
            )
            .is_err()
            {
                assert!(bank_forks.write().unwrap().remove(bank.slot()).is_some());
                continue;
            }
            txs += progress.num_txs;

            // Block must be frozen by this point, otherwise `process_single_slot` would
            // have errored above
            assert!(bank.is_frozen());
            all_banks.insert(bank.slot(), bank.clone());

            // If we've reached the last known root in blockstore, start looking
            // for newer cluster confirmed roots
            let new_root_bank = {
                if bank_forks.read().unwrap().root() >= max_root {
                    supermajority_root_from_vote_accounts(
                        bank.slot(),
                        bank.total_epoch_stake(),
                        &bank.vote_accounts(),
                    ).and_then(|supermajority_root| {
                        if supermajority_root > root {
                            // If there's a cluster confirmed root greater than our last
                            // replayed root, then because the cluster confirmed root should
                            // be descended from our last root, it must exist in `all_banks`
                            let cluster_root_bank = all_banks.get(&supermajority_root).unwrap();

                            // cluster root must be a descendant of our root, otherwise something
                            // is drastically wrong
                            assert!(cluster_root_bank.ancestors.contains_key(&root));
                            info!(
                                "blockstore processor found new cluster confirmed root: {}, observed in bank: {}",
                                cluster_root_bank.slot(), bank.slot()
                            );

                            // Ensure cluster-confirmed root and parents are set as root in blockstore
                            let mut rooted_slots = vec![];
                            let mut new_root_bank = cluster_root_bank.clone();
                            loop {
                                if new_root_bank.slot() == root { break; } // Found the last root in the chain, yay!
                                assert!(new_root_bank.slot() > root);

                                rooted_slots.push((new_root_bank.slot(), Some(new_root_bank.hash())));
                                // As noted, the cluster confirmed root should be descended from
                                // our last root; therefore parent should be set
                                new_root_bank = new_root_bank.parent().unwrap();
                            }
                            inc_new_counter_info!("load_frozen_forks-cluster-confirmed-root", rooted_slots.len());
                            if blockstore.is_primary_access() {
                                blockstore
                                    .mark_slots_as_if_rooted_normally_at_startup(rooted_slots, true)
                                    .expect("Blockstore::mark_slots_as_if_rooted_normally_at_startup() should succeed");
                            }
                            Some(cluster_root_bank)
                        } else {
                            None
                        }
                    })
                } else if blockstore.is_root(slot) {
                    Some(&bank)
                } else {
                    None
                }
            };

            if let Some(new_root_bank) = new_root_bank {
                root = new_root_bank.slot();

                leader_schedule_cache.set_root(new_root_bank);
                let _ = bank_forks.write().unwrap().set_root(
                    root,
                    accounts_background_request_sender,
                    None,
                );

                // Filter out all non descendants of the new root
                pending_slots
                    .retain(|(_, pending_bank, _)| pending_bank.ancestors.contains_key(&root));
                all_banks.retain(|_, bank| bank.ancestors.contains_key(&root));
            }

            slots_elapsed += 1;

            trace!(
                "Bank for {}slot {} is complete",
                if root == slot { "root " } else { "" },
                slot,
            );

            process_next_slots(
                &bank,
                &meta,
                blockstore,
                leader_schedule_cache,
                &mut pending_slots,
            )?;

            if slot >= halt_at_slot {
                bank.force_flush_accounts_cache();
                let can_cached_slot_be_unflushed = true;
                // note that this slot may not be a root
                let _ = bank.verify_bank_hash(VerifyBankHash {
                    test_hash_calculation: false,
                    can_cached_slot_be_unflushed,
                    ignore_mismatch: true,
                    require_rooted_bank: false,
<<<<<<< HEAD
=======
                    run_in_background: false,
>>>>>>> 263911e7
                });
                break;
            }
        }
    }

    Ok(())
}

// `roots` is sorted largest to smallest by root slot
fn supermajority_root(roots: &[(Slot, u64)], total_epoch_stake: u64) -> Option<Slot> {
    if roots.is_empty() {
        return None;
    }

    // Find latest root
    let mut total = 0;
    let mut prev_root = roots[0].0;
    for (root, stake) in roots.iter() {
        assert!(*root <= prev_root);
        total += stake;
        if total as f64 / total_epoch_stake as f64 > VOTE_THRESHOLD_SIZE {
            return Some(*root);
        }
        prev_root = *root;
    }

    None
}

fn supermajority_root_from_vote_accounts(
    bank_slot: Slot,
    total_epoch_stake: u64,
    vote_accounts: &VoteAccountsHashMap,
) -> Option<Slot> {
    let mut roots_stakes: Vec<(Slot, u64)> = vote_accounts
        .iter()
        .filter_map(|(key, (stake, account))| {
            if *stake == 0 {
                return None;
            }

            match account.vote_state().as_ref() {
                Err(_) => {
                    warn!(
                        "Unable to get vote_state from account {} in bank: {}",
                        key, bank_slot
                    );
                    None
                }
                Ok(vote_state) => Some((vote_state.root_slot?, *stake)),
            }
        })
        .collect();

    // Sort from greatest to smallest slot
    roots_stakes.sort_unstable_by(|a, b| a.0.cmp(&b.0).reverse());

    // Find latest root
    supermajority_root(&roots_stakes, total_epoch_stake)
}

// Processes and replays the contents of a single slot, returns Error
// if failed to play the slot
fn process_single_slot(
    blockstore: &Blockstore,
    bank: &Arc<Bank>,
    opts: &ProcessOptions,
    recyclers: &VerifyRecyclers,
    progress: &mut ConfirmationProgress,
    transaction_status_sender: Option<&TransactionStatusSender>,
    cache_block_meta_sender: Option<&CacheBlockMetaSender>,
    replay_vote_sender: Option<&ReplayVoteSender>,
    timing: &mut ExecuteTimings,
) -> result::Result<(), BlockstoreProcessorError> {
    // Mark corrupt slots as dead so validators don't replay this slot and
    // see AlreadyProcessed errors later in ReplayStage
    confirm_full_slot(
        blockstore,
        bank,
        opts,
        recyclers,
        progress,
        transaction_status_sender,
        replay_vote_sender,
        timing,
    )
    .map_err(|err| {
        let slot = bank.slot();
        warn!("slot {} failed to verify: {}", slot, err);
        if blockstore.is_primary_access() {
            blockstore
                .set_dead_slot(slot)
                .expect("Failed to mark slot as dead in blockstore");
        } else {
            info!(
                "Failed slot {} won't be marked dead due to being secondary blockstore access",
                slot
            );
        }
        err
    })?;

    bank.freeze(); // all banks handled by this routine are created from complete slots
    if blockstore.is_primary_access() {
        blockstore.insert_bank_hash(bank.slot(), bank.hash(), false);
    }
    cache_block_meta(bank, cache_block_meta_sender);

    Ok(())
}

#[allow(clippy::large_enum_variant)]
pub enum TransactionStatusMessage {
    Batch(TransactionStatusBatch),
    Freeze(Slot),
}

pub struct TransactionStatusBatch {
    pub bank: Arc<Bank>,
    pub transactions: Vec<SanitizedTransaction>,
    pub execution_results: Vec<Option<TransactionExecutionDetails>>,
    pub balances: TransactionBalancesSet,
    pub token_balances: TransactionTokenBalancesSet,
    pub rent_debits: Vec<RentDebits>,
    pub transaction_indexes: Vec<usize>,
}

#[derive(Clone)]
pub struct TransactionStatusSender {
    pub sender: Sender<TransactionStatusMessage>,
}

impl TransactionStatusSender {
    pub fn send_transaction_status_batch(
        &self,
        bank: Arc<Bank>,
        transactions: Vec<SanitizedTransaction>,
        execution_results: Vec<TransactionExecutionResult>,
        balances: TransactionBalancesSet,
        token_balances: TransactionTokenBalancesSet,
        rent_debits: Vec<RentDebits>,
        transaction_indexes: Vec<usize>,
    ) {
        let slot = bank.slot();

        if let Err(e) = self
            .sender
            .send(TransactionStatusMessage::Batch(TransactionStatusBatch {
                bank,
                transactions,
                execution_results: execution_results
                    .into_iter()
                    .map(|result| match result {
                        TransactionExecutionResult::Executed { details, .. } => Some(details),
                        TransactionExecutionResult::NotExecuted(_) => None,
                    })
                    .collect(),
                balances,
                token_balances,
                rent_debits,
                transaction_indexes,
            }))
        {
            trace!(
                "Slot {} transaction_status send batch failed: {:?}",
                slot,
                e
            );
        }
    }

    pub fn send_transaction_status_freeze_message(&self, bank: &Arc<Bank>) {
        let slot = bank.slot();
        if let Err(e) = self.sender.send(TransactionStatusMessage::Freeze(slot)) {
            trace!(
                "Slot {} transaction_status send freeze message failed: {:?}",
                slot,
                e
            );
        }
    }
}

pub type CacheBlockMetaSender = Sender<Arc<Bank>>;

pub fn cache_block_meta(bank: &Arc<Bank>, cache_block_meta_sender: Option<&CacheBlockMetaSender>) {
    if let Some(cache_block_meta_sender) = cache_block_meta_sender {
        cache_block_meta_sender
            .send(bank.clone())
            .unwrap_or_else(|err| warn!("cache_block_meta_sender failed: {:?}", err));
    }
}

// used for tests only
pub fn fill_blockstore_slot_with_ticks(
    blockstore: &Blockstore,
    ticks_per_slot: u64,
    slot: u64,
    parent_slot: u64,
    last_entry_hash: Hash,
) -> Hash {
    // Only slot 0 can be equal to the parent_slot
    assert!(slot.saturating_sub(1) >= parent_slot);
    let num_slots = (slot - parent_slot).max(1);
    let entries = create_ticks(num_slots * ticks_per_slot, 0, last_entry_hash);
    let last_entry_hash = entries.last().unwrap().hash;

    blockstore
        .write_entries(
            slot,
            0,
            0,
            ticks_per_slot,
            Some(parent_slot),
            true,
            &Arc::new(Keypair::new()),
            entries,
            0,
        )
        .unwrap();

    last_entry_hash
}

/// Check to see if the transactions exceeded the accounts data size limits
fn check_accounts_data_size<'a>(
    bank: &Bank,
    execution_results: impl IntoIterator<Item = &'a TransactionExecutionResult>,
) -> Result<()> {
    check_accounts_data_block_size(bank)?;
    check_accounts_data_total_size(bank, execution_results)
}

/// Check to see if transactions exceeded the accounts data size limit per block
fn check_accounts_data_block_size(bank: &Bank) -> Result<()> {
    if !bank
        .feature_set
        .is_active(&feature_set::cap_accounts_data_size_per_block::id())
    {
        return Ok(());
    }

    debug_assert!(MAX_ACCOUNT_DATA_BLOCK_LEN <= i64::MAX as u64);
    if bank.load_accounts_data_size_delta_on_chain() > MAX_ACCOUNT_DATA_BLOCK_LEN as i64 {
        Err(TransactionError::WouldExceedAccountDataBlockLimit)
    } else {
        Ok(())
    }
}

/// Check the transaction execution results to see if any instruction errored by exceeding the max
/// accounts data size limit for all slots.  If yes, the whole block needs to be failed.
fn check_accounts_data_total_size<'a>(
    bank: &Bank,
    execution_results: impl IntoIterator<Item = &'a TransactionExecutionResult>,
) -> Result<()> {
    if !bank
        .feature_set
        .is_active(&feature_set::cap_accounts_data_len::id())
    {
        return Ok(());
    }

    if let Some(result) = execution_results
        .into_iter()
        .map(|execution_result| execution_result.flattened_result())
        .find(|result| {
            matches!(
                result,
                Err(TransactionError::InstructionError(
                    _,
                    InstructionError::MaxAccountsDataSizeExceeded
                )),
            )
        })
    {
        return result;
    }

    Ok(())
}

#[cfg(test)]
pub mod tests {
    use {
        super::*,
        crate::{
            blockstore_options::{AccessType, BlockstoreOptions},
            genesis_utils::{
                create_genesis_config, create_genesis_config_with_leader, GenesisConfigInfo,
            },
        },
        matches::assert_matches,
        rand::{thread_rng, Rng},
        solana_entry::entry::{create_ticks, next_entry, next_entry_mut},
        solana_program_runtime::{
            accounts_data_meter::MAX_ACCOUNTS_DATA_LEN, invoke_context::InvokeContext,
        },
        solana_runtime::{
            genesis_utils::{
                self, create_genesis_config_with_vote_accounts, ValidatorVoteKeypairs,
            },
            vote_account::VoteAccount,
        },
        solana_sdk::{
            account::{AccountSharedData, WritableAccount},
            epoch_schedule::EpochSchedule,
            hash::Hash,
            instruction::InstructionError,
            native_token::LAMPORTS_PER_SOL,
            pubkey::Pubkey,
            signature::{Keypair, Signer},
            system_instruction::{SystemError, MAX_PERMITTED_DATA_LENGTH},
            system_transaction,
            transaction::{Transaction, TransactionError},
        },
        solana_vote_program::{
            self,
            vote_state::{VoteState, VoteStateVersions, MAX_LOCKOUT_HISTORY},
            vote_transaction,
        },
        std::{collections::BTreeSet, sync::RwLock},
        trees::tr,
    };

    // Convenience wrapper to optionally process blockstore with Secondary access.
    //
    // Setting up the ledger for a test requires Primary access as items will need to be inserted.
    // However, once a Secondary access has been opened, it won't automaticaly see updates made by
    // the Primary access. So, open (and close) the Secondary access within this function to ensure
    // that "stale" Secondary accesses don't propagate.
    fn test_process_blockstore_with_custom_options(
        genesis_config: &GenesisConfig,
        blockstore: &Blockstore,
        opts: &ProcessOptions,
        access_type: AccessType,
    ) -> (Arc<RwLock<BankForks>>, LeaderScheduleCache) {
        match access_type {
            AccessType::Primary | AccessType::PrimaryForMaintenance => {
                // Attempting to open a second Primary access would fail, so
                // just pass the original session if it is a Primary variant
                test_process_blockstore(genesis_config, blockstore, opts)
            }
            AccessType::Secondary => {
                let secondary_blockstore = Blockstore::open_with_options(
                    blockstore.ledger_path(),
                    BlockstoreOptions {
                        access_type,
                        ..BlockstoreOptions::default()
                    },
                )
                .expect("Unable to open access to blockstore");
                test_process_blockstore(genesis_config, &secondary_blockstore, opts)
            }
        }
    }

    #[test]
    fn test_process_blockstore_with_missing_hashes() {
        do_test_process_blockstore_with_missing_hashes(AccessType::Primary);
    }

    #[test]
    fn test_process_blockstore_with_missing_hashes_secondary_access() {
        do_test_process_blockstore_with_missing_hashes(AccessType::Secondary);
    }

    // Intentionally make slot 1 faulty and ensure that processing sees it as dead
    fn do_test_process_blockstore_with_missing_hashes(blockstore_access_type: AccessType) {
        solana_logger::setup();

        let hashes_per_tick = 2;
        let GenesisConfigInfo {
            mut genesis_config, ..
        } = create_genesis_config(10_000);
        genesis_config.poh_config.hashes_per_tick = Some(hashes_per_tick);
        let ticks_per_slot = genesis_config.ticks_per_slot;

        let (ledger_path, blockhash) = create_new_tmp_ledger_auto_delete!(&genesis_config);
        let blockstore = Blockstore::open(ledger_path.path()).unwrap();

        let parent_slot = 0;
        let slot = 1;
        let entries = create_ticks(ticks_per_slot, hashes_per_tick - 1, blockhash);
        assert_matches!(
            blockstore.write_entries(
                slot,
                0,
                0,
                ticks_per_slot,
                Some(parent_slot),
                true,
                &Arc::new(Keypair::new()),
                entries,
                0,
            ),
            Ok(_)
        );

        let (bank_forks, ..) = test_process_blockstore_with_custom_options(
            &genesis_config,
            &blockstore,
            &ProcessOptions {
                poh_verify: true,
                ..ProcessOptions::default()
            },
            blockstore_access_type.clone(),
        );
        assert_eq!(frozen_bank_slots(&bank_forks.read().unwrap()), vec![0]);

        let dead_slots: Vec<Slot> = blockstore.dead_slots_iterator(0).unwrap().collect();
        match blockstore_access_type {
            // Secondary access is immutable so even though a dead slot
            // will be identified, it won't actually be marked dead.
            AccessType::Secondary => {
                assert_eq!(dead_slots.len(), 0);
            }
            AccessType::Primary | AccessType::PrimaryForMaintenance => {
                assert_eq!(&dead_slots, &[1]);
            }
        }
    }

    #[test]
    fn test_process_blockstore_with_invalid_slot_tick_count() {
        solana_logger::setup();

        let GenesisConfigInfo { genesis_config, .. } = create_genesis_config(10_000);
        let ticks_per_slot = genesis_config.ticks_per_slot;

        // Create a new ledger with slot 0 full of ticks
        let (ledger_path, blockhash) = create_new_tmp_ledger_auto_delete!(&genesis_config);
        let blockstore = Blockstore::open(ledger_path.path()).unwrap();

        // Write slot 1 with one tick missing
        let parent_slot = 0;
        let slot = 1;
        let entries = create_ticks(ticks_per_slot - 1, 0, blockhash);
        assert_matches!(
            blockstore.write_entries(
                slot,
                0,
                0,
                ticks_per_slot,
                Some(parent_slot),
                true,
                &Arc::new(Keypair::new()),
                entries,
                0,
            ),
            Ok(_)
        );

        // Should return slot 0, the last slot on the fork that is valid
        let (bank_forks, ..) = test_process_blockstore(
            &genesis_config,
            &blockstore,
            &ProcessOptions {
                poh_verify: true,
                ..ProcessOptions::default()
            },
        );
        assert_eq!(frozen_bank_slots(&bank_forks.read().unwrap()), vec![0]);

        // Write slot 2 fully
        let _last_slot2_entry_hash =
            fill_blockstore_slot_with_ticks(&blockstore, ticks_per_slot, 2, 0, blockhash);

        let (bank_forks, ..) = test_process_blockstore(
            &genesis_config,
            &blockstore,
            &ProcessOptions {
                poh_verify: true,
                ..ProcessOptions::default()
            },
        );

        // One valid fork, one bad fork.  process_blockstore() should only return the valid fork
        assert_eq!(frozen_bank_slots(&bank_forks.read().unwrap()), vec![0, 2]);
        assert_eq!(bank_forks.read().unwrap().working_bank().slot(), 2);
        assert_eq!(bank_forks.read().unwrap().root(), 0);
    }

    #[test]
    fn test_process_blockstore_with_slot_with_trailing_entry() {
        solana_logger::setup();

        let GenesisConfigInfo {
            mint_keypair,
            genesis_config,
            ..
        } = create_genesis_config(10_000);
        let ticks_per_slot = genesis_config.ticks_per_slot;

        let (ledger_path, blockhash) = create_new_tmp_ledger_auto_delete!(&genesis_config);
        let blockstore = Blockstore::open(ledger_path.path()).unwrap();

        let mut entries = create_ticks(ticks_per_slot, 0, blockhash);
        let trailing_entry = {
            let keypair = Keypair::new();
            let tx = system_transaction::transfer(&mint_keypair, &keypair.pubkey(), 1, blockhash);
            next_entry(&blockhash, 1, vec![tx])
        };
        entries.push(trailing_entry);

        // Tricks blockstore into writing the trailing entry by lying that there is one more tick
        // per slot.
        let parent_slot = 0;
        let slot = 1;
        assert_matches!(
            blockstore.write_entries(
                slot,
                0,
                0,
                ticks_per_slot + 1,
                Some(parent_slot),
                true,
                &Arc::new(Keypair::new()),
                entries,
                0,
            ),
            Ok(_)
        );

        let opts = ProcessOptions {
            poh_verify: true,
            accounts_db_test_hash_calculation: true,
            ..ProcessOptions::default()
        };
        let (bank_forks, ..) = test_process_blockstore(&genesis_config, &blockstore, &opts);
        assert_eq!(frozen_bank_slots(&bank_forks.read().unwrap()), vec![0]);
    }

    #[test]
    fn test_process_blockstore_with_incomplete_slot() {
        solana_logger::setup();

        let GenesisConfigInfo { genesis_config, .. } = create_genesis_config(10_000);
        let ticks_per_slot = genesis_config.ticks_per_slot;

        /*
          Build a blockstore in the ledger with the following fork structure:

               slot 0 (all ticks)
                 |
               slot 1 (all ticks but one)
                 |
               slot 2 (all ticks)

           where slot 1 is incomplete (missing 1 tick at the end)
        */

        // Create a new ledger with slot 0 full of ticks
        let (ledger_path, mut blockhash) = create_new_tmp_ledger_auto_delete!(&genesis_config);
        debug!("ledger_path: {:?}", ledger_path);

        let blockstore = Blockstore::open(ledger_path.path()).unwrap();

        // Write slot 1
        // slot 1, points at slot 0.  Missing one tick
        {
            let parent_slot = 0;
            let slot = 1;
            let mut entries = create_ticks(ticks_per_slot, 0, blockhash);
            blockhash = entries.last().unwrap().hash;

            // throw away last one
            entries.pop();

            assert_matches!(
                blockstore.write_entries(
                    slot,
                    0,
                    0,
                    ticks_per_slot,
                    Some(parent_slot),
                    false,
                    &Arc::new(Keypair::new()),
                    entries,
                    0,
                ),
                Ok(_)
            );
        }

        // slot 2, points at slot 1
        fill_blockstore_slot_with_ticks(&blockstore, ticks_per_slot, 2, 1, blockhash);

        let opts = ProcessOptions {
            poh_verify: true,
            accounts_db_test_hash_calculation: true,
            ..ProcessOptions::default()
        };
        let (bank_forks, ..) = test_process_blockstore(&genesis_config, &blockstore, &opts);

        assert_eq!(frozen_bank_slots(&bank_forks.read().unwrap()), vec![0]); // slot 1 isn't "full", we stop at slot zero

        /* Add a complete slot such that the store looks like:

                                 slot 0 (all ticks)
                               /                  \
               slot 1 (all ticks but one)        slot 3 (all ticks)
                      |
               slot 2 (all ticks)
        */
        let opts = ProcessOptions {
            poh_verify: true,
            accounts_db_test_hash_calculation: true,
            ..ProcessOptions::default()
        };
        fill_blockstore_slot_with_ticks(&blockstore, ticks_per_slot, 3, 0, blockhash);
        // Slot 0 should not show up in the ending bank_forks_info
        let (bank_forks, ..) = test_process_blockstore(&genesis_config, &blockstore, &opts);

        // slot 1 isn't "full", we stop at slot zero
        assert_eq!(frozen_bank_slots(&bank_forks.read().unwrap()), vec![0, 3]);
    }

    #[test]
    fn test_process_blockstore_with_two_forks_and_squash() {
        solana_logger::setup();

        let GenesisConfigInfo { genesis_config, .. } = create_genesis_config(10_000);
        let ticks_per_slot = genesis_config.ticks_per_slot;

        // Create a new ledger with slot 0 full of ticks
        let (ledger_path, blockhash) = create_new_tmp_ledger_auto_delete!(&genesis_config);
        debug!("ledger_path: {:?}", ledger_path);
        let mut last_entry_hash = blockhash;

        /*
            Build a blockstore in the ledger with the following fork structure:

                 slot 0
                   |
                 slot 1
                 /   \
            slot 2   |
               /     |
            slot 3   |
                     |
                   slot 4 <-- set_root(true)

        */
        let blockstore = Blockstore::open(ledger_path.path()).unwrap();

        // Fork 1, ending at slot 3
        let last_slot1_entry_hash =
            fill_blockstore_slot_with_ticks(&blockstore, ticks_per_slot, 1, 0, last_entry_hash);
        last_entry_hash = fill_blockstore_slot_with_ticks(
            &blockstore,
            ticks_per_slot,
            2,
            1,
            last_slot1_entry_hash,
        );
        let last_fork1_entry_hash =
            fill_blockstore_slot_with_ticks(&blockstore, ticks_per_slot, 3, 2, last_entry_hash);

        // Fork 2, ending at slot 4
        let last_fork2_entry_hash = fill_blockstore_slot_with_ticks(
            &blockstore,
            ticks_per_slot,
            4,
            1,
            last_slot1_entry_hash,
        );

        info!("last_fork1_entry.hash: {:?}", last_fork1_entry_hash);
        info!("last_fork2_entry.hash: {:?}", last_fork2_entry_hash);

        blockstore.set_roots(vec![0, 1, 4].iter()).unwrap();

        let opts = ProcessOptions {
            poh_verify: true,
            accounts_db_test_hash_calculation: true,
            ..ProcessOptions::default()
        };
        let (bank_forks, ..) = test_process_blockstore(&genesis_config, &blockstore, &opts);
        let bank_forks = bank_forks.read().unwrap();

        // One fork, other one is ignored b/c not a descendant of the root
        assert_eq!(frozen_bank_slots(&bank_forks), vec![4]);

        assert!(&bank_forks[4]
            .parents()
            .iter()
            .map(|bank| bank.slot())
            .next()
            .is_none());

        // Ensure bank_forks holds the right banks
        verify_fork_infos(&bank_forks);

        assert_eq!(bank_forks.root(), 4);
    }

    #[test]
    fn test_process_blockstore_with_two_forks() {
        solana_logger::setup();

        let GenesisConfigInfo { genesis_config, .. } = create_genesis_config(10_000);
        let ticks_per_slot = genesis_config.ticks_per_slot;

        // Create a new ledger with slot 0 full of ticks
        let (ledger_path, blockhash) = create_new_tmp_ledger_auto_delete!(&genesis_config);
        debug!("ledger_path: {:?}", ledger_path);
        let mut last_entry_hash = blockhash;

        /*
            Build a blockstore in the ledger with the following fork structure:

                 slot 0
                   |
                 slot 1  <-- set_root(true)
                 /   \
            slot 2   |
               /     |
            slot 3   |
                     |
                   slot 4

        */
        let blockstore = Blockstore::open(ledger_path.path()).unwrap();

        // Fork 1, ending at slot 3
        let last_slot1_entry_hash =
            fill_blockstore_slot_with_ticks(&blockstore, ticks_per_slot, 1, 0, last_entry_hash);
        last_entry_hash = fill_blockstore_slot_with_ticks(
            &blockstore,
            ticks_per_slot,
            2,
            1,
            last_slot1_entry_hash,
        );
        let last_fork1_entry_hash =
            fill_blockstore_slot_with_ticks(&blockstore, ticks_per_slot, 3, 2, last_entry_hash);

        // Fork 2, ending at slot 4
        let last_fork2_entry_hash = fill_blockstore_slot_with_ticks(
            &blockstore,
            ticks_per_slot,
            4,
            1,
            last_slot1_entry_hash,
        );

        info!("last_fork1_entry.hash: {:?}", last_fork1_entry_hash);
        info!("last_fork2_entry.hash: {:?}", last_fork2_entry_hash);

        blockstore.set_roots(vec![0, 1].iter()).unwrap();

        let opts = ProcessOptions {
            poh_verify: true,
            accounts_db_test_hash_calculation: true,
            ..ProcessOptions::default()
        };
        let (bank_forks, ..) = test_process_blockstore(&genesis_config, &blockstore, &opts);
        let bank_forks = bank_forks.read().unwrap();

        assert_eq!(frozen_bank_slots(&bank_forks), vec![1, 2, 3, 4]);
        assert_eq!(bank_forks.working_bank().slot(), 4);
        assert_eq!(bank_forks.root(), 1);

        assert_eq!(
            &bank_forks[3]
                .parents()
                .iter()
                .map(|bank| bank.slot())
                .collect::<Vec<_>>(),
            &[2, 1]
        );
        assert_eq!(
            &bank_forks[4]
                .parents()
                .iter()
                .map(|bank| bank.slot())
                .collect::<Vec<_>>(),
            &[1]
        );

        assert_eq!(bank_forks.root(), 1);

        // Ensure bank_forks holds the right banks
        verify_fork_infos(&bank_forks);
    }

    #[test]
    fn test_process_blockstore_with_dead_slot() {
        solana_logger::setup();

        let GenesisConfigInfo { genesis_config, .. } = create_genesis_config(10_000);
        let ticks_per_slot = genesis_config.ticks_per_slot;
        let (ledger_path, blockhash) = create_new_tmp_ledger_auto_delete!(&genesis_config);
        debug!("ledger_path: {:?}", ledger_path);

        /*
                   slot 0
                     |
                   slot 1
                  /     \
                 /       \
           slot 2 (dead)  \
                           \
                        slot 3
        */
        let blockstore = Blockstore::open(ledger_path.path()).unwrap();
        let slot1_blockhash =
            fill_blockstore_slot_with_ticks(&blockstore, ticks_per_slot, 1, 0, blockhash);
        fill_blockstore_slot_with_ticks(&blockstore, ticks_per_slot, 2, 1, slot1_blockhash);
        blockstore.set_dead_slot(2).unwrap();
        fill_blockstore_slot_with_ticks(&blockstore, ticks_per_slot, 3, 1, slot1_blockhash);

        let (bank_forks, ..) =
            test_process_blockstore(&genesis_config, &blockstore, &ProcessOptions::default());
        let bank_forks = bank_forks.read().unwrap();

        assert_eq!(frozen_bank_slots(&bank_forks), vec![0, 1, 3]);
        assert_eq!(bank_forks.working_bank().slot(), 3);
        assert_eq!(
            &bank_forks[3]
                .parents()
                .iter()
                .map(|bank| bank.slot())
                .collect::<Vec<_>>(),
            &[1, 0]
        );
        verify_fork_infos(&bank_forks);
    }

    #[test]
    fn test_process_blockstore_with_dead_child() {
        solana_logger::setup();

        let GenesisConfigInfo { genesis_config, .. } = create_genesis_config(10_000);
        let ticks_per_slot = genesis_config.ticks_per_slot;
        let (ledger_path, blockhash) = create_new_tmp_ledger_auto_delete!(&genesis_config);
        debug!("ledger_path: {:?}", ledger_path);

        /*
                   slot 0
                     |
                   slot 1
                  /     \
                 /       \
              slot 2      \
               /           \
           slot 4 (dead)   slot 3
        */
        let blockstore = Blockstore::open(ledger_path.path()).unwrap();
        let slot1_blockhash =
            fill_blockstore_slot_with_ticks(&blockstore, ticks_per_slot, 1, 0, blockhash);
        let slot2_blockhash =
            fill_blockstore_slot_with_ticks(&blockstore, ticks_per_slot, 2, 1, slot1_blockhash);
        fill_blockstore_slot_with_ticks(&blockstore, ticks_per_slot, 4, 2, slot2_blockhash);
        blockstore.set_dead_slot(4).unwrap();
        fill_blockstore_slot_with_ticks(&blockstore, ticks_per_slot, 3, 1, slot1_blockhash);

        let (bank_forks, ..) =
            test_process_blockstore(&genesis_config, &blockstore, &ProcessOptions::default());
        let bank_forks = bank_forks.read().unwrap();

        // Should see the parent of the dead child
        assert_eq!(frozen_bank_slots(&bank_forks), vec![0, 1, 2, 3]);
        assert_eq!(bank_forks.working_bank().slot(), 3);

        assert_eq!(
            &bank_forks[3]
                .parents()
                .iter()
                .map(|bank| bank.slot())
                .collect::<Vec<_>>(),
            &[1, 0]
        );
        assert_eq!(
            &bank_forks[2]
                .parents()
                .iter()
                .map(|bank| bank.slot())
                .collect::<Vec<_>>(),
            &[1, 0]
        );
        assert_eq!(bank_forks.working_bank().slot(), 3);
        verify_fork_infos(&bank_forks);
    }

    #[test]
    fn test_root_with_all_dead_children() {
        solana_logger::setup();

        let GenesisConfigInfo { genesis_config, .. } = create_genesis_config(10_000);
        let ticks_per_slot = genesis_config.ticks_per_slot;
        let (ledger_path, blockhash) = create_new_tmp_ledger_auto_delete!(&genesis_config);
        debug!("ledger_path: {:?}", ledger_path);

        /*
                   slot 0
                 /        \
                /          \
           slot 1 (dead)  slot 2 (dead)
        */
        let blockstore = Blockstore::open(ledger_path.path()).unwrap();
        fill_blockstore_slot_with_ticks(&blockstore, ticks_per_slot, 1, 0, blockhash);
        fill_blockstore_slot_with_ticks(&blockstore, ticks_per_slot, 2, 0, blockhash);
        blockstore.set_dead_slot(1).unwrap();
        blockstore.set_dead_slot(2).unwrap();
        let (bank_forks, ..) =
            test_process_blockstore(&genesis_config, &blockstore, &ProcessOptions::default());
        let bank_forks = bank_forks.read().unwrap();

        // Should see only the parent of the dead children
        assert_eq!(frozen_bank_slots(&bank_forks), vec![0]);
        verify_fork_infos(&bank_forks);
    }

    #[test]
    fn test_process_blockstore_epoch_boundary_root() {
        solana_logger::setup();

        let GenesisConfigInfo { genesis_config, .. } = create_genesis_config(10_000);
        let ticks_per_slot = genesis_config.ticks_per_slot;

        // Create a new ledger with slot 0 full of ticks
        let (ledger_path, blockhash) = create_new_tmp_ledger_auto_delete!(&genesis_config);
        let mut last_entry_hash = blockhash;

        let blockstore = Blockstore::open(ledger_path.path()).unwrap();

        // Let `last_slot` be the number of slots in the first two epochs
        let epoch_schedule = get_epoch_schedule(&genesis_config, Vec::new());
        let last_slot = epoch_schedule.get_last_slot_in_epoch(1);

        // Create a single chain of slots with all indexes in the range [0, v + 1]
        for i in 1..=last_slot + 1 {
            last_entry_hash = fill_blockstore_slot_with_ticks(
                &blockstore,
                ticks_per_slot,
                i,
                i - 1,
                last_entry_hash,
            );
        }

        // Set a root on the last slot of the last confirmed epoch
        let rooted_slots: Vec<Slot> = (0..=last_slot).collect();
        blockstore.set_roots(rooted_slots.iter()).unwrap();

        // Set a root on the next slot of the confirmed epoch
        blockstore
            .set_roots(std::iter::once(&(last_slot + 1)))
            .unwrap();

        // Check that we can properly restart the ledger / leader scheduler doesn't fail
        let opts = ProcessOptions {
            poh_verify: true,
            accounts_db_test_hash_calculation: true,
            ..ProcessOptions::default()
        };
        let (bank_forks, ..) = test_process_blockstore(&genesis_config, &blockstore, &opts);
        let bank_forks = bank_forks.read().unwrap();

        // There is one fork, head is last_slot + 1
        assert_eq!(frozen_bank_slots(&bank_forks), vec![last_slot + 1]);

        // The latest root should have purged all its parents
        assert!(&bank_forks[last_slot + 1]
            .parents()
            .iter()
            .map(|bank| bank.slot())
            .next()
            .is_none());
    }

    #[test]
    fn test_first_err() {
        assert_eq!(first_err(&[Ok(())]), Ok(()));
        assert_eq!(
            first_err(&[Ok(()), Err(TransactionError::AlreadyProcessed)]),
            Err(TransactionError::AlreadyProcessed)
        );
        assert_eq!(
            first_err(&[
                Ok(()),
                Err(TransactionError::AlreadyProcessed),
                Err(TransactionError::AccountInUse)
            ]),
            Err(TransactionError::AlreadyProcessed)
        );
        assert_eq!(
            first_err(&[
                Ok(()),
                Err(TransactionError::AccountInUse),
                Err(TransactionError::AlreadyProcessed)
            ]),
            Err(TransactionError::AccountInUse)
        );
        assert_eq!(
            first_err(&[
                Err(TransactionError::AccountInUse),
                Ok(()),
                Err(TransactionError::AlreadyProcessed)
            ]),
            Err(TransactionError::AccountInUse)
        );
    }

    #[test]
    fn test_process_empty_entry_is_registered() {
        solana_logger::setup();

        let GenesisConfigInfo {
            genesis_config,
            mint_keypair,
            ..
        } = create_genesis_config(2);
        let bank = Arc::new(Bank::new_for_tests(&genesis_config));
        let keypair = Keypair::new();
        let slot_entries = create_ticks(genesis_config.ticks_per_slot, 1, genesis_config.hash());
        let tx = system_transaction::transfer(
            &mint_keypair,
            &keypair.pubkey(),
            1,
            slot_entries.last().unwrap().hash,
        );

        // First, ensure the TX is rejected because of the unregistered last ID
        assert_eq!(
            bank.process_transaction(&tx),
            Err(TransactionError::BlockhashNotFound)
        );

        // Now ensure the TX is accepted despite pointing to the ID of an empty entry.
        process_entries_for_tests(&bank, slot_entries, true, None, None).unwrap();
        assert_eq!(bank.process_transaction(&tx), Ok(()));
    }

    #[test]
    fn test_process_ledger_simple() {
        solana_logger::setup();
        let leader_pubkey = solana_sdk::pubkey::new_rand();
        let mint = 100;
        let hashes_per_tick = 10;
        let GenesisConfigInfo {
            mut genesis_config,
            mint_keypair,
            ..
        } = create_genesis_config_with_leader(mint, &leader_pubkey, 50);
        genesis_config.poh_config.hashes_per_tick = Some(hashes_per_tick);
        let (ledger_path, mut last_entry_hash) =
            create_new_tmp_ledger_auto_delete!(&genesis_config);
        debug!("ledger_path: {:?}", ledger_path);

        let deducted_from_mint = 3;
        let mut entries = vec![];
        let blockhash = genesis_config.hash();
        for _ in 0..deducted_from_mint {
            // Transfer one token from the mint to a random account
            let keypair = Keypair::new();
            let tx = system_transaction::transfer(&mint_keypair, &keypair.pubkey(), 1, blockhash);
            let entry = next_entry_mut(&mut last_entry_hash, 1, vec![tx]);
            entries.push(entry);

            // Add a second Transaction that will produce a
            // InstructionError<0, ResultWithNegativeLamports> error when processed
            let keypair2 = Keypair::new();
            let tx =
                system_transaction::transfer(&mint_keypair, &keypair2.pubkey(), 101, blockhash);
            let entry = next_entry_mut(&mut last_entry_hash, 1, vec![tx]);
            entries.push(entry);
        }

        let remaining_hashes = hashes_per_tick - entries.len() as u64;
        let tick_entry = next_entry_mut(&mut last_entry_hash, remaining_hashes, vec![]);
        entries.push(tick_entry);

        // Fill up the rest of slot 1 with ticks
        entries.extend(create_ticks(
            genesis_config.ticks_per_slot - 1,
            genesis_config.poh_config.hashes_per_tick.unwrap(),
            last_entry_hash,
        ));
        let last_blockhash = entries.last().unwrap().hash;

        let blockstore = Blockstore::open(ledger_path.path()).unwrap();
        blockstore
            .write_entries(
                1,
                0,
                0,
                genesis_config.ticks_per_slot,
                None,
                true,
                &Arc::new(Keypair::new()),
                entries,
                0,
            )
            .unwrap();
        let opts = ProcessOptions {
            poh_verify: true,
            accounts_db_test_hash_calculation: true,
            ..ProcessOptions::default()
        };
        let (bank_forks, ..) = test_process_blockstore(&genesis_config, &blockstore, &opts);
        let bank_forks = bank_forks.read().unwrap();

        assert_eq!(frozen_bank_slots(&bank_forks), vec![0, 1]);
        assert_eq!(bank_forks.root(), 0);
        assert_eq!(bank_forks.working_bank().slot(), 1);

        let bank = bank_forks[1].clone();
        assert_eq!(
            bank.get_balance(&mint_keypair.pubkey()),
            mint - deducted_from_mint
        );
        assert_eq!(bank.tick_height(), 2 * genesis_config.ticks_per_slot);
        assert_eq!(bank.last_blockhash(), last_blockhash);
    }

    #[test]
    fn test_process_ledger_with_one_tick_per_slot() {
        let GenesisConfigInfo {
            mut genesis_config, ..
        } = create_genesis_config(123);
        genesis_config.ticks_per_slot = 1;
        let (ledger_path, _blockhash) = create_new_tmp_ledger_auto_delete!(&genesis_config);

        let blockstore = Blockstore::open(ledger_path.path()).unwrap();
        let opts = ProcessOptions {
            poh_verify: true,
            accounts_db_test_hash_calculation: true,
            ..ProcessOptions::default()
        };
        let (bank_forks, ..) = test_process_blockstore(&genesis_config, &blockstore, &opts);
        let bank_forks = bank_forks.read().unwrap();

        assert_eq!(frozen_bank_slots(&bank_forks), vec![0]);
        let bank = bank_forks[0].clone();
        assert_eq!(bank.tick_height(), 1);
    }

    #[test]
    fn test_process_ledger_options_full_leader_cache() {
        let GenesisConfigInfo { genesis_config, .. } = create_genesis_config(123);
        let (ledger_path, _blockhash) = create_new_tmp_ledger_auto_delete!(&genesis_config);

        let blockstore = Blockstore::open(ledger_path.path()).unwrap();
        let opts = ProcessOptions {
            full_leader_cache: true,
            accounts_db_test_hash_calculation: true,
            ..ProcessOptions::default()
        };
        let (_bank_forks, leader_schedule) =
            test_process_blockstore(&genesis_config, &blockstore, &opts);
        assert_eq!(leader_schedule.max_schedules(), std::usize::MAX);
    }

    #[test]
    fn test_process_ledger_options_entry_callback() {
        let GenesisConfigInfo {
            genesis_config,
            mint_keypair,
            ..
        } = create_genesis_config(100);
        let (ledger_path, last_entry_hash) = create_new_tmp_ledger_auto_delete!(&genesis_config);
        let blockstore = Blockstore::open(ledger_path.path()).unwrap();
        let blockhash = genesis_config.hash();
        let keypairs = [Keypair::new(), Keypair::new(), Keypair::new()];

        let tx = system_transaction::transfer(&mint_keypair, &keypairs[0].pubkey(), 1, blockhash);
        let entry_1 = next_entry(&last_entry_hash, 1, vec![tx]);

        let tx = system_transaction::transfer(&mint_keypair, &keypairs[1].pubkey(), 1, blockhash);
        let entry_2 = next_entry(&entry_1.hash, 1, vec![tx]);

        let mut entries = vec![entry_1, entry_2];
        entries.extend(create_ticks(
            genesis_config.ticks_per_slot,
            0,
            last_entry_hash,
        ));
        blockstore
            .write_entries(
                1,
                0,
                0,
                genesis_config.ticks_per_slot,
                None,
                true,
                &Arc::new(Keypair::new()),
                entries,
                0,
            )
            .unwrap();

        let callback_counter: Arc<RwLock<usize>> = Arc::default();
        let entry_callback = {
            let counter = callback_counter.clone();
            let pubkeys: Vec<Pubkey> = keypairs.iter().map(|k| k.pubkey()).collect();
            Arc::new(move |bank: &Bank| {
                let mut counter = counter.write().unwrap();
                assert_eq!(bank.get_balance(&pubkeys[*counter]), 1);
                assert_eq!(bank.get_balance(&pubkeys[*counter + 1]), 0);
                *counter += 1;
            })
        };

        let opts = ProcessOptions {
            entry_callback: Some(entry_callback),
            accounts_db_test_hash_calculation: true,
            ..ProcessOptions::default()
        };
        test_process_blockstore(&genesis_config, &blockstore, &opts);
        assert_eq!(*callback_counter.write().unwrap(), 2);
    }

    #[test]
    fn test_process_entries_tick() {
        let GenesisConfigInfo { genesis_config, .. } = create_genesis_config(1000);
        let bank = Arc::new(Bank::new_for_tests(&genesis_config));

        // ensure bank can process a tick
        assert_eq!(bank.tick_height(), 0);
        let tick = next_entry(&genesis_config.hash(), 1, vec![]);
        assert_eq!(
            process_entries_for_tests(&bank, vec![tick], true, None, None),
            Ok(())
        );
        assert_eq!(bank.tick_height(), 1);
    }

    #[test]
    fn test_process_entries_2_entries_collision() {
        let GenesisConfigInfo {
            genesis_config,
            mint_keypair,
            ..
        } = create_genesis_config(1000);
        let bank = Arc::new(Bank::new_for_tests(&genesis_config));
        let keypair1 = Keypair::new();
        let keypair2 = Keypair::new();

        let blockhash = bank.last_blockhash();

        // ensure bank can process 2 entries that have a common account and no tick is registered
        let tx = system_transaction::transfer(
            &mint_keypair,
            &keypair1.pubkey(),
            2,
            bank.last_blockhash(),
        );
        let entry_1 = next_entry(&blockhash, 1, vec![tx]);
        let tx = system_transaction::transfer(
            &mint_keypair,
            &keypair2.pubkey(),
            2,
            bank.last_blockhash(),
        );
        let entry_2 = next_entry(&entry_1.hash, 1, vec![tx]);
        assert_eq!(
            process_entries_for_tests(&bank, vec![entry_1, entry_2], true, None, None),
            Ok(())
        );
        assert_eq!(bank.get_balance(&keypair1.pubkey()), 2);
        assert_eq!(bank.get_balance(&keypair2.pubkey()), 2);
        assert_eq!(bank.last_blockhash(), blockhash);
    }

    #[test]
    fn test_process_entries_2_txes_collision() {
        let GenesisConfigInfo {
            genesis_config,
            mint_keypair,
            ..
        } = create_genesis_config(1000);
        let bank = Arc::new(Bank::new_for_tests(&genesis_config));
        let keypair1 = Keypair::new();
        let keypair2 = Keypair::new();
        let keypair3 = Keypair::new();

        // fund: put 4 in each of 1 and 2
        assert_matches!(bank.transfer(4, &mint_keypair, &keypair1.pubkey()), Ok(_));
        assert_matches!(bank.transfer(4, &mint_keypair, &keypair2.pubkey()), Ok(_));

        // construct an Entry whose 2nd transaction would cause a lock conflict with previous entry
        let entry_1_to_mint = next_entry(
            &bank.last_blockhash(),
            1,
            vec![system_transaction::transfer(
                &keypair1,
                &mint_keypair.pubkey(),
                1,
                bank.last_blockhash(),
            )],
        );

        let entry_2_to_3_mint_to_1 = next_entry(
            &entry_1_to_mint.hash,
            1,
            vec![
                system_transaction::transfer(
                    &keypair2,
                    &keypair3.pubkey(),
                    2,
                    bank.last_blockhash(),
                ), // should be fine
                system_transaction::transfer(
                    &keypair1,
                    &mint_keypair.pubkey(),
                    2,
                    bank.last_blockhash(),
                ), // will collide
            ],
        );

        assert_eq!(
            process_entries_for_tests(
                &bank,
                vec![entry_1_to_mint, entry_2_to_3_mint_to_1],
                false,
                None,
                None,
            ),
            Ok(())
        );

        assert_eq!(bank.get_balance(&keypair1.pubkey()), 1);
        assert_eq!(bank.get_balance(&keypair2.pubkey()), 2);
        assert_eq!(bank.get_balance(&keypair3.pubkey()), 2);
    }

    #[test]
    fn test_process_entries_2_txes_collision_and_error() {
        let GenesisConfigInfo {
            genesis_config,
            mint_keypair,
            ..
        } = create_genesis_config(1000);
        let bank = Arc::new(Bank::new_for_tests(&genesis_config));
        let keypair1 = Keypair::new();
        let keypair2 = Keypair::new();
        let keypair3 = Keypair::new();
        let keypair4 = Keypair::new();

        // fund: put 4 in each of 1 and 2
        assert_matches!(bank.transfer(4, &mint_keypair, &keypair1.pubkey()), Ok(_));
        assert_matches!(bank.transfer(4, &mint_keypair, &keypair2.pubkey()), Ok(_));
        assert_matches!(bank.transfer(4, &mint_keypair, &keypair4.pubkey()), Ok(_));

        // construct an Entry whose 2nd transaction would cause a lock conflict with previous entry
        let entry_1_to_mint = next_entry(
            &bank.last_blockhash(),
            1,
            vec![
                system_transaction::transfer(
                    &keypair1,
                    &mint_keypair.pubkey(),
                    1,
                    bank.last_blockhash(),
                ),
                system_transaction::transfer(
                    &keypair4,
                    &keypair4.pubkey(),
                    1,
                    Hash::default(), // Should cause a transaction failure with BlockhashNotFound
                ),
            ],
        );

        let entry_2_to_3_mint_to_1 = next_entry(
            &entry_1_to_mint.hash,
            1,
            vec![
                system_transaction::transfer(
                    &keypair2,
                    &keypair3.pubkey(),
                    2,
                    bank.last_blockhash(),
                ), // should be fine
                system_transaction::transfer(
                    &keypair1,
                    &mint_keypair.pubkey(),
                    2,
                    bank.last_blockhash(),
                ), // will collide
            ],
        );

        assert!(process_entries_for_tests(
            &bank,
            vec![entry_1_to_mint.clone(), entry_2_to_3_mint_to_1.clone()],
            false,
            None,
            None,
        )
        .is_err());

        // First transaction in first entry succeeded, so keypair1 lost 1 lamport
        assert_eq!(bank.get_balance(&keypair1.pubkey()), 3);
        assert_eq!(bank.get_balance(&keypair2.pubkey()), 4);

        // Check all accounts are unlocked
        let txs1 = entry_1_to_mint.transactions;
        let txs2 = entry_2_to_3_mint_to_1.transactions;
        let batch1 = bank.prepare_entry_batch(txs1).unwrap();
        for result in batch1.lock_results() {
            assert!(result.is_ok());
        }
        // txs1 and txs2 have accounts that conflict, so we must drop txs1 first
        drop(batch1);
        let batch2 = bank.prepare_entry_batch(txs2).unwrap();
        for result in batch2.lock_results() {
            assert!(result.is_ok());
        }
    }

    #[test]
    fn test_process_entries_2nd_entry_collision_with_self_and_error() {
        solana_logger::setup();

        let GenesisConfigInfo {
            genesis_config,
            mint_keypair,
            ..
        } = create_genesis_config(1000);
        let bank = Arc::new(Bank::new_for_tests(&genesis_config));
        let keypair1 = Keypair::new();
        let keypair2 = Keypair::new();
        let keypair3 = Keypair::new();

        // fund: put some money in each of 1 and 2
        assert_matches!(bank.transfer(5, &mint_keypair, &keypair1.pubkey()), Ok(_));
        assert_matches!(bank.transfer(4, &mint_keypair, &keypair2.pubkey()), Ok(_));

        // 3 entries: first has a transfer, 2nd has a conflict with 1st, 3rd has a conflict with itself
        let entry_1_to_mint = next_entry(
            &bank.last_blockhash(),
            1,
            vec![system_transaction::transfer(
                &keypair1,
                &mint_keypair.pubkey(),
                1,
                bank.last_blockhash(),
            )],
        );
        // should now be:
        // keypair1=4
        // keypair2=4
        // keypair3=0

        let entry_2_to_3_and_1_to_mint = next_entry(
            &entry_1_to_mint.hash,
            1,
            vec![
                system_transaction::transfer(
                    &keypair2,
                    &keypair3.pubkey(),
                    2,
                    bank.last_blockhash(),
                ), // should be fine
                system_transaction::transfer(
                    &keypair1,
                    &mint_keypair.pubkey(),
                    2,
                    bank.last_blockhash(),
                ), // will collide with predecessor
            ],
        );
        // should now be:
        // keypair1=2
        // keypair2=2
        // keypair3=2

        let entry_conflict_itself = next_entry(
            &entry_2_to_3_and_1_to_mint.hash,
            1,
            vec![
                system_transaction::transfer(
                    &keypair1,
                    &keypair3.pubkey(),
                    1,
                    bank.last_blockhash(),
                ),
                system_transaction::transfer(
                    &keypair1,
                    &keypair2.pubkey(),
                    1,
                    bank.last_blockhash(),
                ), // should be fine
            ],
        );
        // would now be:
        // keypair1=0
        // keypair2=3
        // keypair3=3

        assert!(process_entries_for_tests(
            &bank,
            vec![
                entry_1_to_mint,
                entry_2_to_3_and_1_to_mint,
                entry_conflict_itself,
            ],
            false,
            None,
            None,
        )
        .is_err());

        // last entry should have been aborted before par_execute_entries
        assert_eq!(bank.get_balance(&keypair1.pubkey()), 2);
        assert_eq!(bank.get_balance(&keypair2.pubkey()), 2);
        assert_eq!(bank.get_balance(&keypair3.pubkey()), 2);
    }

    #[test]
    fn test_process_entries_2_entries_par() {
        let GenesisConfigInfo {
            genesis_config,
            mint_keypair,
            ..
        } = create_genesis_config(1000);
        let bank = Arc::new(Bank::new_for_tests(&genesis_config));
        let keypair1 = Keypair::new();
        let keypair2 = Keypair::new();
        let keypair3 = Keypair::new();
        let keypair4 = Keypair::new();

        //load accounts
        let tx = system_transaction::transfer(
            &mint_keypair,
            &keypair1.pubkey(),
            1,
            bank.last_blockhash(),
        );
        assert_eq!(bank.process_transaction(&tx), Ok(()));
        let tx = system_transaction::transfer(
            &mint_keypair,
            &keypair2.pubkey(),
            1,
            bank.last_blockhash(),
        );
        assert_eq!(bank.process_transaction(&tx), Ok(()));

        // ensure bank can process 2 entries that do not have a common account and no tick is registered
        let blockhash = bank.last_blockhash();
        let tx =
            system_transaction::transfer(&keypair1, &keypair3.pubkey(), 1, bank.last_blockhash());
        let entry_1 = next_entry(&blockhash, 1, vec![tx]);
        let tx =
            system_transaction::transfer(&keypair2, &keypair4.pubkey(), 1, bank.last_blockhash());
        let entry_2 = next_entry(&entry_1.hash, 1, vec![tx]);
        assert_eq!(
            process_entries_for_tests(&bank, vec![entry_1, entry_2], true, None, None),
            Ok(())
        );
        assert_eq!(bank.get_balance(&keypair3.pubkey()), 1);
        assert_eq!(bank.get_balance(&keypair4.pubkey()), 1);
        assert_eq!(bank.last_blockhash(), blockhash);
    }

    #[test]
    fn test_process_entry_tx_random_execution_with_error() {
        let GenesisConfigInfo {
            genesis_config,
            mint_keypair,
            ..
        } = create_genesis_config(1_000_000_000);
        let bank = Arc::new(Bank::new_for_tests(&genesis_config));

        const NUM_TRANSFERS_PER_ENTRY: usize = 8;
        const NUM_TRANSFERS: usize = NUM_TRANSFERS_PER_ENTRY * 32;
        // large enough to scramble locks and results

        let keypairs: Vec<_> = (0..NUM_TRANSFERS * 2).map(|_| Keypair::new()).collect();

        // give everybody one lamport
        for keypair in &keypairs {
            bank.transfer(1, &mint_keypair, &keypair.pubkey())
                .expect("funding failed");
        }
        let mut hash = bank.last_blockhash();

        let present_account_key = Keypair::new();
        let present_account = AccountSharedData::new(1, 10, &Pubkey::default());
        bank.store_account(&present_account_key.pubkey(), &present_account);

        let entries: Vec<_> = (0..NUM_TRANSFERS)
            .step_by(NUM_TRANSFERS_PER_ENTRY)
            .map(|i| {
                let mut transactions = (0..NUM_TRANSFERS_PER_ENTRY)
                    .map(|j| {
                        system_transaction::transfer(
                            &keypairs[i + j],
                            &keypairs[i + j + NUM_TRANSFERS].pubkey(),
                            1,
                            bank.last_blockhash(),
                        )
                    })
                    .collect::<Vec<_>>();

                transactions.push(system_transaction::create_account(
                    &mint_keypair,
                    &present_account_key, // puts a TX error in results
                    bank.last_blockhash(),
                    1,
                    0,
                    &solana_sdk::pubkey::new_rand(),
                ));

                next_entry_mut(&mut hash, 0, transactions)
            })
            .collect();
        assert_eq!(
            process_entries_for_tests(&bank, entries, true, None, None),
            Ok(())
        );
    }

    #[test]
    fn test_process_entry_tx_random_execution_no_error() {
        // entropy multiplier should be big enough to provide sufficient entropy
        // but small enough to not take too much time while executing the test.
        let entropy_multiplier: usize = 25;
        let initial_lamports = 100;

        // number of accounts need to be in multiple of 4 for correct
        // execution of the test.
        let num_accounts = entropy_multiplier * 4;
        let GenesisConfigInfo {
            genesis_config,
            mint_keypair,
            ..
        } = create_genesis_config((num_accounts + 1) as u64 * initial_lamports);

        let bank = Arc::new(Bank::new_for_tests(&genesis_config));

        let mut keypairs: Vec<Keypair> = vec![];

        for _ in 0..num_accounts {
            let keypair = Keypair::new();
            let create_account_tx = system_transaction::transfer(
                &mint_keypair,
                &keypair.pubkey(),
                0,
                bank.last_blockhash(),
            );
            assert_eq!(bank.process_transaction(&create_account_tx), Ok(()));
            assert_matches!(
                bank.transfer(initial_lamports, &mint_keypair, &keypair.pubkey()),
                Ok(_)
            );
            keypairs.push(keypair);
        }

        let mut tx_vector: Vec<Transaction> = vec![];

        for i in (0..num_accounts).step_by(4) {
            tx_vector.append(&mut vec![
                system_transaction::transfer(
                    &keypairs[i + 1],
                    &keypairs[i].pubkey(),
                    initial_lamports,
                    bank.last_blockhash(),
                ),
                system_transaction::transfer(
                    &keypairs[i + 3],
                    &keypairs[i + 2].pubkey(),
                    initial_lamports,
                    bank.last_blockhash(),
                ),
            ]);
        }

        // Transfer lamports to each other
        let entry = next_entry(&bank.last_blockhash(), 1, tx_vector);
        assert_eq!(
            process_entries_for_tests(&bank, vec![entry], true, None, None),
            Ok(())
        );
        bank.squash();

        // Even number keypair should have balance of 2 * initial_lamports and
        // odd number keypair should have balance of 0, which proves
        // that even in case of random order of execution, overall state remains
        // consistent.
        for (i, keypair) in keypairs.iter().enumerate() {
            if i % 2 == 0 {
                assert_eq!(bank.get_balance(&keypair.pubkey()), 2 * initial_lamports);
            } else {
                assert_eq!(bank.get_balance(&keypair.pubkey()), 0);
            }
        }
    }

    #[test]
    fn test_process_entries_2_entries_tick() {
        let GenesisConfigInfo {
            genesis_config,
            mint_keypair,
            ..
        } = create_genesis_config(1000);
        let bank = Arc::new(Bank::new_for_tests(&genesis_config));
        let keypair1 = Keypair::new();
        let keypair2 = Keypair::new();
        let keypair3 = Keypair::new();
        let keypair4 = Keypair::new();

        //load accounts
        let tx = system_transaction::transfer(
            &mint_keypair,
            &keypair1.pubkey(),
            1,
            bank.last_blockhash(),
        );
        assert_eq!(bank.process_transaction(&tx), Ok(()));
        let tx = system_transaction::transfer(
            &mint_keypair,
            &keypair2.pubkey(),
            1,
            bank.last_blockhash(),
        );
        assert_eq!(bank.process_transaction(&tx), Ok(()));

        let blockhash = bank.last_blockhash();
        while blockhash == bank.last_blockhash() {
            bank.register_tick(&Hash::default());
        }

        // ensure bank can process 2 entries that do not have a common account and tick is registered
        let tx = system_transaction::transfer(&keypair2, &keypair3.pubkey(), 1, blockhash);
        let entry_1 = next_entry(&blockhash, 1, vec![tx]);
        let tick = next_entry(&entry_1.hash, 1, vec![]);
        let tx =
            system_transaction::transfer(&keypair1, &keypair4.pubkey(), 1, bank.last_blockhash());
        let entry_2 = next_entry(&tick.hash, 1, vec![tx]);
        assert_eq!(
            process_entries_for_tests(
                &bank,
                vec![entry_1, tick, entry_2.clone()],
                true,
                None,
                None
            ),
            Ok(())
        );
        assert_eq!(bank.get_balance(&keypair3.pubkey()), 1);
        assert_eq!(bank.get_balance(&keypair4.pubkey()), 1);

        // ensure that an error is returned for an empty account (keypair2)
        let tx =
            system_transaction::transfer(&keypair2, &keypair3.pubkey(), 1, bank.last_blockhash());
        let entry_3 = next_entry(&entry_2.hash, 1, vec![tx]);
        assert_eq!(
            process_entries_for_tests(&bank, vec![entry_3], true, None, None),
            Err(TransactionError::AccountNotFound)
        );
    }

    #[test]
    fn test_update_transaction_statuses() {
        // Make sure instruction errors still update the signature cache
        let GenesisConfigInfo {
            genesis_config,
            mint_keypair,
            ..
        } = create_genesis_config(11_000);
        let bank = Arc::new(Bank::new_for_tests(&genesis_config));
        let pubkey = solana_sdk::pubkey::new_rand();
        bank.transfer(1_000, &mint_keypair, &pubkey).unwrap();
        assert_eq!(bank.transaction_count(), 1);
        assert_eq!(bank.get_balance(&pubkey), 1_000);
        assert_eq!(
            bank.transfer(10_001, &mint_keypair, &pubkey),
            Err(TransactionError::InstructionError(
                0,
                SystemError::ResultWithNegativeLamports.into(),
            ))
        );
        assert_eq!(
            bank.transfer(10_001, &mint_keypair, &pubkey),
            Err(TransactionError::AlreadyProcessed)
        );

        // Make sure other errors don't update the signature cache
        let tx = system_transaction::transfer(&mint_keypair, &pubkey, 1000, Hash::default());
        let signature = tx.signatures[0];

        // Should fail with blockhash not found
        assert_eq!(
            bank.process_transaction(&tx).map(|_| signature),
            Err(TransactionError::BlockhashNotFound)
        );

        // Should fail again with blockhash not found
        assert_eq!(
            bank.process_transaction(&tx).map(|_| signature),
            Err(TransactionError::BlockhashNotFound)
        );
    }

    #[test]
    fn test_update_transaction_statuses_fail() {
        let GenesisConfigInfo {
            genesis_config,
            mint_keypair,
            ..
        } = create_genesis_config(11_000);
        let bank = Arc::new(Bank::new_for_tests(&genesis_config));
        let keypair1 = Keypair::new();
        let keypair2 = Keypair::new();
        let success_tx = system_transaction::transfer(
            &mint_keypair,
            &keypair1.pubkey(),
            1,
            bank.last_blockhash(),
        );
        let fail_tx = system_transaction::transfer(
            &mint_keypair,
            &keypair2.pubkey(),
            2,
            bank.last_blockhash(),
        );

        let entry_1_to_mint = next_entry(
            &bank.last_blockhash(),
            1,
            vec![
                success_tx,
                fail_tx.clone(), // will collide
            ],
        );

        assert_eq!(
            process_entries_for_tests(&bank, vec![entry_1_to_mint], false, None, None),
            Err(TransactionError::AccountInUse)
        );

        // Should not see duplicate signature error
        assert_eq!(bank.process_transaction(&fail_tx), Ok(()));
    }

    #[test]
    fn test_halt_at_slot_starting_snapshot_root() {
        let GenesisConfigInfo { genesis_config, .. } = create_genesis_config(123);

        // Create roots at slots 0, 1
        let forks = tr(0) / tr(1);
        let ledger_path = get_tmp_ledger_path_auto_delete!();
        let blockstore = Blockstore::open(ledger_path.path()).unwrap();
        blockstore.add_tree(
            forks,
            false,
            true,
            genesis_config.ticks_per_slot,
            genesis_config.hash(),
        );
        blockstore.set_roots(vec![0, 1].iter()).unwrap();

        // Specify halting at slot 0
        let opts = ProcessOptions {
            poh_verify: true,
            halt_at_slot: Some(0),
            accounts_db_test_hash_calculation: true,
            ..ProcessOptions::default()
        };
        let (bank_forks, ..) = test_process_blockstore(&genesis_config, &blockstore, &opts);
        let bank_forks = bank_forks.read().unwrap();

        // Should be able to fetch slot 0 because we specified halting at slot 0, even
        // if there is a greater root at slot 1.
        assert!(bank_forks.get(0).is_some());
    }

    #[test]
    fn test_process_blockstore_from_root() {
        let GenesisConfigInfo {
            mut genesis_config, ..
        } = create_genesis_config(123);

        let ticks_per_slot = 1;
        genesis_config.ticks_per_slot = ticks_per_slot;
        let (ledger_path, blockhash) = create_new_tmp_ledger_auto_delete!(&genesis_config);
        let blockstore = Blockstore::open(ledger_path.path()).unwrap();

        /*
          Build a blockstore in the ledger with the following fork structure:

               slot 0 (all ticks)
                 |
               slot 1 (all ticks)
                 |
               slot 2 (all ticks)
                 |
               slot 3 (all ticks) -> root
                 |
               slot 4 (all ticks)
                 |
               slot 5 (all ticks) -> root
                 |
               slot 6 (all ticks)
        */

        let mut last_hash = blockhash;
        for i in 0..6 {
            last_hash =
                fill_blockstore_slot_with_ticks(&blockstore, ticks_per_slot, i + 1, i, last_hash);
        }
        blockstore.set_roots(vec![3, 5].iter()).unwrap();

        // Set up bank1
        let mut bank_forks = BankForks::new(Bank::new_for_tests(&genesis_config));
        let bank0 = bank_forks.get(0).unwrap();
        let opts = ProcessOptions {
            poh_verify: true,
            accounts_db_test_hash_calculation: true,
            ..ProcessOptions::default()
        };
        let recyclers = VerifyRecyclers::default();
        process_bank_0(&bank0, &blockstore, &opts, &recyclers, None);
        let bank1 = bank_forks.insert(Bank::new_from_parent(&bank0, &Pubkey::default(), 1));
        confirm_full_slot(
            &blockstore,
            &bank1,
            &opts,
            &recyclers,
            &mut ConfirmationProgress::new(bank0.last_blockhash()),
            None,
            None,
            &mut ExecuteTimings::default(),
        )
        .unwrap();
        bank_forks.set_root(
            1,
            &solana_runtime::accounts_background_service::AbsRequestSender::default(),
            None,
        );

        let leader_schedule_cache = LeaderScheduleCache::new_from_bank(&bank1);

        // Test process_blockstore_from_root() from slot 1 onwards
        let bank_forks = RwLock::new(bank_forks);
        process_blockstore_from_root(
            &blockstore,
            &bank_forks,
            &leader_schedule_cache,
            &opts,
            None,
            None,
            &AbsRequestSender::default(),
        )
        .unwrap();

        let bank_forks = bank_forks.read().unwrap();

        assert_eq!(frozen_bank_slots(&bank_forks), vec![5, 6]);
        assert_eq!(bank_forks.working_bank().slot(), 6);
        assert_eq!(bank_forks.root(), 5);

        // Verify the parents of the head of the fork
        assert_eq!(
            &bank_forks[6]
                .parents()
                .iter()
                .map(|bank| bank.slot())
                .collect::<Vec<_>>(),
            &[5]
        );

        // Check that bank forks has the correct banks
        verify_fork_infos(&bank_forks);
    }

    #[test]
    #[ignore]
    fn test_process_entries_stress() {
        // this test throws lots of rayon threads at process_entries()
        //  finds bugs in very low-layer stuff
        solana_logger::setup();
        let GenesisConfigInfo {
            genesis_config,
            mint_keypair,
            ..
        } = create_genesis_config(1_000_000_000);
        let mut bank = Arc::new(Bank::new_for_tests(&genesis_config));

        const NUM_TRANSFERS_PER_ENTRY: usize = 8;
        const NUM_TRANSFERS: usize = NUM_TRANSFERS_PER_ENTRY * 32;

        let keypairs: Vec<_> = (0..NUM_TRANSFERS * 2).map(|_| Keypair::new()).collect();

        // give everybody one lamport
        for keypair in &keypairs {
            bank.transfer(1, &mint_keypair, &keypair.pubkey())
                .expect("funding failed");
        }

        let present_account_key = Keypair::new();
        let present_account = AccountSharedData::new(1, 10, &Pubkey::default());
        bank.store_account(&present_account_key.pubkey(), &present_account);

        let mut i = 0;
        let mut hash = bank.last_blockhash();
        let mut root: Option<Arc<Bank>> = None;
        loop {
            let entries: Vec<_> = (0..NUM_TRANSFERS)
                .step_by(NUM_TRANSFERS_PER_ENTRY)
                .map(|i| {
                    next_entry_mut(&mut hash, 0, {
                        let mut transactions = (i..i + NUM_TRANSFERS_PER_ENTRY)
                            .map(|i| {
                                system_transaction::transfer(
                                    &keypairs[i],
                                    &keypairs[i + NUM_TRANSFERS].pubkey(),
                                    1,
                                    bank.last_blockhash(),
                                )
                            })
                            .collect::<Vec<_>>();

                        transactions.push(system_transaction::create_account(
                            &mint_keypair,
                            &present_account_key, // puts a TX error in results
                            bank.last_blockhash(),
                            100,
                            100,
                            &solana_sdk::pubkey::new_rand(),
                        ));
                        transactions
                    })
                })
                .collect();
            info!("paying iteration {}", i);
            process_entries_for_tests(&bank, entries, true, None, None).expect("paying failed");

            let entries: Vec<_> = (0..NUM_TRANSFERS)
                .step_by(NUM_TRANSFERS_PER_ENTRY)
                .map(|i| {
                    next_entry_mut(
                        &mut hash,
                        0,
                        (i..i + NUM_TRANSFERS_PER_ENTRY)
                            .map(|i| {
                                system_transaction::transfer(
                                    &keypairs[i + NUM_TRANSFERS],
                                    &keypairs[i].pubkey(),
                                    1,
                                    bank.last_blockhash(),
                                )
                            })
                            .collect::<Vec<_>>(),
                    )
                })
                .collect();

            info!("refunding iteration {}", i);
            process_entries_for_tests(&bank, entries, true, None, None).expect("refunding failed");

            // advance to next block
            process_entries_for_tests(
                &bank,
                (0..bank.ticks_per_slot())
                    .map(|_| next_entry_mut(&mut hash, 1, vec![]))
                    .collect::<Vec<_>>(),
                true,
                None,
                None,
            )
            .expect("process ticks failed");

            if i % 16 == 0 {
                if let Some(old_root) = root {
                    old_root.squash();
                }
                root = Some(bank.clone());
            }
            i += 1;

            bank = Arc::new(Bank::new_from_parent(
                &bank,
                &Pubkey::default(),
                bank.slot() + thread_rng().gen_range(1, 3),
            ));
        }
    }

    #[test]
    fn test_process_ledger_ticks_ordering() {
        let GenesisConfigInfo {
            genesis_config,
            mint_keypair,
            ..
        } = create_genesis_config(100);
        let bank0 = Arc::new(Bank::new_for_tests(&genesis_config));
        let genesis_hash = genesis_config.hash();
        let keypair = Keypair::new();

        // Simulate a slot of virtual ticks, creates a new blockhash
        let mut entries = create_ticks(genesis_config.ticks_per_slot, 1, genesis_hash);

        // The new blockhash is going to be the hash of the last tick in the block
        let new_blockhash = entries.last().unwrap().hash;
        // Create an transaction that references the new blockhash, should still
        // be able to find the blockhash if we process transactions all in the same
        // batch
        let tx = system_transaction::transfer(&mint_keypair, &keypair.pubkey(), 1, new_blockhash);
        let entry = next_entry(&new_blockhash, 1, vec![tx]);
        entries.push(entry);

        process_entries_for_tests(&bank0, entries, true, None, None).unwrap();
        assert_eq!(bank0.get_balance(&keypair.pubkey()), 1)
    }

    fn get_epoch_schedule(
        genesis_config: &GenesisConfig,
        account_paths: Vec<PathBuf>,
    ) -> EpochSchedule {
        let bank = Bank::new_with_paths_for_tests(
            genesis_config,
            account_paths,
            None,
            None,
            AccountSecondaryIndexes::default(),
            false,
            AccountShrinkThreshold::default(),
            false,
            None,
        );
        *bank.epoch_schedule()
    }

    fn frozen_bank_slots(bank_forks: &BankForks) -> Vec<Slot> {
        let mut slots: Vec<_> = bank_forks.frozen_banks().keys().cloned().collect();
        slots.sort_unstable();
        slots
    }

    // Check that `bank_forks` contains all the ancestors and banks for each fork identified in
    // `bank_forks_info`
    fn verify_fork_infos(bank_forks: &BankForks) {
        for slot in frozen_bank_slots(bank_forks) {
            let head_bank = &bank_forks[slot];
            let mut parents = head_bank.parents();
            parents.push(head_bank.clone());

            // Ensure the tip of each fork and all its parents are in the given bank_forks
            for parent in parents {
                let parent_bank = &bank_forks[parent.slot()];
                assert_eq!(parent_bank.slot(), parent.slot());
                assert!(parent_bank.is_frozen());
            }
        }
    }

    #[test]
    fn test_get_first_error() {
        let GenesisConfigInfo {
            genesis_config,
            mint_keypair,
            ..
        } = create_genesis_config(1_000_000_000);
        let bank = Arc::new(Bank::new_for_tests(&genesis_config));

        let present_account_key = Keypair::new();
        let present_account = AccountSharedData::new(1, 10, &Pubkey::default());
        bank.store_account(&present_account_key.pubkey(), &present_account);

        let keypair = Keypair::new();

        // Create array of two transactions which throw different errors
        let account_not_found_tx = system_transaction::transfer(
            &keypair,
            &solana_sdk::pubkey::new_rand(),
            42,
            bank.last_blockhash(),
        );
        let account_not_found_sig = account_not_found_tx.signatures[0];
        let invalid_blockhash_tx = system_transaction::transfer(
            &mint_keypair,
            &solana_sdk::pubkey::new_rand(),
            42,
            Hash::default(),
        );
        let txs = vec![account_not_found_tx, invalid_blockhash_tx];
        let batch = bank.prepare_batch_for_tests(txs);
        let (
            TransactionResults {
                fee_collection_results,
                ..
            },
            _balances,
        ) = batch.bank().load_execute_and_commit_transactions(
            &batch,
            MAX_PROCESSING_AGE,
            false,
            false,
            false,
            false,
            &mut ExecuteTimings::default(),
            None,
        );
        let (err, signature) = get_first_error(&batch, fee_collection_results).unwrap();
        assert_eq!(err.unwrap_err(), TransactionError::AccountNotFound);
        assert_eq!(signature, account_not_found_sig);
    }

    #[test]
    fn test_replay_vote_sender() {
        let validator_keypairs: Vec<_> =
            (0..10).map(|_| ValidatorVoteKeypairs::new_rand()).collect();
        let GenesisConfigInfo {
            genesis_config,
            voting_keypair: _,
            ..
        } = create_genesis_config_with_vote_accounts(
            1_000_000_000,
            &validator_keypairs,
            vec![100; validator_keypairs.len()],
        );
        let bank0 = Arc::new(Bank::new_for_tests(&genesis_config));
        bank0.freeze();

        let bank1 = Arc::new(Bank::new_from_parent(
            &bank0,
            &solana_sdk::pubkey::new_rand(),
            1,
        ));

        // The new blockhash is going to be the hash of the last tick in the block
        let bank_1_blockhash = bank1.last_blockhash();

        // Create an transaction that references the new blockhash, should still
        // be able to find the blockhash if we process transactions all in the same
        // batch
        let mut expected_signatures = BTreeSet::new();
        let vote_txs: Vec<_> = validator_keypairs
            .iter()
            .enumerate()
            .map(|(i, validator_keypairs)| {
                let vote_tx = if i % 3 == 0 {
                    // These votes are correct
                    vote_transaction::new_vote_transaction(
                        vec![0],
                        bank0.hash(),
                        bank_1_blockhash,
                        &validator_keypairs.node_keypair,
                        &validator_keypairs.vote_keypair,
                        &validator_keypairs.vote_keypair,
                        None,
                    )
                } else if i % 3 == 1 {
                    // These have the wrong authorized voter
                    vote_transaction::new_vote_transaction(
                        vec![0],
                        bank0.hash(),
                        bank_1_blockhash,
                        &validator_keypairs.node_keypair,
                        &validator_keypairs.vote_keypair,
                        &Keypair::new(),
                        None,
                    )
                } else {
                    // These have an invalid vote for non-existent bank 2
                    vote_transaction::new_vote_transaction(
                        vec![bank1.slot() + 1],
                        bank0.hash(),
                        bank_1_blockhash,
                        &validator_keypairs.node_keypair,
                        &validator_keypairs.vote_keypair,
                        &validator_keypairs.vote_keypair,
                        None,
                    )
                };
                expected_signatures.insert(vote_tx.signatures[0]);
                vote_tx
            })
            .collect();
        let entry = next_entry(&bank_1_blockhash, 1, vote_txs);
        let (replay_vote_sender, replay_vote_receiver) = crossbeam_channel::unbounded();
        let _ =
            process_entries_for_tests(&bank1, vec![entry], true, None, Some(&replay_vote_sender));
        let signatures: BTreeSet<_> = replay_vote_receiver
            .try_iter()
            .map(|(.., signature)| signature)
            .collect();
        assert_eq!(signatures, expected_signatures);
    }

    fn make_slot_with_vote_tx(
        blockstore: &Blockstore,
        ticks_per_slot: u64,
        tx_landed_slot: Slot,
        parent_slot: Slot,
        parent_blockhash: &Hash,
        vote_tx: Transaction,
        slot_leader_keypair: &Arc<Keypair>,
    ) {
        // Add votes to `last_slot` so that `root` will be confirmed
        let vote_entry = next_entry(parent_blockhash, 1, vec![vote_tx]);
        let mut entries = create_ticks(ticks_per_slot, 0, vote_entry.hash);
        entries.insert(0, vote_entry);
        blockstore
            .write_entries(
                tx_landed_slot,
                0,
                0,
                ticks_per_slot,
                Some(parent_slot),
                true,
                slot_leader_keypair,
                entries,
                0,
            )
            .unwrap();
    }

    fn run_test_process_blockstore_with_supermajority_root(
        blockstore_root: Option<Slot>,
        blockstore_access_type: AccessType,
    ) {
        solana_logger::setup();
        /*
            Build fork structure:
                 slot 0
                   |
                 slot 1 <- (blockstore root)
                 /    \
            slot 2    |
               |      |
            slot 4    |
                    slot 5
                      |
                `expected_root_slot`
                     /    \
                  ...    minor fork
                  /
            `last_slot`
                 |
            `really_last_slot`
        */
        let starting_fork_slot = 5;
        let mut main_fork = tr(starting_fork_slot);
        let mut main_fork_ref = main_fork.root_mut().get_mut();

        // Make enough slots to make a root slot > blockstore_root
        let expected_root_slot = starting_fork_slot + blockstore_root.unwrap_or(0);
        let really_expected_root_slot = expected_root_slot + 1;
        let last_main_fork_slot = expected_root_slot + MAX_LOCKOUT_HISTORY as u64 + 1;
        let really_last_main_fork_slot = last_main_fork_slot + 1;

        // Make `minor_fork`
        let last_minor_fork_slot = really_last_main_fork_slot + 1;
        let minor_fork = tr(last_minor_fork_slot);

        // Make 'main_fork`
        for slot in starting_fork_slot + 1..last_main_fork_slot {
            if slot - 1 == expected_root_slot {
                main_fork_ref.push_front(minor_fork.clone());
            }
            main_fork_ref.push_front(tr(slot));
            main_fork_ref = main_fork_ref.front_mut().unwrap().get_mut();
        }
        let forks = tr(0) / (tr(1) / (tr(2) / (tr(4))) / main_fork);
        let validator_keypairs = ValidatorVoteKeypairs::new_rand();
        let GenesisConfigInfo { genesis_config, .. } =
            genesis_utils::create_genesis_config_with_vote_accounts(
                10_000,
                &[&validator_keypairs],
                vec![100],
            );
        let ticks_per_slot = genesis_config.ticks_per_slot();
        let ledger_path = get_tmp_ledger_path_auto_delete!();
        let blockstore = Blockstore::open(ledger_path.path()).unwrap();
        blockstore.add_tree(forks, false, true, ticks_per_slot, genesis_config.hash());

        if let Some(blockstore_root) = blockstore_root {
            blockstore
                .set_roots(std::iter::once(&blockstore_root))
                .unwrap();
        }

        let opts = ProcessOptions {
            poh_verify: true,
            accounts_db_test_hash_calculation: true,
            ..ProcessOptions::default()
        };

        let (bank_forks, ..) = test_process_blockstore_with_custom_options(
            &genesis_config,
            &blockstore,
            &opts,
            blockstore_access_type.clone(),
        );
        let bank_forks = bank_forks.read().unwrap();

        // prepare to add votes
        let last_vote_bank_hash = bank_forks.get(last_main_fork_slot - 1).unwrap().hash();
        let last_vote_blockhash = bank_forks
            .get(last_main_fork_slot - 1)
            .unwrap()
            .last_blockhash();
        let slots: Vec<_> = (expected_root_slot..last_main_fork_slot).collect();
        let vote_tx = vote_transaction::new_vote_transaction(
            slots,
            last_vote_bank_hash,
            last_vote_blockhash,
            &validator_keypairs.node_keypair,
            &validator_keypairs.vote_keypair,
            &validator_keypairs.vote_keypair,
            None,
        );

        // Add votes to `last_slot` so that `root` will be confirmed
        let leader_keypair = Arc::new(validator_keypairs.node_keypair);
        make_slot_with_vote_tx(
            &blockstore,
            ticks_per_slot,
            last_main_fork_slot,
            last_main_fork_slot - 1,
            &last_vote_blockhash,
            vote_tx,
            &leader_keypair,
        );

        let (bank_forks, ..) = test_process_blockstore_with_custom_options(
            &genesis_config,
            &blockstore,
            &opts,
            blockstore_access_type.clone(),
        );
        let bank_forks = bank_forks.read().unwrap();

        assert_eq!(bank_forks.root(), expected_root_slot);
        assert_eq!(
            bank_forks.frozen_banks().len() as u64,
            last_minor_fork_slot - really_expected_root_slot + 1
        );

        // Minor fork at `last_main_fork_slot + 1` was above the `expected_root_slot`
        // so should not have been purged
        //
        // Fork at slot 2 was purged because it was below the `expected_root_slot`
        for slot in 0..=last_minor_fork_slot {
            // this slot will be created below
            if slot == really_last_main_fork_slot {
                continue;
            }
            if slot >= expected_root_slot {
                let bank = bank_forks.get(slot).unwrap();
                assert_eq!(bank.slot(), slot);
                assert!(bank.is_frozen());
            } else {
                assert!(bank_forks.get(slot).is_none());
            }
        }

        // really prepare to add votes
        let last_vote_bank_hash = bank_forks.get(last_main_fork_slot).unwrap().hash();
        let last_vote_blockhash = bank_forks
            .get(last_main_fork_slot)
            .unwrap()
            .last_blockhash();
        let slots: Vec<_> = vec![last_main_fork_slot];
        let vote_tx = vote_transaction::new_vote_transaction(
            slots,
            last_vote_bank_hash,
            last_vote_blockhash,
            &leader_keypair,
            &validator_keypairs.vote_keypair,
            &validator_keypairs.vote_keypair,
            None,
        );

        // Add votes to `really_last_slot` so that `root` will be confirmed again
        make_slot_with_vote_tx(
            &blockstore,
            ticks_per_slot,
            really_last_main_fork_slot,
            last_main_fork_slot,
            &last_vote_blockhash,
            vote_tx,
            &leader_keypair,
        );

        let (bank_forks, ..) = test_process_blockstore_with_custom_options(
            &genesis_config,
            &blockstore,
            &opts,
            blockstore_access_type,
        );
        let bank_forks = bank_forks.read().unwrap();

        assert_eq!(bank_forks.root(), really_expected_root_slot);
    }

    #[test]
    fn test_process_blockstore_with_supermajority_root_without_blockstore_root() {
        run_test_process_blockstore_with_supermajority_root(None, AccessType::Primary);
    }

    #[test]
    fn test_process_blockstore_with_supermajority_root_without_blockstore_root_secondary_access() {
        run_test_process_blockstore_with_supermajority_root(None, AccessType::Secondary);
    }

    #[test]
    fn test_process_blockstore_with_supermajority_root_with_blockstore_root() {
        run_test_process_blockstore_with_supermajority_root(Some(1), AccessType::Primary)
    }

    #[test]
    #[allow(clippy::field_reassign_with_default)]
    fn test_supermajority_root_from_vote_accounts() {
        let convert_to_vote_accounts = |roots_stakes: Vec<(Slot, u64)>| -> VoteAccountsHashMap {
            roots_stakes
                .into_iter()
                .map(|(root, stake)| {
                    let mut vote_state = VoteState::default();
                    vote_state.root_slot = Some(root);
                    let mut vote_account =
                        AccountSharedData::new(1, VoteState::size_of(), &solana_vote_program::id());
                    let versioned = VoteStateVersions::new_current(vote_state);
                    VoteState::serialize(&versioned, vote_account.data_as_mut_slice()).unwrap();
                    (
                        solana_sdk::pubkey::new_rand(),
                        (stake, VoteAccount::try_from(vote_account).unwrap()),
                    )
                })
                .collect()
        };

        let total_stake = 10;
        let slot = 100;

        // Supermajority root should be None
        assert!(
            supermajority_root_from_vote_accounts(slot, total_stake, &HashMap::default()).is_none()
        );

        // Supermajority root should be None
        let roots_stakes = vec![(8, 1), (3, 1), (4, 1), (8, 1)];
        let accounts = convert_to_vote_accounts(roots_stakes);
        assert!(supermajority_root_from_vote_accounts(slot, total_stake, &accounts).is_none());

        // Supermajority root should be 4, has 7/10 of the stake
        let roots_stakes = vec![(8, 1), (3, 1), (4, 1), (8, 5)];
        let accounts = convert_to_vote_accounts(roots_stakes);
        assert_eq!(
            supermajority_root_from_vote_accounts(slot, total_stake, &accounts).unwrap(),
            4
        );

        // Supermajority root should be 8, it has 7/10 of the stake
        let roots_stakes = vec![(8, 1), (3, 1), (4, 1), (8, 6)];
        let accounts = convert_to_vote_accounts(roots_stakes);
        assert_eq!(
            supermajority_root_from_vote_accounts(slot, total_stake, &accounts).unwrap(),
            8
        );
    }

    fn confirm_slot_entries_for_tests(
        bank: &Arc<Bank>,
        slot_entries: Vec<Entry>,
        slot_full: bool,
        prev_entry_hash: Hash,
    ) -> result::Result<(), BlockstoreProcessorError> {
        confirm_slot_entries(
            bank,
            (slot_entries, 0, slot_full),
            &mut ConfirmationTiming::default(),
            &mut ConfirmationProgress::new(prev_entry_hash),
            false,
            None,
            None,
            None,
            &VerifyRecyclers::default(),
            None,
        )
    }

    #[test]
    fn test_confirm_slot_entries_without_fix() {
        const HASHES_PER_TICK: u64 = 10;
        const TICKS_PER_SLOT: u64 = 2;

        let collector_id = Pubkey::new_unique();

        let GenesisConfigInfo {
            mut genesis_config,
            mint_keypair,
            ..
        } = create_genesis_config(10_000);
        genesis_config.poh_config.hashes_per_tick = Some(HASHES_PER_TICK);
        genesis_config.ticks_per_slot = TICKS_PER_SLOT;
        let genesis_hash = genesis_config.hash();

        let mut slot_0_bank = Bank::new_for_tests(&genesis_config);
        slot_0_bank.deactivate_feature(&feature_set::fix_recent_blockhashes::id());
        let slot_0_bank = Arc::new(slot_0_bank);
        assert_eq!(slot_0_bank.slot(), 0);
        assert_eq!(slot_0_bank.tick_height(), 0);
        assert_eq!(slot_0_bank.max_tick_height(), 2);
        assert_eq!(slot_0_bank.last_blockhash(), genesis_hash);
        assert_eq!(slot_0_bank.get_hash_age(&genesis_hash), Some(0));

        let slot_0_entries = entry::create_ticks(TICKS_PER_SLOT, HASHES_PER_TICK, genesis_hash);
        let slot_0_hash = slot_0_entries.last().unwrap().hash;
        confirm_slot_entries_for_tests(&slot_0_bank, slot_0_entries, true, genesis_hash).unwrap();
        assert_eq!(slot_0_bank.tick_height(), slot_0_bank.max_tick_height());
        assert_eq!(slot_0_bank.last_blockhash(), slot_0_hash);
        assert_eq!(slot_0_bank.get_hash_age(&genesis_hash), Some(1));
        assert_eq!(slot_0_bank.get_hash_age(&slot_0_hash), Some(0));

        let slot_2_bank = Arc::new(Bank::new_from_parent(&slot_0_bank, &collector_id, 2));
        assert_eq!(slot_2_bank.slot(), 2);
        assert_eq!(slot_2_bank.tick_height(), 2);
        assert_eq!(slot_2_bank.max_tick_height(), 6);
        assert_eq!(slot_2_bank.last_blockhash(), slot_0_hash);

        let slot_1_entries = entry::create_ticks(TICKS_PER_SLOT, HASHES_PER_TICK, slot_0_hash);
        let slot_1_hash = slot_1_entries.last().unwrap().hash;
        confirm_slot_entries_for_tests(&slot_2_bank, slot_1_entries, false, slot_0_hash).unwrap();
        assert_eq!(slot_2_bank.tick_height(), 4);
        assert_eq!(slot_2_bank.last_blockhash(), slot_1_hash);
        assert_eq!(slot_2_bank.get_hash_age(&genesis_hash), Some(2));
        assert_eq!(slot_2_bank.get_hash_age(&slot_0_hash), Some(1));
        assert_eq!(slot_2_bank.get_hash_age(&slot_1_hash), Some(0));

        // Check that slot 2 transactions can use any previous slot hash, including the
        // hash for slot 1 which is just ticks.
        let slot_2_entries = {
            let to_pubkey = Pubkey::new_unique();
            let mut prev_entry_hash = slot_1_hash;
            let mut remaining_entry_hashes = HASHES_PER_TICK;
            let mut entries: Vec<Entry> = [genesis_hash, slot_0_hash, slot_1_hash]
                .into_iter()
                .map(|recent_hash| {
                    let tx =
                        system_transaction::transfer(&mint_keypair, &to_pubkey, 1, recent_hash);
                    remaining_entry_hashes = remaining_entry_hashes.checked_sub(1).unwrap();
                    next_entry_mut(&mut prev_entry_hash, 1, vec![tx])
                })
                .collect();

            entries.push(next_entry_mut(
                &mut prev_entry_hash,
                remaining_entry_hashes,
                vec![],
            ));
            entries.push(next_entry_mut(
                &mut prev_entry_hash,
                HASHES_PER_TICK,
                vec![],
            ));
            entries
        };
        let slot_2_hash = slot_2_entries.last().unwrap().hash;
        confirm_slot_entries_for_tests(&slot_2_bank, slot_2_entries, true, slot_1_hash).unwrap();
        assert_eq!(slot_2_bank.tick_height(), slot_2_bank.max_tick_height());
        assert_eq!(slot_2_bank.last_blockhash(), slot_2_hash);
        assert_eq!(slot_2_bank.get_hash_age(&genesis_hash), Some(3));
        assert_eq!(slot_2_bank.get_hash_age(&slot_0_hash), Some(2));
        assert_eq!(slot_2_bank.get_hash_age(&slot_1_hash), Some(1));
        assert_eq!(slot_2_bank.get_hash_age(&slot_2_hash), Some(0));
    }

    #[test]
    fn test_confirm_slot_entries_progress_num_txs_indexes() {
        let GenesisConfigInfo {
            genesis_config,
            mint_keypair,
            ..
        } = create_genesis_config(100 * LAMPORTS_PER_SOL);
        let genesis_hash = genesis_config.hash();
        let bank = Arc::new(Bank::new_for_tests(&genesis_config));
        let mut timing = ConfirmationTiming::default();
        let mut progress = ConfirmationProgress::new(genesis_hash);
        let amount = genesis_config.rent.minimum_balance(0);
        let keypair1 = Keypair::new();
        let keypair2 = Keypair::new();
        let keypair3 = Keypair::new();
        let keypair4 = Keypair::new();
        bank.transfer(LAMPORTS_PER_SOL, &mint_keypair, &keypair1.pubkey())
            .unwrap();
        bank.transfer(LAMPORTS_PER_SOL, &mint_keypair, &keypair2.pubkey())
            .unwrap();

        let (transaction_status_sender, transaction_status_receiver) =
            crossbeam_channel::unbounded();
        let transaction_status_sender = TransactionStatusSender {
            sender: transaction_status_sender,
        };

        let blockhash = bank.last_blockhash();
        let tx1 = system_transaction::transfer(
            &keypair1,
            &keypair3.pubkey(),
            amount,
            bank.last_blockhash(),
        );
        let tx2 = system_transaction::transfer(
            &keypair2,
            &keypair4.pubkey(),
            amount,
            bank.last_blockhash(),
        );
        let entry = next_entry(&blockhash, 1, vec![tx1, tx2]);
        let new_hash = entry.hash;

        confirm_slot_entries(
            &bank,
            (vec![entry], 0, false),
            &mut timing,
            &mut progress,
            false,
            Some(&transaction_status_sender),
            None,
            None,
<<<<<<< HEAD
            None,
            &VerifyRecyclers::default(),
=======
            &VerifyRecyclers::default(),
            None,
>>>>>>> 263911e7
        )
        .unwrap();
        assert_eq!(progress.num_txs, 2);
        let batch = transaction_status_receiver.recv().unwrap();
        if let TransactionStatusMessage::Batch(batch) = batch {
            assert_eq!(batch.transactions.len(), 2);
            assert_eq!(batch.transaction_indexes.len(), 2);
            // Assert contains instead of the actual vec due to randomize
            assert!(batch.transaction_indexes.contains(&0));
            assert!(batch.transaction_indexes.contains(&1));
        } else {
            panic!("batch should have been sent");
        }

        let tx1 = system_transaction::transfer(
            &keypair1,
            &keypair3.pubkey(),
            amount + 1,
            bank.last_blockhash(),
        );
        let tx2 = system_transaction::transfer(
            &keypair2,
            &keypair4.pubkey(),
            amount + 1,
            bank.last_blockhash(),
        );
        let tx3 = system_transaction::transfer(
            &mint_keypair,
            &Pubkey::new_unique(),
            amount,
            bank.last_blockhash(),
        );
        let entry = next_entry(&new_hash, 1, vec![tx1, tx2, tx3]);

        confirm_slot_entries(
            &bank,
            (vec![entry], 0, false),
            &mut timing,
            &mut progress,
            false,
            Some(&transaction_status_sender),
            None,
            None,
<<<<<<< HEAD
            None,
            &VerifyRecyclers::default(),
=======
            &VerifyRecyclers::default(),
            None,
>>>>>>> 263911e7
        )
        .unwrap();
        assert_eq!(progress.num_txs, 5);
        let batch = transaction_status_receiver.recv().unwrap();
        if let TransactionStatusMessage::Batch(batch) = batch {
            assert_eq!(batch.transactions.len(), 3);
            assert_eq!(batch.transaction_indexes.len(), 3);
            // Assert contains instead of the actual vec due to randomize
            assert!(batch.transaction_indexes.contains(&2));
            assert!(batch.transaction_indexes.contains(&3));
            assert!(batch.transaction_indexes.contains(&4));
        } else {
            panic!("batch should have been sent");
        }
    }

    #[test]
    fn test_rebatch_transactions() {
        let dummy_leader_pubkey = solana_sdk::pubkey::new_rand();
        let GenesisConfigInfo {
            genesis_config,
            mint_keypair,
            ..
        } = create_genesis_config_with_leader(500, &dummy_leader_pubkey, 100);
        let bank = Arc::new(Bank::new_for_tests(&genesis_config));

        let pubkey = solana_sdk::pubkey::new_rand();
        let keypair2 = Keypair::new();
        let pubkey2 = solana_sdk::pubkey::new_rand();
        let keypair3 = Keypair::new();
        let pubkey3 = solana_sdk::pubkey::new_rand();

        let txs = vec![
            SanitizedTransaction::from_transaction_for_tests(system_transaction::transfer(
                &mint_keypair,
                &pubkey,
                1,
                genesis_config.hash(),
            )),
            SanitizedTransaction::from_transaction_for_tests(system_transaction::transfer(
                &keypair2,
                &pubkey2,
                1,
                genesis_config.hash(),
            )),
            SanitizedTransaction::from_transaction_for_tests(system_transaction::transfer(
                &keypair3,
                &pubkey3,
                1,
                genesis_config.hash(),
            )),
        ];

        let batch = bank.prepare_sanitized_batch(&txs);
        assert!(batch.needs_unlock());
        let transaction_indexes = vec![42, 43, 44];

        let batch2 = rebatch_transactions(
            batch.lock_results(),
            &bank,
            batch.sanitized_transactions(),
            0,
            0,
            &transaction_indexes,
        );
        assert!(batch.needs_unlock());
        assert!(!batch2.batch.needs_unlock());
        assert_eq!(batch2.transaction_indexes, vec![42]);

        let batch3 = rebatch_transactions(
            batch.lock_results(),
            &bank,
            batch.sanitized_transactions(),
            1,
            2,
            &transaction_indexes,
        );
        assert!(!batch3.batch.needs_unlock());
        assert_eq!(batch3.transaction_indexes, vec![43, 44]);
    }

    #[test]
    fn test_confirm_slot_entries_with_fix() {
        const HASHES_PER_TICK: u64 = 10;
        const TICKS_PER_SLOT: u64 = 2;

        let collector_id = Pubkey::new_unique();

        let GenesisConfigInfo {
            mut genesis_config,
            mint_keypair,
            ..
        } = create_genesis_config(10_000);
        genesis_config.poh_config.hashes_per_tick = Some(HASHES_PER_TICK);
        genesis_config.ticks_per_slot = TICKS_PER_SLOT;
        let genesis_hash = genesis_config.hash();

        let slot_0_bank = Arc::new(Bank::new_for_tests(&genesis_config));
        assert_eq!(slot_0_bank.slot(), 0);
        assert_eq!(slot_0_bank.tick_height(), 0);
        assert_eq!(slot_0_bank.max_tick_height(), 2);
        assert_eq!(slot_0_bank.last_blockhash(), genesis_hash);
        assert_eq!(slot_0_bank.get_hash_age(&genesis_hash), Some(0));

        let slot_0_entries = entry::create_ticks(TICKS_PER_SLOT, HASHES_PER_TICK, genesis_hash);
        let slot_0_hash = slot_0_entries.last().unwrap().hash;
        confirm_slot_entries_for_tests(&slot_0_bank, slot_0_entries, true, genesis_hash).unwrap();
        assert_eq!(slot_0_bank.tick_height(), slot_0_bank.max_tick_height());
        assert_eq!(slot_0_bank.last_blockhash(), slot_0_hash);
        assert_eq!(slot_0_bank.get_hash_age(&genesis_hash), Some(1));
        assert_eq!(slot_0_bank.get_hash_age(&slot_0_hash), Some(0));

        let slot_2_bank = Arc::new(Bank::new_from_parent(&slot_0_bank, &collector_id, 2));
        assert_eq!(slot_2_bank.slot(), 2);
        assert_eq!(slot_2_bank.tick_height(), 2);
        assert_eq!(slot_2_bank.max_tick_height(), 6);
        assert_eq!(slot_2_bank.last_blockhash(), slot_0_hash);

        let slot_1_entries = entry::create_ticks(TICKS_PER_SLOT, HASHES_PER_TICK, slot_0_hash);
        let slot_1_hash = slot_1_entries.last().unwrap().hash;
        confirm_slot_entries_for_tests(&slot_2_bank, slot_1_entries, false, slot_0_hash).unwrap();
        assert_eq!(slot_2_bank.tick_height(), 4);
        assert_eq!(slot_2_bank.last_blockhash(), slot_0_hash);
        assert_eq!(slot_2_bank.get_hash_age(&genesis_hash), Some(1));
        assert_eq!(slot_2_bank.get_hash_age(&slot_0_hash), Some(0));

        struct TestCase {
            recent_blockhash: Hash,
            expected_result: result::Result<(), BlockstoreProcessorError>,
        }

        let test_cases = [
            TestCase {
                recent_blockhash: slot_1_hash,
                expected_result: Err(BlockstoreProcessorError::InvalidTransaction(
                    TransactionError::BlockhashNotFound,
                )),
            },
            TestCase {
                recent_blockhash: slot_0_hash,
                expected_result: Ok(()),
            },
        ];

        // Check that slot 2 transactions can only use hashes for completed blocks.
        for TestCase {
            recent_blockhash,
            expected_result,
        } in test_cases
        {
            let slot_2_entries = {
                let to_pubkey = Pubkey::new_unique();
                let mut prev_entry_hash = slot_1_hash;
                let mut remaining_entry_hashes = HASHES_PER_TICK;

                let tx =
                    system_transaction::transfer(&mint_keypair, &to_pubkey, 1, recent_blockhash);
                remaining_entry_hashes = remaining_entry_hashes.checked_sub(1).unwrap();
                let mut entries = vec![next_entry_mut(&mut prev_entry_hash, 1, vec![tx])];

                entries.push(next_entry_mut(
                    &mut prev_entry_hash,
                    remaining_entry_hashes,
                    vec![],
                ));
                entries.push(next_entry_mut(
                    &mut prev_entry_hash,
                    HASHES_PER_TICK,
                    vec![],
                ));

                entries
            };

            let slot_2_hash = slot_2_entries.last().unwrap().hash;
            let result =
                confirm_slot_entries_for_tests(&slot_2_bank, slot_2_entries, true, slot_1_hash);
            match (result, expected_result) {
                (Ok(()), Ok(())) => {
                    assert_eq!(slot_2_bank.tick_height(), slot_2_bank.max_tick_height());
                    assert_eq!(slot_2_bank.last_blockhash(), slot_2_hash);
                    assert_eq!(slot_2_bank.get_hash_age(&genesis_hash), Some(2));
                    assert_eq!(slot_2_bank.get_hash_age(&slot_0_hash), Some(1));
                    assert_eq!(slot_2_bank.get_hash_age(&slot_2_hash), Some(0));
                }
                (
                    Err(BlockstoreProcessorError::InvalidTransaction(err)),
                    Err(BlockstoreProcessorError::InvalidTransaction(expected_err)),
                ) => {
                    assert_eq!(err, expected_err);
                }
                (result, expected_result) => {
                    panic!(
                        "actual result {:?} != expected result {:?}",
                        result, expected_result
                    );
                }
            }
        }
    }

    #[test]
    fn test_check_accounts_data_block_size() {
        const ACCOUNT_SIZE: u64 = MAX_PERMITTED_DATA_LENGTH;
        const NUM_ACCOUNTS: u64 = MAX_ACCOUNT_DATA_BLOCK_LEN / ACCOUNT_SIZE;

        let GenesisConfigInfo {
            genesis_config,
            mint_keypair,
            ..
        } = create_genesis_config((1_000_000 + NUM_ACCOUNTS + 1) * LAMPORTS_PER_SOL);
<<<<<<< HEAD
        let bank = Bank::new_for_tests(&genesis_config);
=======
        let mut bank = Bank::new_for_tests(&genesis_config);
        bank.deactivate_feature(
            &feature_set::enable_early_verification_of_account_modifications::id(),
        );
>>>>>>> 263911e7
        let bank = Arc::new(bank);
        assert!(bank
            .feature_set
            .is_active(&feature_set::cap_accounts_data_size_per_block::id()));

        for _ in 0..NUM_ACCOUNTS {
            let transaction = system_transaction::create_account(
                &mint_keypair,
                &Keypair::new(),
                bank.last_blockhash(),
                LAMPORTS_PER_SOL,
                ACCOUNT_SIZE,
                &solana_sdk::system_program::id(),
            );
            let entry = next_entry(&bank.last_blockhash(), 1, vec![transaction]);
            assert_eq!(
                process_entries_for_tests(&bank, vec![entry], true, None, None),
                Ok(()),
            );
        }

        let transaction = system_transaction::create_account(
            &mint_keypair,
            &Keypair::new(),
            bank.last_blockhash(),
            LAMPORTS_PER_SOL,
            ACCOUNT_SIZE,
            &solana_sdk::system_program::id(),
        );
        let entry = next_entry(&bank.last_blockhash(), 1, vec![transaction]);
        assert_eq!(
            process_entries_for_tests(&bank, vec![entry], true, None, None),
            Err(TransactionError::WouldExceedAccountDataBlockLimit)
        );
    }

    #[test]
    fn test_check_accounts_data_total_size() {
        const REMAINING_ACCOUNTS_DATA_SIZE: u64 =
            MAX_ACCOUNT_DATA_BLOCK_LEN - MAX_PERMITTED_DATA_LENGTH;
        const INITIAL_ACCOUNTS_DATA_SIZE: u64 =
            MAX_ACCOUNTS_DATA_LEN - REMAINING_ACCOUNTS_DATA_SIZE;
        const ACCOUNT_SIZE: u64 = MAX_PERMITTED_DATA_LENGTH;
        const SHRINK_SIZE: u64 = 5678;
        const ACCOUNTS_DATA_SIZE_DELTA_PER_ITERATION: u64 = ACCOUNT_SIZE - SHRINK_SIZE;
        const NUM_ITERATIONS: u64 =
            REMAINING_ACCOUNTS_DATA_SIZE / ACCOUNTS_DATA_SIZE_DELTA_PER_ITERATION;
        const ACCOUNT_BALANCE: u64 = 70 * LAMPORTS_PER_SOL; // rent exempt amount for a 10MB account is a little less than 70 SOL

        let GenesisConfigInfo {
            genesis_config,
            mint_keypair,
            ..
        } = create_genesis_config((1_000_000 + NUM_ITERATIONS + 1) * ACCOUNT_BALANCE);
        let mut bank = Bank::new_for_tests(&genesis_config);
        let mock_realloc_program_id = Pubkey::new_unique();
        bank.add_builtin(
            "mock_realloc_program",
            &mock_realloc_program_id,
            mock_realloc::process_instruction,
        );
        bank.set_accounts_data_size_initial_for_tests(INITIAL_ACCOUNTS_DATA_SIZE);
<<<<<<< HEAD
=======
        bank.deactivate_feature(
            &feature_set::enable_early_verification_of_account_modifications::id(),
        );
>>>>>>> 263911e7
        let bank = Arc::new(bank);
        let bank = Arc::new(Bank::new_from_parent(&bank, &Pubkey::new_unique(), 1));
        assert!(bank
            .feature_set
            .is_active(&feature_set::cap_accounts_data_len::id()));

        for _ in 0..NUM_ITERATIONS {
            let accounts_data_size_before = bank.load_accounts_data_size();

            // Create a new account, with the full size
            let new_account = Keypair::new();
            let transaction = system_transaction::create_account(
                &mint_keypair,
                &new_account,
                bank.last_blockhash(),
                ACCOUNT_BALANCE,
                ACCOUNT_SIZE,
                &mock_realloc_program_id,
            );

            let entry = next_entry(&bank.last_blockhash(), 1, vec![transaction]);
            assert_eq!(
                process_entries_for_tests(&bank, vec![entry], true, None, None),
                Ok(()),
            );
            let accounts_data_size_after = bank.load_accounts_data_size();
            assert_eq!(
                accounts_data_size_after - accounts_data_size_before,
                ACCOUNT_SIZE,
            );

            // Resize the account to be smaller
            let new_size = ACCOUNT_SIZE - SHRINK_SIZE;
            let transaction = mock_realloc::create_transaction(
                &mint_keypair,
                &new_account.pubkey(),
                new_size as usize,
                mock_realloc_program_id,
                bank.last_blockhash(),
            );

            let entry = next_entry(&bank.last_blockhash(), 1, vec![transaction]);
            assert_eq!(
                process_entries_for_tests(&bank, vec![entry], true, None, None),
                Ok(()),
            );
            let accounts_data_size_after = bank.load_accounts_data_size();
            assert_eq!(
                accounts_data_size_after - accounts_data_size_before,
                new_size,
            );
        }

        let transaction = system_transaction::create_account(
            &mint_keypair,
            &Keypair::new(),
            bank.last_blockhash(),
            ACCOUNT_BALANCE,
            ACCOUNT_SIZE,
            &solana_sdk::system_program::id(),
        );
        let entry = next_entry(&bank.last_blockhash(), 1, vec![transaction]);
        assert!(matches!(
            process_entries_for_tests(&bank, vec![entry], true, None, None),
            Err(TransactionError::InstructionError(
                _,
                InstructionError::MaxAccountsDataSizeExceeded,
            ))
        ));
    }

    mod mock_realloc {
        use {
            super::*,
            serde::{Deserialize, Serialize},
        };

        #[derive(Debug, Serialize, Deserialize)]
        enum Instruction {
            Realloc { new_size: usize },
        }

        pub fn process_instruction(
            _first_instruction_account: usize,
            invoke_context: &mut InvokeContext,
        ) -> result::Result<(), InstructionError> {
            let transaction_context = &invoke_context.transaction_context;
            let instruction_context = transaction_context.get_current_instruction_context()?;
            let instruction_data = instruction_context.get_instruction_data();
            if let Ok(instruction) = bincode::deserialize(instruction_data) {
                match instruction {
                    Instruction::Realloc { new_size } => instruction_context
                        .try_borrow_instruction_account(transaction_context, 0)?
                        .set_data_length(new_size),
                }
            } else {
                Err(InstructionError::InvalidInstructionData)
            }
        }

        pub fn create_transaction(
            payer: &Keypair,
            reallocd: &Pubkey,
            new_size: usize,
            mock_realloc_program_id: Pubkey,
            recent_blockhash: Hash,
        ) -> Transaction {
            let account_metas = vec![solana_sdk::instruction::AccountMeta::new(*reallocd, false)];
            let instruction = solana_sdk::instruction::Instruction::new_with_bincode(
                mock_realloc_program_id,
                &Instruction::Realloc { new_size },
                account_metas,
            );
            Transaction::new_signed_with_payer(
                &[instruction],
                Some(&payer.pubkey()),
                &[payer],
                recent_blockhash,
            )
        }
    }
}<|MERGE_RESOLUTION|>--- conflicted
+++ resolved
@@ -282,10 +282,7 @@
     replay_vote_sender: Option<&ReplayVoteSender>,
     cost_capacity_meter: Arc<RwLock<BlockCostCapacityMeter>>,
     tx_costs: &[u64],
-<<<<<<< HEAD
-=======
     log_messages_bytes_limit: Option<usize>,
->>>>>>> 263911e7
 ) -> Result<ExecuteBatchesInternalMetrics> {
     inc_new_counter_debug!("bank-par_execute_entries-count", batches.len());
     let execution_timings_per_thread: Mutex<HashMap<usize, ThreadExecuteTimings>> =
@@ -312,10 +309,7 @@
                             &mut timings,
                             cost_capacity_meter.clone(),
                             tx_costs[index],
-<<<<<<< HEAD
-=======
                             log_messages_bytes_limit,
->>>>>>> 263911e7
                         );
                         if let Some(entry_callback) = entry_callback {
                             entry_callback(bank);
@@ -324,7 +318,6 @@
                     },
                     "execute_batch",
                 );
-<<<<<<< HEAD
 
                 let thread_index = PAR_THREAD_POOL.current_thread_index().unwrap();
                 execution_timings_per_thread
@@ -354,37 +347,6 @@
     });
     execute_batches_elapsed.stop();
 
-=======
-
-                let thread_index = PAR_THREAD_POOL.current_thread_index().unwrap();
-                execution_timings_per_thread
-                    .lock()
-                    .unwrap()
-                    .entry(thread_index)
-                    .and_modify(|thread_execution_time| {
-                        let ThreadExecuteTimings {
-                            total_thread_us,
-                            total_transactions_executed,
-                            execute_timings: total_thread_execute_timings,
-                        } = thread_execution_time;
-                        *total_thread_us += execute_batches_time.as_us();
-                        *total_transactions_executed += transaction_count;
-                        total_thread_execute_timings
-                            .saturating_add_in_place(ExecuteTimingType::TotalBatchesLen, 1);
-                        total_thread_execute_timings.accumulate(&timings);
-                    })
-                    .or_insert(ThreadExecuteTimings {
-                        total_thread_us: execute_batches_time.as_us(),
-                        total_transactions_executed: transaction_count,
-                        execute_timings: timings,
-                    });
-                result
-            })
-            .collect()
-    });
-    execute_batches_elapsed.stop();
-
->>>>>>> 263911e7
     first_err(&results)?;
 
     Ok(ExecuteBatchesInternalMetrics {
@@ -508,10 +470,7 @@
         replay_vote_sender,
         cost_capacity_meter,
         &tx_batch_costs,
-<<<<<<< HEAD
-=======
         log_messages_bytes_limit,
->>>>>>> 263911e7
     )?;
 
     confirmation_timing.process_execute_batches_internal_metrics(execute_batches_internal_metrics);
@@ -564,10 +523,6 @@
         None,
         transaction_status_sender,
         replay_vote_sender,
-<<<<<<< HEAD
-        None,
-=======
->>>>>>> 263911e7
         &mut confirmation_timing,
         Arc::new(RwLock::new(BlockCostCapacityMeter::default())),
         None,
@@ -586,10 +541,6 @@
     entry_callback: Option<&ProcessCallback>,
     transaction_status_sender: Option<&TransactionStatusSender>,
     replay_vote_sender: Option<&ReplayVoteSender>,
-<<<<<<< HEAD
-    transaction_cost_metrics_sender: Option<&TransactionCostMetricsSender>,
-=======
->>>>>>> 263911e7
     confirmation_timing: &mut ConfirmationTiming,
     cost_capacity_meter: Arc<RwLock<BlockCostCapacityMeter>>,
     log_messages_bytes_limit: Option<usize>,
@@ -631,14 +582,6 @@
                 }
             }
             EntryType::Transactions(transactions) => {
-<<<<<<< HEAD
-                if let Some(transaction_cost_metrics_sender) = transaction_cost_metrics_sender {
-                    transaction_cost_metrics_sender
-                        .send_cost_details(bank.clone(), transactions.iter());
-                }
-
-=======
->>>>>>> 263911e7
                 let starting_index = *starting_index;
                 let transaction_indexes = if randomize {
                     let mut transactions_and_indexes: Vec<(SanitizedTransaction, usize)> =
@@ -1293,10 +1236,6 @@
                 entry_callback,
                 transaction_status_sender,
                 replay_vote_sender,
-<<<<<<< HEAD
-                transaction_cost_metrics_sender,
-=======
->>>>>>> 263911e7
                 timing,
                 cost_capacity_meter,
                 log_messages_bytes_limit,
@@ -1600,10 +1539,7 @@
                     can_cached_slot_be_unflushed,
                     ignore_mismatch: true,
                     require_rooted_bank: false,
-<<<<<<< HEAD
-=======
                     run_in_background: false,
->>>>>>> 263911e7
                 });
                 break;
             }
@@ -4323,13 +4259,8 @@
             Some(&transaction_status_sender),
             None,
             None,
-<<<<<<< HEAD
-            None,
-            &VerifyRecyclers::default(),
-=======
             &VerifyRecyclers::default(),
             None,
->>>>>>> 263911e7
         )
         .unwrap();
         assert_eq!(progress.num_txs, 2);
@@ -4373,13 +4304,8 @@
             Some(&transaction_status_sender),
             None,
             None,
-<<<<<<< HEAD
-            None,
-            &VerifyRecyclers::default(),
-=======
             &VerifyRecyclers::default(),
             None,
->>>>>>> 263911e7
         )
         .unwrap();
         assert_eq!(progress.num_txs, 5);
@@ -4591,14 +4517,10 @@
             mint_keypair,
             ..
         } = create_genesis_config((1_000_000 + NUM_ACCOUNTS + 1) * LAMPORTS_PER_SOL);
-<<<<<<< HEAD
-        let bank = Bank::new_for_tests(&genesis_config);
-=======
         let mut bank = Bank::new_for_tests(&genesis_config);
         bank.deactivate_feature(
             &feature_set::enable_early_verification_of_account_modifications::id(),
         );
->>>>>>> 263911e7
         let bank = Arc::new(bank);
         assert!(bank
             .feature_set
@@ -4661,12 +4583,9 @@
             mock_realloc::process_instruction,
         );
         bank.set_accounts_data_size_initial_for_tests(INITIAL_ACCOUNTS_DATA_SIZE);
-<<<<<<< HEAD
-=======
         bank.deactivate_feature(
             &feature_set::enable_early_verification_of_account_modifications::id(),
         );
->>>>>>> 263911e7
         let bank = Arc::new(bank);
         let bank = Arc::new(Bank::new_from_parent(&bank, &Pubkey::new_unique(), 1));
         assert!(bank
