--- conflicted
+++ resolved
@@ -63,13 +63,10 @@
         wait_to_vote_slot: config.wait_to_vote_slot,
         ledger_column_options: config.ledger_column_options.clone(),
         runtime_config: config.runtime_config.clone(),
-<<<<<<< HEAD
+        enable_quic_servers: config.enable_quic_servers,
         validator_interface_address: config.validator_interface_address.clone(),
         tip_program_pubkey: config.tip_program_pubkey,
         shred_receiver_address: config.shred_receiver_address,
-=======
-        enable_quic_servers: config.enable_quic_servers,
->>>>>>> 1ee4b412
     }
 }
 
