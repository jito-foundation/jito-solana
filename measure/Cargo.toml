--- conflicted
+++ resolved
@@ -1,11 +1,7 @@
 [package]
 name = "solana-measure"
 description = "Blockchain, Rebuilt for Scale"
-<<<<<<< HEAD
-version = "1.11.2"
-=======
 version = "1.11.4"
->>>>>>> 263911e7
 homepage = "https://solana.com/"
 documentation = "https://docs.rs/solana-measure"
 readme = "../README.md"
@@ -16,11 +12,7 @@
 
 [dependencies]
 log = "0.4.17"
-<<<<<<< HEAD
-solana-sdk = { path = "../sdk", version = "=1.11.2" }
-=======
 solana-sdk = { path = "../sdk", version = "=1.11.4" }
->>>>>>> 263911e7
 
 [package.metadata.docs.rs]
 targets = ["x86_64-unknown-linux-gnu"]