--- conflicted
+++ resolved
@@ -1,10 +1,6 @@
 [package]
 name = "solana-metrics"
-<<<<<<< HEAD
-version = "1.11.2"
-=======
 version = "1.11.4"
->>>>>>> 263911e7
 description = "Solana Metrics"
 authors = ["Solana Maintainers <maintainers@solana.foundation>"]
 repository = "https://github.com/solana-labs/solana"
@@ -19,11 +15,7 @@
 lazy_static = "1.4.0"
 log = "0.4.17"
 reqwest = { version = "0.11.11", default-features = false, features = ["blocking", "brotli", "deflate", "gzip", "rustls-tls", "json"] }
-<<<<<<< HEAD
-solana-sdk = { path = "../sdk", version = "=1.11.2" }
-=======
 solana-sdk = { path = "../sdk", version = "=1.11.4" }
->>>>>>> 263911e7
 
 [dev-dependencies]
 env_logger = "0.9.0"
