[package]
name = "solana-net-utils"
version = "1.12.0"
description = "Solana Network Utilities"
authors = ["Solana Maintainers <maintainers@solana.foundation>"]
repository = "https://github.com/solana-labs/solana"
license = "Apache-2.0"
homepage = "https://solana.com/"
documentation = "https://docs.rs/solana-net-utils"
edition = "2021"

[dependencies]
bincode = "1.3.3"
clap = { version = "3.1.5", features = ["cargo"] }
crossbeam-channel = "0.5"
log = "0.4.17"
nix = "0.24.2"
rand = "0.7.0"
serde = "1.0.138"
serde_derive = "1.0.103"
socket2 = "0.4.4"
solana-logger = { path = "../logger", version = "=1.12.0" }
solana-sdk = { path = "../sdk", version = "=1.12.0" }
solana-version = { path = "../version", version = "=1.12.0" }
<<<<<<< HEAD
tokio = { version = "~1.14.1", features = ["full"] }
=======
tokio = { version = "1", features = ["full"] }
>>>>>>> f7c69011
url = "2.2.2"

[lib]
name = "solana_net_utils"

[[bin]]
name = "solana-ip-address"
path = "src/bin/ip_address.rs"

[[bin]]
name = "solana-ip-address-server"
path = "src/bin/ip_address_server.rs"

[package.metadata.docs.rs]
targets = ["x86_64-unknown-linux-gnu"]<|MERGE_RESOLUTION|>--- conflicted
+++ resolved
@@ -22,11 +22,7 @@
 solana-logger = { path = "../logger", version = "=1.12.0" }
 solana-sdk = { path = "../sdk", version = "=1.12.0" }
 solana-version = { path = "../version", version = "=1.12.0" }
-<<<<<<< HEAD
-tokio = { version = "~1.14.1", features = ["full"] }
-=======
 tokio = { version = "1", features = ["full"] }
->>>>>>> f7c69011
 url = "2.2.2"
 
 [lib]
