--- conflicted
+++ resolved
@@ -1,10 +1,6 @@
 [package]
 name = "solana-poh"
-<<<<<<< HEAD
-version = "1.11.2"
-=======
 version = "1.11.4"
->>>>>>> 263911e7
 description = "Solana PoH"
 authors = ["Solana Maintainers <maintainers@solana.foundation>"]
 repository = "https://github.com/solana-labs/solana"
@@ -17,15 +13,6 @@
 core_affinity = "0.5.10"
 crossbeam-channel = "0.5"
 log = "0.4.17"
-<<<<<<< HEAD
-solana-entry = { path = "../entry", version = "=1.11.2" }
-solana-ledger = { path = "../ledger", version = "=1.11.2" }
-solana-measure = { path = "../measure", version = "=1.11.2" }
-solana-metrics = { path = "../metrics", version = "=1.11.2" }
-solana-runtime = { path = "../runtime", version = "=1.11.2" }
-solana-sdk = { path = "../sdk", version = "=1.11.2" }
-solana-sys-tuner = { path = "../sys-tuner", version = "=1.11.2" }
-=======
 solana-entry = { path = "../entry", version = "=1.11.4" }
 solana-ledger = { path = "../ledger", version = "=1.11.4" }
 solana-measure = { path = "../measure", version = "=1.11.4" }
@@ -33,20 +20,14 @@
 solana-runtime = { path = "../runtime", version = "=1.11.4" }
 solana-sdk = { path = "../sdk", version = "=1.11.4" }
 solana-sys-tuner = { path = "../sys-tuner", version = "=1.11.4" }
->>>>>>> 263911e7
 thiserror = "1.0"
 
 [dev-dependencies]
 bincode = "1.3.3"
 matches = "0.1.9"
 rand = "0.7.0"
-<<<<<<< HEAD
-solana-logger = { path = "../logger", version = "=1.11.2" }
-solana-perf = { path = "../perf", version = "=1.11.2" }
-=======
 solana-logger = { path = "../logger", version = "=1.11.4" }
 solana-perf = { path = "../perf", version = "=1.11.4" }
->>>>>>> 263911e7
 
 [lib]
 crate-type = ["lib"]
