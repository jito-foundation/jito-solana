//! The `poh_service` module implements a service that records the passing of
//! "ticks", a measure of time in the PoH stream
use {
    crate::poh_recorder::{PohRecorder, Record},
    crossbeam_channel::Receiver,
    log::*,
    solana_entry::poh::Poh,
    solana_measure::{measure, measure::Measure},
    solana_sdk::poh_config::PohConfig,
    std::{
        sync::{
            atomic::{AtomicBool, Ordering},
            Arc, Mutex, RwLock,
        },
        thread::{self, Builder, JoinHandle},
        time::{Duration, Instant},
    },
};

pub struct PohService {
    tick_producer: JoinHandle<()>,
}

// Number of hashes to batch together.
// * If this number is too small, PoH hash rate will suffer.
// * The larger this number is from 1, the speed of recording transactions will suffer due to lock
//   contention with the PoH hashing within `tick_producer()`.
//
// Can use test_poh_service to calibrate this
pub const DEFAULT_HASHES_PER_BATCH: u64 = 64;

pub const DEFAULT_PINNED_CPU_CORE: usize = 0;

const TARGET_SLOT_ADJUSTMENT_NS: u64 = 50_000_000;

#[derive(Debug)]
struct PohTiming {
    num_ticks: u64,
    num_hashes: u64,
    total_sleep_us: u64,
    total_lock_time_ns: u64,
    total_hash_time_ns: u64,
    total_tick_time_ns: u64,
    last_metric: Instant,
    total_record_time_us: u64,
    total_send_record_result_us: u64,
}

impl PohTiming {
    fn new() -> Self {
        Self {
            num_ticks: 0,
            num_hashes: 0,
            total_sleep_us: 0,
            total_lock_time_ns: 0,
            total_hash_time_ns: 0,
            total_tick_time_ns: 0,
            last_metric: Instant::now(),
            total_record_time_us: 0,
            total_send_record_result_us: 0,
        }
    }
    fn report(&mut self, ticks_per_slot: u64) {
        if self.last_metric.elapsed().as_millis() > 1000 {
            let elapsed_us = self.last_metric.elapsed().as_micros() as u64;
            let us_per_slot = (elapsed_us * ticks_per_slot) / self.num_ticks;
            datapoint_info!(
                "poh-service",
                ("ticks", self.num_ticks as i64, i64),
                ("hashes", self.num_hashes as i64, i64),
                ("elapsed_us", us_per_slot, i64),
                ("total_sleep_us", self.total_sleep_us, i64),
                ("total_tick_time_us", self.total_tick_time_ns / 1000, i64),
                ("total_lock_time_us", self.total_lock_time_ns / 1000, i64),
                ("total_hash_time_us", self.total_hash_time_ns / 1000, i64),
                ("total_record_time_us", self.total_record_time_us, i64),
                (
                    "total_send_record_result_us",
                    self.total_send_record_result_us,
                    i64
                ),
            );
            self.total_sleep_us = 0;
            self.num_ticks = 0;
            self.num_hashes = 0;
            self.total_tick_time_ns = 0;
            self.total_lock_time_ns = 0;
            self.total_hash_time_ns = 0;
            self.last_metric = Instant::now();
            self.total_record_time_us = 0;
            self.total_send_record_result_us = 0;
        }
    }
}

impl PohService {
    pub fn new(
        poh_recorder: Arc<RwLock<PohRecorder>>,
        poh_config: &Arc<PohConfig>,
        poh_exit: &Arc<AtomicBool>,
        ticks_per_slot: u64,
        pinned_cpu_core: usize,
        hashes_per_batch: u64,
        record_receiver: Receiver<Record>,
    ) -> Self {
        let poh_exit_ = poh_exit.clone();
        let poh_config = poh_config.clone();
        let tick_producer = Builder::new()
            .name("solana-poh-service-tick_producer".to_string())
            .spawn(move || {
                solana_sys_tuner::request_realtime_poh();
                if poh_config.hashes_per_tick.is_none() {
                    if poh_config.target_tick_count.is_none() {
                        Self::sleepy_tick_producer(
                            poh_recorder,
                            &poh_config,
                            &poh_exit_,
                            record_receiver,
                        );
                    } else {
                        Self::short_lived_sleepy_tick_producer(
                            poh_recorder,
                            &poh_config,
                            &poh_exit_,
                            record_receiver,
                        );
                    }
                } else {
                    // PoH service runs in a tight loop, generating hashes as fast as possible.
                    // Let's dedicate one of the CPU cores to this thread so that it can gain
                    // from cache performance.
                    if let Some(cores) = core_affinity::get_core_ids() {
                        core_affinity::set_for_current(cores[pinned_cpu_core]);
                    }
                    Self::tick_producer(
                        poh_recorder,
                        &poh_exit_,
                        ticks_per_slot,
                        hashes_per_batch,
                        record_receiver,
                        Self::target_ns_per_tick(
                            ticks_per_slot,
                            poh_config.target_tick_duration.as_nanos() as u64,
                        ),
                    );
                }
                poh_exit_.store(true, Ordering::Relaxed);
            })
            .unwrap();

        Self { tick_producer }
    }

    pub fn target_ns_per_tick(ticks_per_slot: u64, target_tick_duration_ns: u64) -> u64 {
        // Account for some extra time outside of PoH generation to account
        // for processing time outside PoH.
        let adjustment_per_tick = if ticks_per_slot > 0 {
            TARGET_SLOT_ADJUSTMENT_NS / ticks_per_slot
        } else {
            0
        };
        target_tick_duration_ns.saturating_sub(adjustment_per_tick)
    }

    fn sleepy_tick_producer(
        poh_recorder: Arc<RwLock<PohRecorder>>,
        poh_config: &PohConfig,
        poh_exit: &AtomicBool,
        record_receiver: Receiver<Record>,
    ) {
        let mut last_tick = Instant::now();
        while !poh_exit.load(Ordering::Relaxed) {
            let remaining_tick_time = poh_config
                .target_tick_duration
                .saturating_sub(last_tick.elapsed());
            Self::read_record_receiver_and_process(
                &poh_recorder,
                &record_receiver,
                remaining_tick_time,
            );
            if remaining_tick_time.is_zero() {
                last_tick = Instant::now();
                poh_recorder.write().unwrap().tick();
            }
        }
    }

    pub fn read_record_receiver_and_process(
        poh_recorder: &Arc<RwLock<PohRecorder>>,
        record_receiver: &Receiver<Record>,
        timeout: Duration,
    ) {
        let record = record_receiver.recv_timeout(timeout);
        if let Ok(record) = record {
            if record
                .sender
<<<<<<< HEAD
                .send(
                    poh_recorder
                        .write()
                        .unwrap()
                        .record(record.slot, &record.mixins_txs),
                )
=======
                .send(poh_recorder.write().unwrap().record(
                    record.slot,
                    record.mixin,
                    record.transactions,
                ))
>>>>>>> 263911e7
                .is_err()
            {
                panic!("Error returning mixin hash");
            }
        }
    }

    fn short_lived_sleepy_tick_producer(
        poh_recorder: Arc<RwLock<PohRecorder>>,
        poh_config: &PohConfig,
        poh_exit: &AtomicBool,
        record_receiver: Receiver<Record>,
    ) {
        let mut warned = false;
        let mut elapsed_ticks = 0;
        let mut last_tick = Instant::now();
        let num_ticks = poh_config.target_tick_count.unwrap();
        while elapsed_ticks < num_ticks {
            let remaining_tick_time = poh_config
                .target_tick_duration
                .saturating_sub(last_tick.elapsed());
            Self::read_record_receiver_and_process(
                &poh_recorder,
                &record_receiver,
                Duration::from_millis(0),
            );
            if remaining_tick_time.is_zero() {
                last_tick = Instant::now();
                poh_recorder.write().unwrap().tick();
                elapsed_ticks += 1;
            }
            if poh_exit.load(Ordering::Relaxed) && !warned {
                warned = true;
                warn!("exit signal is ignored because PohService is scheduled to exit soon");
            }
        }
    }

    // returns true if we need to tick
    fn record_or_hash(
        next_record: &mut Option<Record>,
        poh_recorder: &Arc<RwLock<PohRecorder>>,
        timing: &mut PohTiming,
        record_receiver: &Receiver<Record>,
        hashes_per_batch: u64,
        poh: &Arc<Mutex<Poh>>,
        target_ns_per_tick: u64,
    ) -> bool {
        match next_record.take() {
            Some(mut record) => {
                // received message to record
                // so, record for as long as we have queued up record requests
                let mut lock_time = Measure::start("lock");
                let mut poh_recorder_l = poh_recorder.write().unwrap();
                lock_time.stop();
                timing.total_lock_time_ns += lock_time.as_ns();
                let mut record_time = Measure::start("record");
                loop {
                    let res = poh_recorder_l.record(record.slot, &record.mixins_txs);
                    // what do we do on failure here? Ignore for now.
                    let (_send_res, send_record_result_time) =
                        measure!(record.sender.send(res), "send_record_result");
                    timing.total_send_record_result_us += send_record_result_time.as_us();
                    timing.num_hashes += 1; // note: may have also ticked inside record

                    let new_record_result = record_receiver.try_recv();
                    match new_record_result {
                        Ok(new_record) => {
                            // we already have second request to record, so record again while we still have the mutex
                            record = new_record;
                        }
                        Err(_) => {
                            break;
                        }
                    }
                }
                record_time.stop();
                timing.total_record_time_us += record_time.as_us();
                // PohRecorder.record would have ticked if it needed to, so should_tick will be false
            }
            None => {
                // did not receive instructions to record, so hash until we notice we've been asked to record (or we need to tick) and then remember what to record
                let mut lock_time = Measure::start("lock");
                let mut poh_l = poh.lock().unwrap();
                lock_time.stop();
                timing.total_lock_time_ns += lock_time.as_ns();
                loop {
                    timing.num_hashes += hashes_per_batch;
                    let mut hash_time = Measure::start("hash");
                    let should_tick = poh_l.hash(hashes_per_batch);
                    let ideal_time = poh_l.target_poh_time(target_ns_per_tick);
                    hash_time.stop();
                    timing.total_hash_time_ns += hash_time.as_ns();
                    if should_tick {
                        // nothing else can be done. tick required.
                        return true;
                    }
                    // check to see if a record request has been sent
                    if let Ok(record) = record_receiver.try_recv() {
                        // remember the record we just received as the next record to occur
                        *next_record = Some(record);
                        break;
                    }
                    // check to see if we need to wait to catch up to ideal
                    let wait_start = Instant::now();
                    if ideal_time <= wait_start {
                        // no, keep hashing. We still hold the lock.
                        continue;
                    }

                    // busy wait, polling for new records and after dropping poh lock (reset can occur, for example)
                    drop(poh_l);
                    while ideal_time > Instant::now() {
                        // check to see if a record request has been sent
                        if let Ok(record) = record_receiver.try_recv() {
                            // remember the record we just received as the next record to occur
                            *next_record = Some(record);
                            break;
                        }
                    }
                    timing.total_sleep_us += wait_start.elapsed().as_micros() as u64;
                    break;
                }
            }
        };
        false // should_tick = false for all code that reaches here
    }

    fn tick_producer(
        poh_recorder: Arc<RwLock<PohRecorder>>,
        poh_exit: &AtomicBool,
        ticks_per_slot: u64,
        hashes_per_batch: u64,
        record_receiver: Receiver<Record>,
        target_ns_per_tick: u64,
    ) {
        let poh = poh_recorder.read().unwrap().poh.clone();
        let mut timing = PohTiming::new();
        let mut next_record = None;
        loop {
            let should_tick = Self::record_or_hash(
                &mut next_record,
                &poh_recorder,
                &mut timing,
                &record_receiver,
                hashes_per_batch,
                &poh,
                target_ns_per_tick,
            );
            if should_tick {
                // Lock PohRecorder only for the final hash. record_or_hash will lock PohRecorder for record calls but not for hashing.
                {
                    let mut lock_time = Measure::start("lock");
                    let mut poh_recorder_l = poh_recorder.write().unwrap();
                    lock_time.stop();
                    timing.total_lock_time_ns += lock_time.as_ns();
                    let mut tick_time = Measure::start("tick");
                    poh_recorder_l.tick();
                    tick_time.stop();
                    timing.total_tick_time_ns += tick_time.as_ns();
                }
                timing.num_ticks += 1;

                timing.report(ticks_per_slot);
                if poh_exit.load(Ordering::Relaxed) {
                    break;
                }
            }
        }
    }

    pub fn join(self) -> thread::Result<()> {
        self.tick_producer.join()
    }
}

#[cfg(test)]
mod tests {
    use {
        super::*,
        crate::poh_recorder::WorkingBankEntry,
        rand::{thread_rng, Rng},
        solana_ledger::{
            blockstore::Blockstore,
            genesis_utils::{create_genesis_config, GenesisConfigInfo},
            get_tmp_ledger_path,
            leader_schedule_cache::LeaderScheduleCache,
        },
        solana_measure::measure::Measure,
        solana_perf::test_tx::test_tx,
        solana_runtime::bank::Bank,
        solana_sdk::{
            clock, hash::hash, pubkey::Pubkey, timing, transaction::VersionedTransaction,
        },
        std::{thread::sleep, time::Duration},
    };

    #[test]
    #[ignore]
    fn test_poh_service() {
        solana_logger::setup();
        let GenesisConfigInfo { genesis_config, .. } = create_genesis_config(2);
        let bank = Arc::new(Bank::new_no_wallclock_throttle_for_tests(&genesis_config));
        let prev_hash = bank.last_blockhash();
        let ledger_path = get_tmp_ledger_path!();
        {
            let blockstore = Blockstore::open(&ledger_path)
                .expect("Expected to be able to open database ledger");

            let default_target_tick_duration =
                timing::duration_as_us(&PohConfig::default().target_tick_duration);
            let target_tick_duration = Duration::from_micros(default_target_tick_duration);
            let poh_config = Arc::new(PohConfig {
                hashes_per_tick: Some(clock::DEFAULT_HASHES_PER_TICK),
                target_tick_duration,
                target_tick_count: None,
            });
            let exit = Arc::new(AtomicBool::new(false));

            let ticks_per_slot = bank.ticks_per_slot();
            let leader_schedule_cache = Arc::new(LeaderScheduleCache::new_from_bank(&bank));
            let blockstore = Arc::new(blockstore);
            let (poh_recorder, entry_receiver, record_receiver) = PohRecorder::new(
                bank.tick_height(),
                prev_hash,
                bank.clone(),
                Some((4, 4)),
                ticks_per_slot,
                &Pubkey::default(),
                &blockstore,
                &leader_schedule_cache,
                &poh_config,
                exit.clone(),
            );
            let poh_recorder = Arc::new(RwLock::new(poh_recorder));
            let ticks_per_slot = bank.ticks_per_slot();
            let bank_slot = bank.slot();

            // specify RUN_TIME to run in a benchmark-like mode
            // to calibrate batch size
            let run_time = std::env::var("RUN_TIME")
                .map(|x| x.parse().unwrap())
                .unwrap_or(0);
            let is_test_run = run_time == 0;

            let entry_producer = {
                let poh_recorder = poh_recorder.clone();
                let exit = exit.clone();

                Builder::new()
                    .name("solana-poh-service-entry_producer".to_string())
                    .spawn(move || {
                        let now = Instant::now();
                        let mut total_us = 0;
                        let mut total_times = 0;
                        let h1 = hash(b"hello world!");
                        let tx = VersionedTransaction::from(test_tx());
                        loop {
                            // send some data
                            let mut time = Measure::start("record");
<<<<<<< HEAD
                            let _ = poh_recorder
                                .write()
                                .unwrap()
                                .record(bank_slot, &[(h1, vec![tx.clone()])]);
=======
                            let _ = poh_recorder.write().unwrap().record(
                                bank_slot,
                                h1,
                                vec![tx.clone()],
                            );
>>>>>>> 263911e7
                            time.stop();
                            total_us += time.as_us();
                            total_times += 1;
                            if is_test_run && thread_rng().gen_ratio(1, 4) {
                                sleep(Duration::from_millis(200));
                            }

                            if exit.load(Ordering::Relaxed) {
                                info!(
                                    "spent:{}ms record: {}ms entries recorded: {}",
                                    now.elapsed().as_millis(),
                                    total_us / 1000,
                                    total_times,
                                );
                                break;
                            }
                        }
                    })
                    .unwrap()
            };

            let hashes_per_batch = std::env::var("HASHES_PER_BATCH")
                .map(|x| x.parse().unwrap())
                .unwrap_or(DEFAULT_HASHES_PER_BATCH);
            let poh_service = PohService::new(
                poh_recorder.clone(),
                &poh_config,
                &exit,
                0,
                DEFAULT_PINNED_CPU_CORE,
                hashes_per_batch,
                record_receiver,
            );
            poh_recorder.write().unwrap().set_bank(&bank, false);

            // get some events
            let mut hashes = 0;
            let mut need_tick = true;
            let mut need_entry = true;
            let mut need_partial = true;
            let mut num_ticks = 0;

            let time = Instant::now();
            while run_time != 0 || need_tick || need_entry || need_partial {
                let WorkingBankEntry {
                    bank: _,
                    entries_ticks,
                } = entry_receiver.recv().unwrap();
                assert_eq!(entries_ticks.len(), 0);
                let entry = entries_ticks.get(0).unwrap().0.clone();

                if entry.is_tick() {
                    num_ticks += 1;
                    assert!(
                        entry.num_hashes <= poh_config.hashes_per_tick.unwrap(),
                        "{} <= {}",
                        entry.num_hashes,
                        poh_config.hashes_per_tick.unwrap()
                    );

                    if entry.num_hashes == poh_config.hashes_per_tick.unwrap() {
                        need_tick = false;
                    } else {
                        need_partial = false;
                    }

                    hashes += entry.num_hashes;

                    assert_eq!(hashes, poh_config.hashes_per_tick.unwrap());

                    hashes = 0;
                } else {
                    assert!(entry.num_hashes >= 1);
                    need_entry = false;
                    hashes += entry.num_hashes;
                }

                if run_time != 0 {
                    if time.elapsed().as_millis() > run_time {
                        break;
                    }
                } else {
                    assert!(
                        time.elapsed().as_secs() < 60,
                        "Test should not run for this long! {}s tick {} entry {} partial {}",
                        time.elapsed().as_secs(),
                        need_tick,
                        need_entry,
                        need_partial,
                    );
                }
            }
            info!(
                "target_tick_duration: {} ticks_per_slot: {}",
                poh_config.target_tick_duration.as_nanos(),
                ticks_per_slot
            );
            let elapsed = time.elapsed();
            info!(
                "{} ticks in {}ms {}us/tick",
                num_ticks,
                elapsed.as_millis(),
                elapsed.as_micros() / num_ticks
            );

            exit.store(true, Ordering::Relaxed);
            poh_service.join().unwrap();
            entry_producer.join().unwrap();
        }
        Blockstore::destroy(&ledger_path).unwrap();
    }
}<|MERGE_RESOLUTION|>--- conflicted
+++ resolved
@@ -194,20 +194,12 @@
         if let Ok(record) = record {
             if record
                 .sender
-<<<<<<< HEAD
                 .send(
                     poh_recorder
                         .write()
                         .unwrap()
-                        .record(record.slot, &record.mixins_txs),
+                        .record(record.slot, &record.mixinx_txs),
                 )
-=======
-                .send(poh_recorder.write().unwrap().record(
-                    record.slot,
-                    record.mixin,
-                    record.transactions,
-                ))
->>>>>>> 263911e7
                 .is_err()
             {
                 panic!("Error returning mixin hash");
@@ -468,18 +460,10 @@
                         loop {
                             // send some data
                             let mut time = Measure::start("record");
-<<<<<<< HEAD
                             let _ = poh_recorder
                                 .write()
                                 .unwrap()
                                 .record(bank_slot, &[(h1, vec![tx.clone()])]);
-=======
-                            let _ = poh_recorder.write().unwrap().record(
-                                bank_slot,
-                                h1,
-                                vec![tx.clone()],
-                            );
->>>>>>> 263911e7
                             time.stop();
                             total_us += time.as_us();
                             total_times += 1;
