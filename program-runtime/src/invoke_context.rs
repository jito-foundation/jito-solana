#[allow(deprecated)]
use solana_sdk::keyed_account::{create_keyed_accounts_unified, KeyedAccount};
use {
    crate::{
        accounts_data_meter::AccountsDataMeter,
        compute_budget::ComputeBudget,
        ic_logger_msg, ic_msg,
        log_collector::LogCollector,
        pre_account::PreAccount,
        stable_log,
        sysvar_cache::SysvarCache,
        timings::{ExecuteDetailsTimings, ExecuteTimings},
    },
    solana_measure::measure::Measure,
    solana_sdk::{
        account::{AccountSharedData, ReadableAccount},
        bpf_loader_upgradeable::{self, UpgradeableLoaderState},
        feature_set::{
<<<<<<< HEAD
            cap_accounts_data_len, record_instruction_in_transaction_context_push, FeatureSet,
=======
            cap_accounts_data_len, enable_early_verification_of_account_modifications,
            record_instruction_in_transaction_context_push, FeatureSet,
>>>>>>> 263911e7
        },
        hash::Hash,
        instruction::{AccountMeta, Instruction, InstructionError},
        native_loader,
        pubkey::Pubkey,
        rent::Rent,
        saturating_add_assign,
        transaction_context::{
            InstructionAccount, InstructionContext, TransactionAccount, TransactionContext,
        },
    },
    std::{
        alloc::Layout,
        borrow::Cow,
        cell::RefCell,
        collections::HashMap,
        fmt::{self, Debug},
        rc::Rc,
        sync::Arc,
    },
};

pub type ProcessInstructionWithContext =
    fn(usize, &mut InvokeContext) -> Result<(), InstructionError>;

#[derive(Clone)]
pub struct BuiltinProgram {
    pub program_id: Pubkey,
    pub process_instruction: ProcessInstructionWithContext,
}

impl std::fmt::Debug for BuiltinProgram {
    fn fmt(&self, f: &mut std::fmt::Formatter) -> std::fmt::Result {
        // These are just type aliases for work around of Debug-ing above pointers
        type ErasedProcessInstructionWithContext =
            fn(usize, &'static mut InvokeContext<'static>) -> Result<(), InstructionError>;

        // rustc doesn't compile due to bug without this work around
        // https://github.com/rust-lang/rust/issues/50280
        // https://users.rust-lang.org/t/display-function-pointer/17073/2
        let erased_instruction: ErasedProcessInstructionWithContext = self.process_instruction;
        write!(f, "{}: {:p}", self.program_id, erased_instruction)
    }
}

/// Program executor
pub trait Executor: Debug + Send + Sync {
    /// Execute the program
    fn execute(
        &self,
        first_instruction_account: usize,
        invoke_context: &mut InvokeContext,
    ) -> Result<(), InstructionError>;
}

pub type Executors = HashMap<Pubkey, TransactionExecutor>;

#[repr(u8)]
#[derive(PartialEq, Debug)]
enum TransactionExecutorStatus {
    /// Executor was already in the cache, no update needed
    Cached,
    /// Executor was missing from the cache, but not updated
    Missing,
    /// Executor is for an updated program
    Updated,
}

/// Tracks whether a given executor is "dirty" and needs to updated in the
/// executors cache
#[derive(Debug)]
pub struct TransactionExecutor {
    executor: Arc<dyn Executor>,
    status: TransactionExecutorStatus,
}

impl TransactionExecutor {
    /// Wraps an executor and tracks that it doesn't need to be updated in the
    /// executors cache.
    pub fn new_cached(executor: Arc<dyn Executor>) -> Self {
        Self {
            executor,
            status: TransactionExecutorStatus::Cached,
        }
    }

    /// Wraps an executor and tracks that it needs to be updated in the
    /// executors cache.
    pub fn new_miss(executor: Arc<dyn Executor>) -> Self {
        Self {
            executor,
            status: TransactionExecutorStatus::Missing,
        }
    }

    /// Wraps an executor and tracks that it needs to be updated in the
    /// executors cache only if the transaction succeeded.
    pub fn new_updated(executor: Arc<dyn Executor>) -> Self {
        Self {
            executor,
            status: TransactionExecutorStatus::Updated,
        }
    }

    pub fn is_missing(&self) -> bool {
        self.status == TransactionExecutorStatus::Missing
    }

    pub fn is_updated(&self) -> bool {
        self.status == TransactionExecutorStatus::Updated
    }

    pub fn get(&self) -> Arc<dyn Executor> {
        self.executor.clone()
    }
}

/// Compute meter
pub struct ComputeMeter {
    remaining: u64,
}
impl ComputeMeter {
    /// Consume compute units
    pub fn consume(&mut self, amount: u64) -> Result<(), InstructionError> {
        let exceeded = self.remaining < amount;
        self.remaining = self.remaining.saturating_sub(amount);
        if exceeded {
            return Err(InstructionError::ComputationalBudgetExceeded);
        }
        Ok(())
    }
    /// Get the number of remaining compute units
    pub fn get_remaining(&self) -> u64 {
        self.remaining
    }
    /// Set compute units
    ///
    /// Only use for tests and benchmarks
    pub fn mock_set_remaining(&mut self, remaining: u64) {
        self.remaining = remaining;
    }
    /// Construct a new one with the given remaining units
    pub fn new_ref(remaining: u64) -> Rc<RefCell<Self>> {
        Rc::new(RefCell::new(Self { remaining }))
    }
}

/// Based loosely on the unstable std::alloc::Alloc trait
pub trait Alloc {
    fn alloc(&mut self, layout: Layout) -> Result<u64, AllocErr>;
    fn dealloc(&mut self, addr: u64, layout: Layout);
}

#[derive(Clone, PartialEq, Eq, Debug)]
pub struct AllocErr;

impl fmt::Display for AllocErr {
    fn fmt(&self, f: &mut fmt::Formatter) -> fmt::Result {
        f.write_str("Error: Memory allocation failed")
    }
}

#[deprecated(
    since = "1.11.0",
    note = "Please use InstructionContext instead of StackFrame"
)]
#[allow(deprecated)]
pub struct StackFrame<'a> {
    pub number_of_program_accounts: usize,
    pub keyed_accounts: Vec<KeyedAccount<'a>>,
    pub keyed_accounts_range: std::ops::Range<usize>,
}

#[allow(deprecated)]
impl<'a> StackFrame<'a> {
    pub fn new(number_of_program_accounts: usize, keyed_accounts: Vec<KeyedAccount<'a>>) -> Self {
        let keyed_accounts_range = std::ops::Range {
            start: 0,
            end: keyed_accounts.len(),
        };
        Self {
            number_of_program_accounts,
            keyed_accounts,
            keyed_accounts_range,
        }
    }

    pub fn program_id(&self) -> Option<&Pubkey> {
        self.keyed_accounts
            .get(self.number_of_program_accounts.saturating_sub(1))
            .map(|keyed_account| keyed_account.unsigned_key())
    }
}

struct SyscallContext {
    check_aligned: bool,
    check_size: bool,
    orig_account_lengths: Vec<usize>,
    allocator: Rc<RefCell<dyn Alloc>>,
}

pub struct InvokeContext<'a> {
    pub transaction_context: &'a mut TransactionContext,
    #[allow(deprecated)]
    invoke_stack: Vec<StackFrame<'a>>,
    rent: Rent,
    pre_accounts: Vec<PreAccount>,
    builtin_programs: &'a [BuiltinProgram],
    pub sysvar_cache: Cow<'a, SysvarCache>,
    log_collector: Option<Rc<RefCell<LogCollector>>>,
    compute_budget: ComputeBudget,
    current_compute_budget: ComputeBudget,
    compute_meter: Rc<RefCell<ComputeMeter>>,
    accounts_data_meter: AccountsDataMeter,
    executors: Rc<RefCell<Executors>>,
    pub feature_set: Arc<FeatureSet>,
    pub timings: ExecuteDetailsTimings,
    pub blockhash: Hash,
    pub lamports_per_signature: u64,
    syscall_context: Vec<Option<SyscallContext>>,
}

impl<'a> InvokeContext<'a> {
    #[allow(clippy::too_many_arguments)]
    pub fn new(
        transaction_context: &'a mut TransactionContext,
        rent: Rent,
        builtin_programs: &'a [BuiltinProgram],
        sysvar_cache: Cow<'a, SysvarCache>,
        log_collector: Option<Rc<RefCell<LogCollector>>>,
        compute_budget: ComputeBudget,
        executors: Rc<RefCell<Executors>>,
        feature_set: Arc<FeatureSet>,
        blockhash: Hash,
        lamports_per_signature: u64,
        prev_accounts_data_len: u64,
    ) -> Self {
        Self {
            transaction_context,
            invoke_stack: Vec::with_capacity(compute_budget.max_invoke_depth),
            rent,
            pre_accounts: Vec::new(),
            builtin_programs,
            sysvar_cache,
            log_collector,
            current_compute_budget: compute_budget,
            compute_budget,
            compute_meter: ComputeMeter::new_ref(compute_budget.compute_unit_limit),
            accounts_data_meter: AccountsDataMeter::new(prev_accounts_data_len),
            executors,
            feature_set,
            timings: ExecuteDetailsTimings::default(),
            blockhash,
            lamports_per_signature,
            syscall_context: Vec::new(),
        }
    }

    pub fn new_mock(
        transaction_context: &'a mut TransactionContext,
        builtin_programs: &'a [BuiltinProgram],
    ) -> Self {
        let mut sysvar_cache = SysvarCache::default();
        sysvar_cache.fill_missing_entries(|pubkey| {
            (0..transaction_context.get_number_of_accounts()).find_map(|index| {
                if transaction_context
                    .get_key_of_account_at_index(index)
                    .unwrap()
                    == pubkey
                {
                    Some(
                        transaction_context
                            .get_account_at_index(index)
                            .unwrap()
                            .borrow()
                            .clone(),
                    )
                } else {
                    None
                }
            })
        });
        Self::new(
            transaction_context,
            Rent::default(),
            builtin_programs,
            Cow::Owned(sysvar_cache),
            Some(LogCollector::new_ref()),
            ComputeBudget::default(),
            Rc::new(RefCell::new(Executors::default())),
            Arc::new(FeatureSet::all_enabled()),
            Hash::default(),
            0,
            0,
        )
    }

    /// Push a stack frame onto the invocation stack
    pub fn push(
        &mut self,
        instruction_accounts: &[InstructionAccount],
        program_indices: &[usize],
        instruction_data: &[u8],
    ) -> Result<(), InstructionError> {
        if !self
            .feature_set
            .is_active(&record_instruction_in_transaction_context_push::id())
            && self
                .transaction_context
                .get_instruction_context_stack_height()
                > self.compute_budget.max_invoke_depth
        {
            return Err(InstructionError::CallDepth);
        }

        let program_id = self.transaction_context.get_key_of_account_at_index(
            *program_indices
                .last()
                .ok_or(InstructionError::UnsupportedProgramId)?,
        )?;
        if self
            .transaction_context
            .get_instruction_context_stack_height()
            == 0
        {
            self.current_compute_budget = self.compute_budget;

<<<<<<< HEAD
            self.pre_accounts = Vec::with_capacity(instruction_accounts.len());

            for (instruction_account_index, instruction_account) in
                instruction_accounts.iter().enumerate()
            {
                if instruction_account_index != instruction_account.index_in_callee {
                    continue; // Skip duplicate account
                }
                if instruction_account.index_in_transaction
                    >= self.transaction_context.get_number_of_accounts()
=======
            if !self
                .feature_set
                .is_active(&enable_early_verification_of_account_modifications::id())
            {
                self.pre_accounts = Vec::with_capacity(instruction_accounts.len());
                for (instruction_account_index, instruction_account) in
                    instruction_accounts.iter().enumerate()
>>>>>>> 263911e7
                {
                    if instruction_account_index != instruction_account.index_in_callee {
                        continue; // Skip duplicate account
                    }
                    if instruction_account.index_in_transaction
                        >= self.transaction_context.get_number_of_accounts()
                    {
                        return Err(InstructionError::MissingAccount);
                    }
                    let account = self
                        .transaction_context
                        .get_account_at_index(instruction_account.index_in_transaction)?
                        .borrow()
                        .clone();
                    self.pre_accounts.push(PreAccount::new(
                        self.transaction_context.get_key_of_account_at_index(
                            instruction_account.index_in_transaction,
                        )?,
                        account,
                    ));
                }
            }
        } else {
            let contains = (0..self
                .transaction_context
                .get_instruction_context_stack_height())
                .any(|level| {
                    self.transaction_context
                        .get_instruction_context_at(level)
                        .and_then(|instruction_context| {
                            instruction_context
                                .try_borrow_last_program_account(self.transaction_context)
                        })
                        .map(|program_account| program_account.get_key() == program_id)
                        .unwrap_or(false)
                });
            let is_last = self
                .transaction_context
                .get_current_instruction_context()
                .and_then(|instruction_context| {
                    instruction_context.try_borrow_last_program_account(self.transaction_context)
                })
                .map(|program_account| program_account.get_key() == program_id)
                .unwrap_or(false);
            if contains && !is_last {
                // Reentrancy not allowed unless caller is calling itself
                return Err(InstructionError::ReentrancyNotAllowed);
            }
        }

        // Create the KeyedAccounts that will be passed to the program
        #[allow(deprecated)]
        let keyed_accounts = program_indices
            .iter()
            .map(|account_index| {
                Ok((
                    false,
                    false,
                    self.transaction_context
                        .get_key_of_account_at_index(*account_index)?,
                    self.transaction_context
                        .get_account_at_index(*account_index)?,
                ))
            })
            .chain(instruction_accounts.iter().map(|instruction_account| {
                Ok((
                    instruction_account.is_signer,
                    instruction_account.is_writable,
                    self.transaction_context
                        .get_key_of_account_at_index(instruction_account.index_in_transaction)?,
                    self.transaction_context
                        .get_account_at_index(instruction_account.index_in_transaction)?,
                ))
            }))
            .collect::<Result<Vec<_>, InstructionError>>()?;

        // Unsafe will be removed together with the keyed_accounts
        #[allow(deprecated)]
        self.invoke_stack.push(StackFrame::new(
            program_indices.len(),
            create_keyed_accounts_unified(unsafe {
                std::mem::transmute(keyed_accounts.as_slice())
            }),
        ));
        self.syscall_context.push(None);
        self.transaction_context.push(
            program_indices,
            instruction_accounts,
            instruction_data,
            self.feature_set
                .is_active(&record_instruction_in_transaction_context_push::id()),
        )
    }

    /// Pop a stack frame from the invocation stack
    pub fn pop(&mut self) -> Result<(), InstructionError> {
        self.syscall_context.pop();
        self.invoke_stack.pop();
        self.transaction_context.pop()
    }

    /// Current height of the invocation stack, top level instructions are height
    /// `solana_sdk::instruction::TRANSACTION_LEVEL_STACK_HEIGHT`
    pub fn get_stack_height(&self) -> usize {
        self.transaction_context
            .get_instruction_context_stack_height()
    }

    /// Verify the results of an instruction
    ///
    /// Note: `instruction_accounts` must be the same as passed to `InvokeContext::push()`,
    /// so that they match the order of `pre_accounts`.
    fn verify(
        &mut self,
        instruction_accounts: &[InstructionAccount],
        program_indices: &[usize],
    ) -> Result<(), InstructionError> {
        let cap_accounts_data_len = self.feature_set.is_active(&cap_accounts_data_len::id());
        let instruction_context = self
            .transaction_context
            .get_current_instruction_context()
            .map_err(|_| InstructionError::CallDepth)?;
        let program_id = instruction_context
            .get_last_program_key(self.transaction_context)
            .map_err(|_| InstructionError::CallDepth)?;

        // Verify all executable accounts have zero outstanding refs
        for account_index in program_indices.iter() {
            self.transaction_context
                .get_account_at_index(*account_index)?
                .try_borrow_mut()
                .map_err(|_| InstructionError::AccountBorrowOutstanding)?;
        }

        // Verify the per-account instruction results
        let (mut pre_sum, mut post_sum) = (0_u128, 0_u128);
        let mut pre_account_index = 0;
        for (instruction_account_index, instruction_account) in
            instruction_accounts.iter().enumerate()
        {
            if instruction_account_index != instruction_account.index_in_callee {
                continue; // Skip duplicate account
            }
            {
                // Verify account has no outstanding references
                let _ = self
                    .transaction_context
                    .get_account_at_index(instruction_account.index_in_transaction)?
                    .try_borrow_mut()
                    .map_err(|_| InstructionError::AccountBorrowOutstanding)?;
            }
            let pre_account = &self
                .pre_accounts
                .get(pre_account_index)
                .ok_or(InstructionError::NotEnoughAccountKeys)?;
            pre_account_index = pre_account_index.saturating_add(1);
            let account = self
                .transaction_context
                .get_account_at_index(instruction_account.index_in_transaction)?
                .borrow();
            pre_account
                .verify(
                    program_id,
                    instruction_account.is_writable,
                    &self.rent,
                    &account,
                    &mut self.timings,
                    true,
                )
                .map_err(|err| {
                    ic_logger_msg!(
                        self.log_collector,
                        "failed to verify account {}: {}",
                        pre_account.key(),
                        err
                    );
                    err
                })?;
            pre_sum = pre_sum
                .checked_add(u128::from(pre_account.lamports()))
                .ok_or(InstructionError::UnbalancedInstruction)?;
            post_sum = post_sum
                .checked_add(u128::from(account.lamports()))
                .ok_or(InstructionError::UnbalancedInstruction)?;

            let pre_data_len = pre_account.data().len() as i64;
            let post_data_len = account.data().len() as i64;
            let data_len_delta = post_data_len.saturating_sub(pre_data_len);
            if cap_accounts_data_len {
                self.accounts_data_meter.adjust_delta(data_len_delta)?;
            } else {
                self.accounts_data_meter
                    .adjust_delta_unchecked(data_len_delta);
            }
        }

        // Verify that the total sum of all the lamports did not change
        if pre_sum != post_sum {
            return Err(InstructionError::UnbalancedInstruction);
        }
        Ok(())
    }

    /// Verify and update PreAccount state based on program execution
    ///
    /// Note: `instruction_accounts` must be the same as passed to `InvokeContext::push()`,
    /// so that they match the order of `pre_accounts`.
    fn verify_and_update(
        &mut self,
        instruction_accounts: &[InstructionAccount],
        before_instruction_context_push: bool,
    ) -> Result<(), InstructionError> {
        let cap_accounts_data_len = self.feature_set.is_active(&cap_accounts_data_len::id());
        let transaction_context = &self.transaction_context;
        let instruction_context = transaction_context.get_current_instruction_context()?;
        let program_id = instruction_context
            .get_last_program_key(transaction_context)
            .map_err(|_| InstructionError::CallDepth)?;

        // Verify the per-account instruction results
        let (mut pre_sum, mut post_sum) = (0_u128, 0_u128);
        for (instruction_account_index, instruction_account) in
            instruction_accounts.iter().enumerate()
        {
            if instruction_account_index != instruction_account.index_in_callee {
                continue; // Skip duplicate account
            }
            if instruction_account.index_in_transaction
                < transaction_context.get_number_of_accounts()
            {
                let key = transaction_context
                    .get_key_of_account_at_index(instruction_account.index_in_transaction)?;
                let account = transaction_context
                    .get_account_at_index(instruction_account.index_in_transaction)?;
                let is_writable = if before_instruction_context_push {
                    instruction_context
                        .is_instruction_account_writable(instruction_account.index_in_caller)?
                } else {
                    instruction_account.is_writable
                };
                // Find the matching PreAccount
                for pre_account in self.pre_accounts.iter_mut() {
                    if key == pre_account.key() {
                        {
                            // Verify account has no outstanding references
                            let _ = account
                                .try_borrow_mut()
                                .map_err(|_| InstructionError::AccountBorrowOutstanding)?;
                        }
                        let account = account.borrow();
                        pre_account
                            .verify(
                                program_id,
                                is_writable,
                                &self.rent,
                                &account,
                                &mut self.timings,
                                false,
                            )
                            .map_err(|err| {
                                ic_logger_msg!(
                                    self.log_collector,
                                    "failed to verify account {}: {}",
                                    key,
                                    err
                                );
                                err
                            })?;
                        pre_sum = pre_sum
                            .checked_add(u128::from(pre_account.lamports()))
                            .ok_or(InstructionError::UnbalancedInstruction)?;
                        post_sum = post_sum
                            .checked_add(u128::from(account.lamports()))
                            .ok_or(InstructionError::UnbalancedInstruction)?;
                        if is_writable && !pre_account.executable() {
                            pre_account.update(account.clone());
                        }

                        let pre_data_len = pre_account.data().len() as i64;
                        let post_data_len = account.data().len() as i64;
                        let data_len_delta = post_data_len.saturating_sub(pre_data_len);
                        if cap_accounts_data_len {
                            self.accounts_data_meter.adjust_delta(data_len_delta)?;
                        } else {
                            self.accounts_data_meter
                                .adjust_delta_unchecked(data_len_delta);
                        }

                        break;
                    }
                }
            }
        }

        // Verify that the total sum of all the lamports did not change
        if pre_sum != post_sum {
            return Err(InstructionError::UnbalancedInstruction);
        }
        Ok(())
    }

    /// Entrypoint for a cross-program invocation from a builtin program
    pub fn native_invoke(
        &mut self,
        instruction: Instruction,
        signers: &[Pubkey],
    ) -> Result<(), InstructionError> {
        let (instruction_accounts, program_indices) =
            self.prepare_instruction(&instruction, signers)?;
        let mut compute_units_consumed = 0;
        self.process_instruction(
            &instruction.data,
            &instruction_accounts,
            &program_indices,
            &mut compute_units_consumed,
            &mut ExecuteTimings::default(),
        )?;
        Ok(())
    }

    /// Helper to prepare for process_instruction()
    #[allow(clippy::type_complexity)]
    pub fn prepare_instruction(
        &mut self,
        instruction: &Instruction,
        signers: &[Pubkey],
    ) -> Result<(Vec<InstructionAccount>, Vec<usize>), InstructionError> {
        // Finds the index of each account in the instruction by its pubkey.
        // Then normalizes / unifies the privileges of duplicate accounts.
        // Note: This is an O(n^2) algorithm,
        // but performed on a very small slice and requires no heap allocations.
        let instruction_context = self.transaction_context.get_current_instruction_context()?;
        let mut deduplicated_instruction_accounts: Vec<InstructionAccount> = Vec::new();
        let mut duplicate_indicies = Vec::with_capacity(instruction.accounts.len());
        for (instruction_account_index, account_meta) in instruction.accounts.iter().enumerate() {
            let index_in_transaction = self
                .transaction_context
                .find_index_of_account(&account_meta.pubkey)
                .ok_or_else(|| {
                    ic_msg!(
                        self,
                        "Instruction references an unknown account {}",
                        account_meta.pubkey,
                    );
                    InstructionError::MissingAccount
                })?;
            if let Some(duplicate_index) =
                deduplicated_instruction_accounts
                    .iter()
                    .position(|instruction_account| {
                        instruction_account.index_in_transaction == index_in_transaction
                    })
            {
                duplicate_indicies.push(duplicate_index);
                let instruction_account = deduplicated_instruction_accounts
                    .get_mut(duplicate_index)
                    .ok_or(InstructionError::NotEnoughAccountKeys)?;
                instruction_account.is_signer |= account_meta.is_signer;
                instruction_account.is_writable |= account_meta.is_writable;
            } else {
                let index_in_caller = instruction_context
                    .find_index_of_instruction_account(
                        self.transaction_context,
                        &account_meta.pubkey,
                    )
                    .ok_or_else(|| {
                        ic_msg!(
                            self,
                            "Instruction references an unknown account {}",
                            account_meta.pubkey,
                        );
                        InstructionError::MissingAccount
                    })?;
                duplicate_indicies.push(deduplicated_instruction_accounts.len());
                deduplicated_instruction_accounts.push(InstructionAccount {
                    index_in_transaction,
                    index_in_caller,
                    index_in_callee: instruction_account_index,
                    is_signer: account_meta.is_signer,
                    is_writable: account_meta.is_writable,
                });
            }
        }
        for instruction_account in deduplicated_instruction_accounts.iter() {
            let borrowed_account = instruction_context.try_borrow_instruction_account(
                self.transaction_context,
                instruction_account.index_in_caller,
            )?;

            // Readonly in caller cannot become writable in callee
            if instruction_account.is_writable && !borrowed_account.is_writable() {
                ic_msg!(
                    self,
                    "{}'s writable privilege escalated",
                    borrowed_account.get_key(),
                );
                return Err(InstructionError::PrivilegeEscalation);
            }

            // To be signed in the callee,
            // it must be either signed in the caller or by the program
            if instruction_account.is_signer
                && !(borrowed_account.is_signer() || signers.contains(borrowed_account.get_key()))
            {
                ic_msg!(
                    self,
                    "{}'s signer privilege escalated",
                    borrowed_account.get_key()
                );
                return Err(InstructionError::PrivilegeEscalation);
            }
        }
        let instruction_accounts = duplicate_indicies
            .into_iter()
            .map(|duplicate_index| {
                Ok(deduplicated_instruction_accounts
                    .get(duplicate_index)
                    .ok_or(InstructionError::NotEnoughAccountKeys)?
                    .clone())
            })
            .collect::<Result<Vec<InstructionAccount>, InstructionError>>()?;

        // Find and validate executables / program accounts
        let callee_program_id = instruction.program_id;
        let program_account_index = instruction_context
            .find_index_of_instruction_account(self.transaction_context, &callee_program_id)
            .ok_or_else(|| {
                ic_msg!(self, "Unknown program {}", callee_program_id);
                InstructionError::MissingAccount
            })?;
        let borrowed_program_account = instruction_context
            .try_borrow_instruction_account(self.transaction_context, program_account_index)?;
        if !borrowed_program_account.is_executable() {
            ic_msg!(self, "Account {} is not executable", callee_program_id);
            return Err(InstructionError::AccountNotExecutable);
        }
        let mut program_indices = vec![];
        if borrowed_program_account.get_owner() == &bpf_loader_upgradeable::id() {
            if let UpgradeableLoaderState::Program {
                programdata_address,
            } = borrowed_program_account.get_state()?
            {
                if let Some(programdata_account_index) = self
                    .transaction_context
                    .find_index_of_program_account(&programdata_address)
                {
                    program_indices.push(programdata_account_index);
                } else {
                    ic_msg!(
                        self,
                        "Unknown upgradeable programdata account {}",
                        programdata_address,
                    );
                    return Err(InstructionError::MissingAccount);
                }
            } else {
                ic_msg!(
                    self,
                    "Invalid upgradeable program account {}",
                    callee_program_id,
                );
                return Err(InstructionError::MissingAccount);
            }
        }
        program_indices.push(borrowed_program_account.get_index_in_transaction());

        Ok((instruction_accounts, program_indices))
    }

    /// Processes an instruction and returns how many compute units were used
    pub fn process_instruction(
        &mut self,
        instruction_data: &[u8],
        instruction_accounts: &[InstructionAccount],
        program_indices: &[usize],
        compute_units_consumed: &mut u64,
        timings: &mut ExecuteTimings,
    ) -> Result<(), InstructionError> {
        *compute_units_consumed = 0;

        let nesting_level = self
            .transaction_context
            .get_instruction_context_stack_height();
        let is_top_level_instruction = nesting_level == 0;
        if !is_top_level_instruction {
            if !self
                .feature_set
                .is_active(&enable_early_verification_of_account_modifications::id())
            {
                // Verify the calling program hasn't misbehaved
                let mut verify_caller_time = Measure::start("verify_caller_time");
                let verify_caller_result = self.verify_and_update(instruction_accounts, true);
                verify_caller_time.stop();
                saturating_add_assign!(
                    timings
                        .execute_accessories
                        .process_instructions
                        .verify_caller_us,
                    verify_caller_time.as_us()
                );
                verify_caller_result?;
            }

            if !self
                .feature_set
                .is_active(&record_instruction_in_transaction_context_push::id())
            {
                let instruction_accounts_lamport_sum = self
                    .transaction_context
                    .instruction_accounts_lamport_sum(instruction_accounts)?;
                self.transaction_context
                    .record_instruction(InstructionContext::new(
                        nesting_level,
                        instruction_accounts_lamport_sum,
                        program_indices,
                        instruction_accounts,
                        instruction_data,
                    ));
            }
        }

        self.push(instruction_accounts, program_indices, instruction_data)?;
        self.process_executable_chain(compute_units_consumed, timings)
            .and_then(|_| {
<<<<<<< HEAD
                // Verify the called program has not misbehaved
                let mut verify_callee_time = Measure::start("verify_callee_time");
                let result = if is_top_level_instruction {
                    self.verify(instruction_accounts, program_indices)
                } else {
                    self.verify_and_update(instruction_accounts, false)
                };
                verify_callee_time.stop();
                saturating_add_assign!(
                    timings
                        .execute_accessories
                        .process_instructions
                        .verify_callee_us,
                    verify_callee_time.as_us()
                );
                result
=======
                if self
                    .feature_set
                    .is_active(&enable_early_verification_of_account_modifications::id())
                {
                    Ok(())
                } else {
                    // Verify the called program has not misbehaved
                    let mut verify_callee_time = Measure::start("verify_callee_time");
                    let result = if is_top_level_instruction {
                        self.verify(instruction_accounts, program_indices)
                    } else {
                        self.verify_and_update(instruction_accounts, false)
                    };
                    verify_callee_time.stop();
                    saturating_add_assign!(
                        timings
                            .execute_accessories
                            .process_instructions
                            .verify_callee_us,
                        verify_callee_time.as_us()
                    );
                    result
                }
>>>>>>> 263911e7
            })
            // MUST pop if and only if `push` succeeded, independent of `result`.
            // Thus, the `.and()` instead of an `.and_then()`.
            .and(self.pop())
    }

    /// Calls the instruction's program entrypoint method
    fn process_executable_chain(
        &mut self,
        compute_units_consumed: &mut u64,
        timings: &mut ExecuteTimings,
    ) -> Result<(), InstructionError> {
        let instruction_context = self.transaction_context.get_current_instruction_context()?;
        let mut process_executable_chain_time = Measure::start("process_executable_chain_time");

        let (first_instruction_account, builtin_id) = {
            let borrowed_root_account = instruction_context
                .try_borrow_program_account(self.transaction_context, 0)
                .map_err(|_| InstructionError::UnsupportedProgramId)?;
            let owner_id = borrowed_root_account.get_owner();
            if native_loader::check_id(owner_id) {
                (1, *borrowed_root_account.get_key())
            } else {
                (0, *owner_id)
            }
        };

        for entry in self.builtin_programs {
            if entry.program_id == builtin_id {
                let program_id =
                    *instruction_context.get_last_program_key(self.transaction_context)?;
                self.transaction_context
                    .set_return_data(program_id, Vec::new())?;

                let pre_remaining_units = self.compute_meter.borrow().get_remaining();
                let result = if builtin_id == program_id {
                    let logger = self.get_log_collector();
                    stable_log::program_invoke(&logger, &program_id, self.get_stack_height());
                    (entry.process_instruction)(first_instruction_account, self)
                        .map(|()| {
                            stable_log::program_success(&logger, &program_id);
                        })
                        .map_err(|err| {
                            stable_log::program_failure(&logger, &program_id, &err);
                            err
                        })
                } else {
                    (entry.process_instruction)(first_instruction_account, self)
                };
                let post_remaining_units = self.compute_meter.borrow().get_remaining();
                *compute_units_consumed = pre_remaining_units.saturating_sub(post_remaining_units);

                process_executable_chain_time.stop();
                saturating_add_assign!(
                    timings
                        .execute_accessories
                        .process_instructions
                        .process_executable_chain_us,
                    process_executable_chain_time.as_us()
                );
                return result;
            }
        }

        Err(InstructionError::UnsupportedProgramId)
    }

    #[deprecated(
        since = "1.11.0",
        note = "Please use BorrowedAccount instead of KeyedAccount"
    )]
    #[allow(deprecated)]
    /// Get the list of keyed accounts including the chain of program accounts
    pub fn get_keyed_accounts(&self) -> Result<&[KeyedAccount], InstructionError> {
        self.invoke_stack
            .last()
            .and_then(|frame| frame.keyed_accounts.get(frame.keyed_accounts_range.clone()))
            .ok_or(InstructionError::CallDepth)
    }

    /// Get this invocation's LogCollector
    pub fn get_log_collector(&self) -> Option<Rc<RefCell<LogCollector>>> {
        self.log_collector.clone()
    }

    /// Get this invocation's ComputeMeter
    pub fn get_compute_meter(&self) -> Rc<RefCell<ComputeMeter>> {
        self.compute_meter.clone()
    }

    /// Get this invocation's AccountsDataMeter
    pub fn get_accounts_data_meter(&self) -> &AccountsDataMeter {
        &self.accounts_data_meter
    }

    /// Cache an executor that wasn't found in the cache
    pub fn add_executor(&self, pubkey: &Pubkey, executor: Arc<dyn Executor>) {
        self.executors
            .borrow_mut()
            .insert(*pubkey, TransactionExecutor::new_miss(executor));
    }

    /// Cache an executor that has changed
    pub fn update_executor(&self, pubkey: &Pubkey, executor: Arc<dyn Executor>) {
        self.executors
            .borrow_mut()
            .insert(*pubkey, TransactionExecutor::new_updated(executor));
    }

    /// Get the completed loader work that can be re-used across execution
    pub fn get_executor(&self, pubkey: &Pubkey) -> Option<Arc<dyn Executor>> {
        self.executors
            .borrow()
            .get(pubkey)
            .map(|tx_executor| tx_executor.executor.clone())
    }

    /// Get this invocation's compute budget
    pub fn get_compute_budget(&self) -> &ComputeBudget {
        &self.current_compute_budget
    }

    /// Get cached sysvars
    pub fn get_sysvar_cache(&self) -> &SysvarCache {
        &self.sysvar_cache
    }

    // Get pubkey of account at index
    pub fn get_key_of_account_at_index(
        &self,
        index_in_transaction: usize,
    ) -> Result<&Pubkey, InstructionError> {
        self.transaction_context
            .get_key_of_account_at_index(index_in_transaction)
    }

    // Set this instruction syscall context
    pub fn set_syscall_context(
        &mut self,
        check_aligned: bool,
        check_size: bool,
        orig_account_lengths: Vec<usize>,
        allocator: Rc<RefCell<dyn Alloc>>,
    ) -> Result<(), InstructionError> {
        *self
            .syscall_context
            .last_mut()
            .ok_or(InstructionError::CallDepth)? = Some(SyscallContext {
            check_aligned,
            check_size,
            orig_account_lengths,
            allocator,
        });
        Ok(())
    }

    // Should alignment be enforced during user pointer translation
    pub fn get_check_aligned(&self) -> bool {
        self.syscall_context
            .last()
            .and_then(|context| context.as_ref())
            .map(|context| context.check_aligned)
            .unwrap_or(true)
    }

    // Set should type size be checked during user pointer translation
    pub fn get_check_size(&self) -> bool {
        self.syscall_context
            .last()
            .and_then(|context| context.as_ref())
            .map(|context| context.check_size)
            .unwrap_or(true)
    }

    /// Get the original account lengths
    pub fn get_orig_account_lengths(&self) -> Result<&[usize], InstructionError> {
        self.syscall_context
            .last()
            .and_then(|context| context.as_ref())
            .map(|context| context.orig_account_lengths.as_slice())
            .ok_or(InstructionError::CallDepth)
    }

    // Get this instruction's memory allocator
    pub fn get_allocator(&self) -> Result<Rc<RefCell<dyn Alloc>>, InstructionError> {
        self.syscall_context
            .last()
            .and_then(|context| context.as_ref())
            .map(|context| context.allocator.clone())
            .ok_or(InstructionError::CallDepth)
    }
}

pub struct MockInvokeContextPreparation {
    pub transaction_accounts: Vec<TransactionAccount>,
    pub instruction_accounts: Vec<InstructionAccount>,
}

pub fn prepare_mock_invoke_context(
    transaction_accounts: Vec<TransactionAccount>,
    instruction_account_metas: Vec<AccountMeta>,
    _program_indices: &[usize],
) -> MockInvokeContextPreparation {
    let mut instruction_accounts: Vec<InstructionAccount> =
        Vec::with_capacity(instruction_account_metas.len());
    for (instruction_account_index, account_meta) in instruction_account_metas.iter().enumerate() {
        let index_in_transaction = transaction_accounts
            .iter()
            .position(|(key, _account)| *key == account_meta.pubkey)
            .unwrap_or(transaction_accounts.len());
        let index_in_callee = instruction_accounts
            .get(0..instruction_account_index)
            .unwrap()
            .iter()
            .position(|instruction_account| {
                instruction_account.index_in_transaction == index_in_transaction
            })
            .unwrap_or(instruction_account_index);
        instruction_accounts.push(InstructionAccount {
            index_in_transaction,
            index_in_caller: index_in_transaction,
            index_in_callee,
            is_signer: account_meta.is_signer,
            is_writable: account_meta.is_writable,
        });
    }
    MockInvokeContextPreparation {
        transaction_accounts,
        instruction_accounts,
    }
}

pub fn with_mock_invoke_context<R, F: FnMut(&mut InvokeContext) -> R>(
    loader_id: Pubkey,
    account_size: usize,
    mut callback: F,
) -> R {
    let program_indices = vec![0, 1];
    let transaction_accounts = vec![
        (
            loader_id,
            AccountSharedData::new(0, 0, &native_loader::id()),
        ),
        (
            Pubkey::new_unique(),
            AccountSharedData::new(1, 0, &loader_id),
        ),
        (
            Pubkey::new_unique(),
            AccountSharedData::new(2, account_size, &Pubkey::new_unique()),
        ),
    ];
    let instruction_accounts = vec![AccountMeta {
        pubkey: transaction_accounts.get(2).unwrap().0,
        is_signer: false,
        is_writable: false,
    }];
    let preparation =
        prepare_mock_invoke_context(transaction_accounts, instruction_accounts, &program_indices);
    let mut transaction_context = TransactionContext::new(
        preparation.transaction_accounts,
        Some(Rent::default()),
        ComputeBudget::default().max_invoke_depth.saturating_add(1),
        1,
    );
    let mut invoke_context = InvokeContext::new_mock(&mut transaction_context, &[]);
    invoke_context
        .push(&preparation.instruction_accounts, &program_indices, &[])
        .unwrap();
    callback(&mut invoke_context)
}

pub fn mock_process_instruction(
    loader_id: &Pubkey,
    mut program_indices: Vec<usize>,
    instruction_data: &[u8],
    transaction_accounts: Vec<TransactionAccount>,
    instruction_accounts: Vec<AccountMeta>,
    sysvar_cache_override: Option<&SysvarCache>,
    feature_set_override: Option<Arc<FeatureSet>>,
    expected_result: Result<(), InstructionError>,
    process_instruction: ProcessInstructionWithContext,
) -> Vec<AccountSharedData> {
    program_indices.insert(0, transaction_accounts.len());
    let mut preparation =
        prepare_mock_invoke_context(transaction_accounts, instruction_accounts, &program_indices);
    let processor_account = AccountSharedData::new(0, 0, &native_loader::id());
    preparation
        .transaction_accounts
        .push((*loader_id, processor_account));
    let mut transaction_context = TransactionContext::new(
        preparation.transaction_accounts,
        Some(Rent::default()),
        ComputeBudget::default().max_invoke_depth.saturating_add(1),
        1,
    );
    let mut invoke_context = InvokeContext::new_mock(&mut transaction_context, &[]);
    if let Some(sysvar_cache) = sysvar_cache_override {
        invoke_context.sysvar_cache = Cow::Borrowed(sysvar_cache);
    }
    if let Some(feature_set) = feature_set_override {
        invoke_context.feature_set = feature_set;
    }
    let result = invoke_context
        .push(
            &preparation.instruction_accounts,
            &program_indices,
            instruction_data,
        )
<<<<<<< HEAD
        .and_then(|_| process_instruction(1, &mut invoke_context))
        .and_then(|_| invoke_context.verify(&preparation.instruction_accounts, &program_indices));
    invoke_context.pop().unwrap();
    assert_eq!(result, expected_result);
=======
        .and_then(|_| process_instruction(1, &mut invoke_context));
    let pop_result = invoke_context.pop();
    assert_eq!(result.and(pop_result), expected_result);
>>>>>>> 263911e7
    let mut transaction_accounts = transaction_context.deconstruct_without_keys().unwrap();
    transaction_accounts.pop();
    transaction_accounts
}

#[cfg(test)]
mod tests {
    use {
        super::*,
        crate::compute_budget,
        serde::{Deserialize, Serialize},
        solana_sdk::account::WritableAccount,
    };

    #[derive(Debug, Serialize, Deserialize)]
    enum MockInstruction {
        NoopSuccess,
        NoopFail,
        ModifyOwned,
        ModifyNotOwned,
        ModifyReadonly,
        UnbalancedPush,
        UnbalancedPop,
        ConsumeComputeUnits {
            compute_units_to_consume: u64,
            desired_result: Result<(), InstructionError>,
        },
        Resize {
            new_len: u64,
        },
    }

    #[test]
    fn test_program_entry_debug() {
        #[allow(clippy::unnecessary_wraps)]
        fn mock_process_instruction(
            _first_instruction_account: usize,
            _invoke_context: &mut InvokeContext,
        ) -> Result<(), InstructionError> {
            Ok(())
        }
        #[allow(clippy::unnecessary_wraps)]
        fn mock_ix_processor(
            _first_instruction_account: usize,
            _invoke_context: &mut InvokeContext,
        ) -> Result<(), InstructionError> {
            Ok(())
        }
        let builtin_programs = &[
            BuiltinProgram {
                program_id: solana_sdk::pubkey::new_rand(),
                process_instruction: mock_process_instruction,
            },
            BuiltinProgram {
                program_id: solana_sdk::pubkey::new_rand(),
                process_instruction: mock_ix_processor,
            },
        ];
        assert!(!format!("{:?}", builtin_programs).is_empty());
    }

    #[allow(clippy::integer_arithmetic)]
    fn mock_process_instruction(
        _first_instruction_account: usize,
        invoke_context: &mut InvokeContext,
    ) -> Result<(), InstructionError> {
        let transaction_context = &invoke_context.transaction_context;
        let instruction_context = transaction_context.get_current_instruction_context()?;
        let instruction_data = instruction_context.get_instruction_data();
        let program_id = instruction_context.get_last_program_key(transaction_context)?;
<<<<<<< HEAD
=======
        let instruction_accounts = (0..4)
            .map(|instruction_account_index| InstructionAccount {
                index_in_transaction: instruction_account_index,
                index_in_caller: instruction_account_index,
                index_in_callee: instruction_account_index,
                is_signer: false,
                is_writable: false,
            })
            .collect::<Vec<_>>();
>>>>>>> 263911e7
        assert_eq!(
            program_id,
            instruction_context
                .try_borrow_instruction_account(transaction_context, 0)?
                .get_owner()
        );
        assert_ne!(
            instruction_context
                .try_borrow_instruction_account(transaction_context, 1)?
                .get_owner(),
            instruction_context
                .try_borrow_instruction_account(transaction_context, 0)?
                .get_key()
        );

        if let Ok(instruction) = bincode::deserialize(instruction_data) {
            match instruction {
                MockInstruction::NoopSuccess => (),
                MockInstruction::NoopFail => return Err(InstructionError::GenericError),
                MockInstruction::ModifyOwned => instruction_context
                    .try_borrow_instruction_account(transaction_context, 0)?
                    .set_data(&[1])?,
                MockInstruction::ModifyNotOwned => instruction_context
                    .try_borrow_instruction_account(transaction_context, 1)?
                    .set_data(&[1])?,
                MockInstruction::ModifyReadonly => instruction_context
                    .try_borrow_instruction_account(transaction_context, 2)?
                    .set_data(&[1])?,
                MockInstruction::UnbalancedPush => {
                    instruction_context
                        .try_borrow_instruction_account(transaction_context, 0)?
                        .checked_add_lamports(1)?;
                    let program_id = *transaction_context.get_key_of_account_at_index(3)?;
                    let metas = vec![
                        AccountMeta::new_readonly(
                            *transaction_context.get_key_of_account_at_index(0)?,
                            false,
                        ),
                        AccountMeta::new_readonly(
                            *transaction_context.get_key_of_account_at_index(1)?,
                            false,
                        ),
                    ];
                    let inner_instruction = Instruction::new_with_bincode(
                        program_id,
                        &MockInstruction::NoopSuccess,
                        metas,
                    );
                    let result = invoke_context.push(&instruction_accounts, &[3], &[]);
                    assert_eq!(result, Err(InstructionError::UnbalancedInstruction));
                    result?;
                    invoke_context
                        .native_invoke(inner_instruction, &[])
                        .and(invoke_context.pop())?;
                }
                MockInstruction::UnbalancedPop => instruction_context
                    .try_borrow_instruction_account(transaction_context, 0)?
                    .checked_add_lamports(1)?,
                MockInstruction::ConsumeComputeUnits {
                    compute_units_to_consume,
                    desired_result,
                } => {
                    invoke_context
                        .get_compute_meter()
                        .borrow_mut()
                        .consume(compute_units_to_consume)?;
                    return desired_result;
                }
                MockInstruction::Resize { new_len } => instruction_context
                    .try_borrow_instruction_account(transaction_context, 0)?
                    .set_data(&vec![0; new_len as usize])?,
            }
        } else {
            return Err(InstructionError::InvalidInstructionData);
        }
        Ok(())
    }

    #[test]
    fn test_instruction_stack_height() {
        const MAX_DEPTH: usize = 10;
        let mut invoke_stack = vec![];
        let mut accounts = vec![];
        let mut instruction_accounts = vec![];
        for index in 0..MAX_DEPTH {
            invoke_stack.push(solana_sdk::pubkey::new_rand());
            accounts.push((
                solana_sdk::pubkey::new_rand(),
                AccountSharedData::new(index as u64, 1, invoke_stack.get(index).unwrap()),
            ));
            instruction_accounts.push(InstructionAccount {
                index_in_transaction: index,
                index_in_caller: index,
                index_in_callee: instruction_accounts.len(),
                is_signer: false,
                is_writable: true,
            });
        }
        for (index, program_id) in invoke_stack.iter().enumerate() {
            accounts.push((
                *program_id,
                AccountSharedData::new(1, 1, &solana_sdk::pubkey::Pubkey::default()),
            ));
            instruction_accounts.push(InstructionAccount {
                index_in_transaction: index,
                index_in_caller: index,
                index_in_callee: index,
                is_signer: false,
                is_writable: false,
            });
        }
        let mut transaction_context = TransactionContext::new(
            accounts,
            Some(Rent::default()),
            ComputeBudget::default().max_invoke_depth,
            1,
        );
        let mut invoke_context = InvokeContext::new_mock(&mut transaction_context, &[]);

        // Check call depth increases and has a limit
        let mut depth_reached = 0;
        for _ in 0..invoke_stack.len() {
            if Err(InstructionError::CallDepth)
                == invoke_context.push(&instruction_accounts, &[MAX_DEPTH + depth_reached], &[])
            {
                break;
            }
            depth_reached += 1;
        }
        assert_ne!(depth_reached, 0);
        assert!(depth_reached < MAX_DEPTH);
<<<<<<< HEAD

        // Mock each invocation
        for owned_index in (1..depth_reached).rev() {
            let not_owned_index = owned_index - 1;
            let instruction_accounts = vec![
                InstructionAccount {
                    index_in_transaction: not_owned_index,
                    index_in_caller: not_owned_index,
                    index_in_callee: 0,
                    is_signer: false,
                    is_writable: true,
                },
                InstructionAccount {
                    index_in_transaction: owned_index,
                    index_in_caller: owned_index,
                    index_in_callee: 1,
                    is_signer: false,
                    is_writable: true,
                },
            ];

            // modify account owned by the program
            *invoke_context
                .transaction_context
                .get_account_at_index(owned_index)
                .unwrap()
                .borrow_mut()
                .data_as_mut_slice()
                .get_mut(0)
                .unwrap() = (MAX_DEPTH + owned_index) as u8;
            invoke_context
                .verify_and_update(&instruction_accounts, false)
                .unwrap();
            assert_eq!(
                *invoke_context
                    .pre_accounts
                    .get(owned_index)
                    .unwrap()
                    .data()
                    .first()
                    .unwrap(),
                (MAX_DEPTH + owned_index) as u8
            );

            // modify account not owned by the program
            let data = *invoke_context
                .transaction_context
                .get_account_at_index(not_owned_index)
                .unwrap()
                .borrow_mut()
                .data()
                .first()
                .unwrap();
            *invoke_context
                .transaction_context
                .get_account_at_index(not_owned_index)
                .unwrap()
                .borrow_mut()
                .data_as_mut_slice()
                .get_mut(0)
                .unwrap() = (MAX_DEPTH + not_owned_index) as u8;
            assert_eq!(
                invoke_context.verify_and_update(&instruction_accounts, false),
                Err(InstructionError::ExternalAccountDataModified)
            );
            assert_eq!(
                *invoke_context
                    .pre_accounts
                    .get(not_owned_index)
                    .unwrap()
                    .data()
                    .first()
                    .unwrap(),
                data
            );
            *invoke_context
                .transaction_context
                .get_account_at_index(not_owned_index)
                .unwrap()
                .borrow_mut()
                .data_as_mut_slice()
                .get_mut(0)
                .unwrap() = data;

            invoke_context.pop().unwrap();
        }
    }

    #[test]
    fn test_invoke_context_verify() {
        let accounts = vec![(solana_sdk::pubkey::new_rand(), AccountSharedData::default())];
        let instruction_accounts = vec![];
        let program_indices = vec![0];
        let mut transaction_context = TransactionContext::new(accounts, 1, 1);
        let mut invoke_context = InvokeContext::new_mock(&mut transaction_context, &[]);
        invoke_context
            .push(&instruction_accounts, &program_indices, &[])
            .unwrap();
        assert!(invoke_context
            .verify(&instruction_accounts, &program_indices)
            .is_ok());
=======
>>>>>>> 263911e7
    }

    #[test]
    fn test_process_instruction() {
        let callee_program_id = solana_sdk::pubkey::new_rand();
        let builtin_programs = &[BuiltinProgram {
            program_id: callee_program_id,
            process_instruction: mock_process_instruction,
        }];

        let owned_account = AccountSharedData::new(42, 1, &callee_program_id);
        let not_owned_account = AccountSharedData::new(84, 1, &solana_sdk::pubkey::new_rand());
        let readonly_account = AccountSharedData::new(168, 1, &solana_sdk::pubkey::new_rand());
        let loader_account = AccountSharedData::new(0, 0, &native_loader::id());
        let mut program_account = AccountSharedData::new(1, 0, &native_loader::id());
        program_account.set_executable(true);
        let accounts = vec![
            (solana_sdk::pubkey::new_rand(), owned_account),
            (solana_sdk::pubkey::new_rand(), not_owned_account),
            (solana_sdk::pubkey::new_rand(), readonly_account),
            (callee_program_id, program_account),
            (solana_sdk::pubkey::new_rand(), loader_account),
        ];
        let metas = vec![
            AccountMeta::new(accounts.get(0).unwrap().0, false),
            AccountMeta::new(accounts.get(1).unwrap().0, false),
            AccountMeta::new_readonly(accounts.get(2).unwrap().0, false),
        ];
        let instruction_accounts = (0..4)
            .map(|instruction_account_index| InstructionAccount {
                index_in_transaction: instruction_account_index,
                index_in_caller: instruction_account_index,
                index_in_callee: instruction_account_index,
                is_signer: false,
                is_writable: instruction_account_index < 2,
            })
            .collect::<Vec<_>>();
        let mut transaction_context =
            TransactionContext::new(accounts, Some(Rent::default()), 2, 9);
        let mut invoke_context =
            InvokeContext::new_mock(&mut transaction_context, builtin_programs);

        // Account modification tests
        let cases = vec![
            (MockInstruction::NoopSuccess, Ok(())),
            (
                MockInstruction::NoopFail,
                Err(InstructionError::GenericError),
            ),
            (MockInstruction::ModifyOwned, Ok(())),
            (
                MockInstruction::ModifyNotOwned,
                Err(InstructionError::ExternalAccountDataModified),
            ),
            (
                MockInstruction::ModifyReadonly,
                Err(InstructionError::ReadonlyDataModified),
            ),
            (
                MockInstruction::UnbalancedPush,
                Err(InstructionError::UnbalancedInstruction),
            ),
            (
                MockInstruction::UnbalancedPop,
                Err(InstructionError::UnbalancedInstruction),
            ),
        ];
        for case in cases {
            invoke_context
                .push(&instruction_accounts, &[4], &[])
                .unwrap();
            let inner_instruction =
                Instruction::new_with_bincode(callee_program_id, &case.0, metas.clone());
            let result = invoke_context
                .native_invoke(inner_instruction, &[])
                .and(invoke_context.pop());
            assert_eq!(result, case.1);
        }

        // Compute unit consumption tests
        let compute_units_to_consume = 10;
        let expected_results = vec![Ok(()), Err(InstructionError::GenericError)];
        for expected_result in expected_results {
            invoke_context
                .push(&instruction_accounts, &[4], &[])
                .unwrap();
            let inner_instruction = Instruction::new_with_bincode(
                callee_program_id,
                &MockInstruction::ConsumeComputeUnits {
                    compute_units_to_consume,
                    desired_result: expected_result.clone(),
                },
                metas.clone(),
            );
            let (inner_instruction_accounts, program_indices) = invoke_context
                .prepare_instruction(&inner_instruction, &[])
                .unwrap();

            let mut compute_units_consumed = 0;
            let result = invoke_context.process_instruction(
                &inner_instruction.data,
                &inner_instruction_accounts,
                &program_indices,
                &mut compute_units_consumed,
                &mut ExecuteTimings::default(),
            );

            // Because the instruction had compute cost > 0, then regardless of the execution result,
            // the number of compute units consumed should be a non-default which is something greater
            // than zero.
            assert!(compute_units_consumed > 0);
            assert_eq!(compute_units_consumed, compute_units_to_consume);
            assert_eq!(result, expected_result);

            invoke_context.pop().unwrap();
        }
    }

    #[test]
    fn test_invoke_context_compute_budget() {
        let accounts = vec![(solana_sdk::pubkey::new_rand(), AccountSharedData::default())];

<<<<<<< HEAD
        let mut transaction_context = TransactionContext::new(accounts, 1, 3);
=======
        let mut transaction_context =
            TransactionContext::new(accounts, Some(Rent::default()), 1, 3);
>>>>>>> 263911e7
        let mut invoke_context = InvokeContext::new_mock(&mut transaction_context, &[]);
        invoke_context.compute_budget =
            ComputeBudget::new(compute_budget::DEFAULT_INSTRUCTION_COMPUTE_UNIT_LIMIT as u64);

        invoke_context.push(&[], &[0], &[]).unwrap();
        assert_eq!(
            *invoke_context.get_compute_budget(),
            ComputeBudget::new(compute_budget::DEFAULT_INSTRUCTION_COMPUTE_UNIT_LIMIT as u64)
        );
        invoke_context.pop().unwrap();
    }

    #[test]
    fn test_process_instruction_accounts_data_meter() {
        solana_logger::setup();

        let program_key = Pubkey::new_unique();
        let user_account_data_len = 123u64;
        let user_account =
            AccountSharedData::new(100, user_account_data_len as usize, &program_key);
        let dummy_account = AccountSharedData::new(10, 0, &program_key);
        let mut program_account = AccountSharedData::new(500, 500, &native_loader::id());
        program_account.set_executable(true);
        let accounts = vec![
            (Pubkey::new_unique(), user_account),
            (Pubkey::new_unique(), dummy_account),
            (program_key, program_account),
        ];

        let builtin_programs = [BuiltinProgram {
            program_id: program_key,
            process_instruction: mock_process_instruction,
        }];

        let mut transaction_context =
            TransactionContext::new(accounts, Some(Rent::default()), 1, 3);
        let mut invoke_context =
            InvokeContext::new_mock(&mut transaction_context, &builtin_programs);

        invoke_context
            .accounts_data_meter
            .set_initial(user_account_data_len as u64);
        invoke_context
            .accounts_data_meter
            .set_maximum(user_account_data_len as u64 * 3);
        let remaining_account_data_len = invoke_context.accounts_data_meter.remaining();

        let instruction_accounts = [
            InstructionAccount {
                index_in_transaction: 0,
                index_in_caller: 0,
                index_in_callee: 0,
                is_signer: false,
                is_writable: true,
            },
            InstructionAccount {
                index_in_transaction: 1,
                index_in_caller: 1,
                index_in_callee: 1,
                is_signer: false,
                is_writable: false,
            },
        ];

        // Test 1: Resize the account to use up all the space; this must succeed
        {
            let new_len = user_account_data_len + remaining_account_data_len;
            let instruction_data =
                bincode::serialize(&MockInstruction::Resize { new_len }).unwrap();

            let result = invoke_context.process_instruction(
                &instruction_data,
                &instruction_accounts,
                &[2],
                &mut 0,
                &mut ExecuteTimings::default(),
            );

            assert!(result.is_ok());
            assert_eq!(
                invoke_context
                    .transaction_context
                    .accounts_resize_delta()
                    .unwrap(),
                user_account_data_len as i64 * 2
            );
        }

        // Test 2: Resize the account to *the same size*, so not consuming any additional size; this must succeed
        {
            let new_len = user_account_data_len + remaining_account_data_len;
            let instruction_data =
                bincode::serialize(&MockInstruction::Resize { new_len }).unwrap();

            let result = invoke_context.process_instruction(
                &instruction_data,
                &instruction_accounts,
                &[2],
                &mut 0,
                &mut ExecuteTimings::default(),
            );

            assert!(result.is_ok());
            assert_eq!(
                invoke_context
                    .transaction_context
                    .accounts_resize_delta()
                    .unwrap(),
                user_account_data_len as i64 * 2
            );
        }

        // Test 3: Resize the account to exceed the budget; this must succeed
        {
            let new_len = user_account_data_len + remaining_account_data_len + 1;
            let instruction_data =
                bincode::serialize(&MockInstruction::Resize { new_len }).unwrap();

            let result = invoke_context.process_instruction(
                &instruction_data,
                &instruction_accounts,
                &[2],
                &mut 0,
                &mut ExecuteTimings::default(),
            );

            assert!(result.is_ok());
            assert_eq!(
                invoke_context
                    .transaction_context
                    .accounts_resize_delta()
                    .unwrap(),
                user_account_data_len as i64 * 2 + 1
            );
        }
    }
}<|MERGE_RESOLUTION|>--- conflicted
+++ resolved
@@ -16,12 +16,8 @@
         account::{AccountSharedData, ReadableAccount},
         bpf_loader_upgradeable::{self, UpgradeableLoaderState},
         feature_set::{
-<<<<<<< HEAD
-            cap_accounts_data_len, record_instruction_in_transaction_context_push, FeatureSet,
-=======
             cap_accounts_data_len, enable_early_verification_of_account_modifications,
             record_instruction_in_transaction_context_push, FeatureSet,
->>>>>>> 263911e7
         },
         hash::Hash,
         instruction::{AccountMeta, Instruction, InstructionError},
@@ -349,18 +345,6 @@
         {
             self.current_compute_budget = self.compute_budget;
 
-<<<<<<< HEAD
-            self.pre_accounts = Vec::with_capacity(instruction_accounts.len());
-
-            for (instruction_account_index, instruction_account) in
-                instruction_accounts.iter().enumerate()
-            {
-                if instruction_account_index != instruction_account.index_in_callee {
-                    continue; // Skip duplicate account
-                }
-                if instruction_account.index_in_transaction
-                    >= self.transaction_context.get_number_of_accounts()
-=======
             if !self
                 .feature_set
                 .is_active(&enable_early_verification_of_account_modifications::id())
@@ -368,7 +352,6 @@
                 self.pre_accounts = Vec::with_capacity(instruction_accounts.len());
                 for (instruction_account_index, instruction_account) in
                     instruction_accounts.iter().enumerate()
->>>>>>> 263911e7
                 {
                     if instruction_account_index != instruction_account.index_in_callee {
                         continue; // Skip duplicate account
@@ -893,24 +876,6 @@
         self.push(instruction_accounts, program_indices, instruction_data)?;
         self.process_executable_chain(compute_units_consumed, timings)
             .and_then(|_| {
-<<<<<<< HEAD
-                // Verify the called program has not misbehaved
-                let mut verify_callee_time = Measure::start("verify_callee_time");
-                let result = if is_top_level_instruction {
-                    self.verify(instruction_accounts, program_indices)
-                } else {
-                    self.verify_and_update(instruction_accounts, false)
-                };
-                verify_callee_time.stop();
-                saturating_add_assign!(
-                    timings
-                        .execute_accessories
-                        .process_instructions
-                        .verify_callee_us,
-                    verify_callee_time.as_us()
-                );
-                result
-=======
                 if self
                     .feature_set
                     .is_active(&enable_early_verification_of_account_modifications::id())
@@ -934,7 +899,6 @@
                     );
                     result
                 }
->>>>>>> 263911e7
             })
             // MUST pop if and only if `push` succeeded, independent of `result`.
             // Thus, the `.and()` instead of an `.and_then()`.
@@ -1244,16 +1208,9 @@
             &program_indices,
             instruction_data,
         )
-<<<<<<< HEAD
-        .and_then(|_| process_instruction(1, &mut invoke_context))
-        .and_then(|_| invoke_context.verify(&preparation.instruction_accounts, &program_indices));
-    invoke_context.pop().unwrap();
-    assert_eq!(result, expected_result);
-=======
         .and_then(|_| process_instruction(1, &mut invoke_context));
     let pop_result = invoke_context.pop();
     assert_eq!(result.and(pop_result), expected_result);
->>>>>>> 263911e7
     let mut transaction_accounts = transaction_context.deconstruct_without_keys().unwrap();
     transaction_accounts.pop();
     transaction_accounts
@@ -1324,8 +1281,6 @@
         let instruction_context = transaction_context.get_current_instruction_context()?;
         let instruction_data = instruction_context.get_instruction_data();
         let program_id = instruction_context.get_last_program_key(transaction_context)?;
-<<<<<<< HEAD
-=======
         let instruction_accounts = (0..4)
             .map(|instruction_account_index| InstructionAccount {
                 index_in_transaction: instruction_account_index,
@@ -1335,7 +1290,6 @@
                 is_writable: false,
             })
             .collect::<Vec<_>>();
->>>>>>> 263911e7
         assert_eq!(
             program_id,
             instruction_context
@@ -1467,110 +1421,6 @@
         }
         assert_ne!(depth_reached, 0);
         assert!(depth_reached < MAX_DEPTH);
-<<<<<<< HEAD
-
-        // Mock each invocation
-        for owned_index in (1..depth_reached).rev() {
-            let not_owned_index = owned_index - 1;
-            let instruction_accounts = vec![
-                InstructionAccount {
-                    index_in_transaction: not_owned_index,
-                    index_in_caller: not_owned_index,
-                    index_in_callee: 0,
-                    is_signer: false,
-                    is_writable: true,
-                },
-                InstructionAccount {
-                    index_in_transaction: owned_index,
-                    index_in_caller: owned_index,
-                    index_in_callee: 1,
-                    is_signer: false,
-                    is_writable: true,
-                },
-            ];
-
-            // modify account owned by the program
-            *invoke_context
-                .transaction_context
-                .get_account_at_index(owned_index)
-                .unwrap()
-                .borrow_mut()
-                .data_as_mut_slice()
-                .get_mut(0)
-                .unwrap() = (MAX_DEPTH + owned_index) as u8;
-            invoke_context
-                .verify_and_update(&instruction_accounts, false)
-                .unwrap();
-            assert_eq!(
-                *invoke_context
-                    .pre_accounts
-                    .get(owned_index)
-                    .unwrap()
-                    .data()
-                    .first()
-                    .unwrap(),
-                (MAX_DEPTH + owned_index) as u8
-            );
-
-            // modify account not owned by the program
-            let data = *invoke_context
-                .transaction_context
-                .get_account_at_index(not_owned_index)
-                .unwrap()
-                .borrow_mut()
-                .data()
-                .first()
-                .unwrap();
-            *invoke_context
-                .transaction_context
-                .get_account_at_index(not_owned_index)
-                .unwrap()
-                .borrow_mut()
-                .data_as_mut_slice()
-                .get_mut(0)
-                .unwrap() = (MAX_DEPTH + not_owned_index) as u8;
-            assert_eq!(
-                invoke_context.verify_and_update(&instruction_accounts, false),
-                Err(InstructionError::ExternalAccountDataModified)
-            );
-            assert_eq!(
-                *invoke_context
-                    .pre_accounts
-                    .get(not_owned_index)
-                    .unwrap()
-                    .data()
-                    .first()
-                    .unwrap(),
-                data
-            );
-            *invoke_context
-                .transaction_context
-                .get_account_at_index(not_owned_index)
-                .unwrap()
-                .borrow_mut()
-                .data_as_mut_slice()
-                .get_mut(0)
-                .unwrap() = data;
-
-            invoke_context.pop().unwrap();
-        }
-    }
-
-    #[test]
-    fn test_invoke_context_verify() {
-        let accounts = vec![(solana_sdk::pubkey::new_rand(), AccountSharedData::default())];
-        let instruction_accounts = vec![];
-        let program_indices = vec![0];
-        let mut transaction_context = TransactionContext::new(accounts, 1, 1);
-        let mut invoke_context = InvokeContext::new_mock(&mut transaction_context, &[]);
-        invoke_context
-            .push(&instruction_accounts, &program_indices, &[])
-            .unwrap();
-        assert!(invoke_context
-            .verify(&instruction_accounts, &program_indices)
-            .is_ok());
-=======
->>>>>>> 263911e7
     }
 
     #[test]
@@ -1693,12 +1543,8 @@
     fn test_invoke_context_compute_budget() {
         let accounts = vec![(solana_sdk::pubkey::new_rand(), AccountSharedData::default())];
 
-<<<<<<< HEAD
-        let mut transaction_context = TransactionContext::new(accounts, 1, 3);
-=======
         let mut transaction_context =
             TransactionContext::new(accounts, Some(Rent::default()), 1, 3);
->>>>>>> 263911e7
         let mut invoke_context = InvokeContext::new_mock(&mut transaction_context, &[]);
         invoke_context.compute_budget =
             ComputeBudget::new(compute_budget::DEFAULT_INSTRUCTION_COMPUTE_UNIT_LIMIT as u64);
