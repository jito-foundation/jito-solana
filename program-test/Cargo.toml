[package]
authors = ["Solana Maintainers <maintainers@solana.foundation>"]
description = "Solana Program Test Framework"
edition = "2021"
license = "Apache-2.0"
name = "solana-program-test"
repository = "https://github.com/solana-labs/solana"
<<<<<<< HEAD
version = "1.11.2"
=======
version = "1.11.4"
>>>>>>> 263911e7

[dependencies]
assert_matches = "1.5.0"
async-trait = "0.1.53"
base64 = "0.13.0"
bincode = "1.3.3"
chrono-humanize = "0.2.1"
log = "0.4.17"
serde = "1.0.138"
<<<<<<< HEAD
solana-banks-client = { path = "../banks-client", version = "=1.11.2" }
solana-banks-server = { path = "../banks-server", version = "=1.11.2" }
solana-bpf-loader-program = { path = "../programs/bpf_loader", version = "=1.11.2" }
solana-logger = { path = "../logger", version = "=1.11.2" }
solana-program-runtime = { path = "../program-runtime", version = "=1.11.2" }
solana-runtime = { path = "../runtime", version = "=1.11.2" }
solana-sdk = { path = "../sdk", version = "=1.11.2" }
solana-vote-program = { path = "../programs/vote", version = "=1.11.2" }
=======
solana-banks-client = { path = "../banks-client", version = "=1.11.4" }
solana-banks-server = { path = "../banks-server", version = "=1.11.4" }
solana-bpf-loader-program = { path = "../programs/bpf_loader", version = "=1.11.4" }
solana-logger = { path = "../logger", version = "=1.11.4" }
solana-program-runtime = { path = "../program-runtime", version = "=1.11.4" }
solana-runtime = { path = "../runtime", version = "=1.11.4" }
solana-sdk = { path = "../sdk", version = "=1.11.4" }
solana-vote-program = { path = "../programs/vote", version = "=1.11.4" }
>>>>>>> 263911e7
thiserror = "1.0"
tokio = { version = "~1.14.1", features = ["full"] }<|MERGE_RESOLUTION|>--- conflicted
+++ resolved
@@ -5,11 +5,7 @@
 license = "Apache-2.0"
 name = "solana-program-test"
 repository = "https://github.com/solana-labs/solana"
-<<<<<<< HEAD
-version = "1.11.2"
-=======
 version = "1.11.4"
->>>>>>> 263911e7
 
 [dependencies]
 assert_matches = "1.5.0"
@@ -19,16 +15,6 @@
 chrono-humanize = "0.2.1"
 log = "0.4.17"
 serde = "1.0.138"
-<<<<<<< HEAD
-solana-banks-client = { path = "../banks-client", version = "=1.11.2" }
-solana-banks-server = { path = "../banks-server", version = "=1.11.2" }
-solana-bpf-loader-program = { path = "../programs/bpf_loader", version = "=1.11.2" }
-solana-logger = { path = "../logger", version = "=1.11.2" }
-solana-program-runtime = { path = "../program-runtime", version = "=1.11.2" }
-solana-runtime = { path = "../runtime", version = "=1.11.2" }
-solana-sdk = { path = "../sdk", version = "=1.11.2" }
-solana-vote-program = { path = "../programs/vote", version = "=1.11.2" }
-=======
 solana-banks-client = { path = "../banks-client", version = "=1.11.4" }
 solana-banks-server = { path = "../banks-server", version = "=1.11.4" }
 solana-bpf-loader-program = { path = "../programs/bpf_loader", version = "=1.11.4" }
@@ -37,6 +23,5 @@
 solana-runtime = { path = "../runtime", version = "=1.11.4" }
 solana-sdk = { path = "../sdk", version = "=1.11.4" }
 solana-vote-program = { path = "../programs/vote", version = "=1.11.4" }
->>>>>>> 263911e7
 thiserror = "1.0"
 tokio = { version = "~1.14.1", features = ["full"] }