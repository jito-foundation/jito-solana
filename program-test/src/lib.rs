//! The solana-program-test provides a BanksClient-based test framework BPF programs
#![allow(clippy::integer_arithmetic)]

// Export tokio for test clients
pub use tokio;
use {
    async_trait::async_trait,
    chrono_humanize::{Accuracy, HumanTime, Tense},
    log::*,
    solana_banks_client::start_client,
    solana_banks_server::banks_server::start_local_server,
    solana_bpf_loader_program::serialization::serialize_parameters,
    solana_program_runtime::{
        compute_budget::ComputeBudget, ic_msg, invoke_context::ProcessInstructionWithContext,
        stable_log, timings::ExecuteTimings,
    },
    solana_runtime::{
        bank::Bank,
        bank_forks::BankForks,
        builtins::Builtin,
        commitment::BlockCommitmentCache,
        genesis_utils::{create_genesis_config_with_leader_ex, GenesisConfigInfo},
        runtime_config::RuntimeConfig,
    },
    solana_sdk::{
        account::{Account, AccountSharedData},
        account_info::AccountInfo,
        clock::Slot,
        entrypoint::{deserialize, ProgramResult, SUCCESS},
        feature_set::FEATURE_NAMES,
        fee_calculator::{FeeCalculator, FeeRateGovernor, DEFAULT_TARGET_LAMPORTS_PER_SIGNATURE},
        genesis_config::{ClusterType, GenesisConfig},
        hash::Hash,
        instruction::{Instruction, InstructionError},
        native_token::sol_to_lamports,
        poh_config::PohConfig,
        program_error::{ProgramError, ACCOUNT_BORROW_FAILED, UNSUPPORTED_SYSVAR},
        pubkey::Pubkey,
        rent::Rent,
        signature::{Keypair, Signer},
        sysvar::{Sysvar, SysvarId},
    },
    solana_vote_program::vote_state::{self, VoteState, VoteStateVersions},
    std::{
        cell::RefCell,
        collections::{HashMap, HashSet},
        convert::TryFrom,
        fs::File,
        io::{self, Read},
        mem::transmute,
        path::{Path, PathBuf},
        sync::{
            atomic::{AtomicBool, Ordering},
            Arc, RwLock,
        },
        time::{Duration, Instant},
    },
    thiserror::Error,
    tokio::task::JoinHandle,
};
// Export types so test clients can limit their solana crate dependencies
pub use {
    solana_banks_client::{BanksClient, BanksClientError},
    solana_program_runtime::invoke_context::InvokeContext,
};

pub mod programs;

#[macro_use]
extern crate solana_bpf_loader_program;

/// Errors from the program test environment
#[derive(Error, Debug, PartialEq, Eq)]
pub enum ProgramTestError {
    /// The chosen warp slot is not in the future, so warp is not performed
    #[error("Warp slot not in the future")]
    InvalidWarpSlot,
}

thread_local! {
    static INVOKE_CONTEXT: RefCell<Option<usize>> = RefCell::new(None);
}
fn set_invoke_context(new: &mut InvokeContext) {
    INVOKE_CONTEXT
        .with(|invoke_context| unsafe { invoke_context.replace(Some(transmute::<_, usize>(new))) });
}
fn get_invoke_context<'a, 'b>() -> &'a mut InvokeContext<'b> {
    let ptr = INVOKE_CONTEXT.with(|invoke_context| match *invoke_context.borrow() {
        Some(val) => val,
        None => panic!("Invoke context not set!"),
    });
    unsafe { transmute::<usize, &mut InvokeContext>(ptr) }
}

pub fn builtin_process_instruction(
    process_instruction: solana_sdk::entrypoint::ProcessInstruction,
    _first_instruction_account: usize,
    invoke_context: &mut InvokeContext,
) -> Result<(), InstructionError> {
    set_invoke_context(invoke_context);

    let transaction_context = &invoke_context.transaction_context;
    let instruction_context = transaction_context.get_current_instruction_context()?;
    let instruction_data = instruction_context.get_instruction_data();
    let instruction_account_indices = 0..instruction_context.get_number_of_instruction_accounts();

    let log_collector = invoke_context.get_log_collector();
    let program_id = instruction_context.get_last_program_key(transaction_context)?;
    stable_log::program_invoke(
        &log_collector,
        program_id,
        invoke_context.get_stack_height(),
    );

    // Copy indices_in_instruction into a HashSet to ensure there are no duplicates
    let deduplicated_indices: HashSet<usize> = instruction_account_indices.collect();

    // Serialize entrypoint parameters with BPF ABI
    let (mut parameter_bytes, _account_lengths) = serialize_parameters(
        invoke_context.transaction_context,
        invoke_context
            .transaction_context
            .get_current_instruction_context()?,
        true,
    )?;

    // Deserialize data back into instruction params
    let (program_id, account_infos, _input) =
        unsafe { deserialize(&mut parameter_bytes.as_slice_mut()[0] as *mut u8) };

    // Execute the program
    process_instruction(program_id, &account_infos, instruction_data).map_err(|err| {
        let err = u64::from(err);
        stable_log::program_failure(&log_collector, program_id, &err.into());
        err
    })?;
    stable_log::program_success(&log_collector, program_id);

    // Lookup table for AccountInfo
    let account_info_map: HashMap<_, _> = account_infos.into_iter().map(|a| (a.key, a)).collect();

    // Re-fetch the instruction context. The previous reference may have been
    // invalidated due to the `set_invoke_context` in a CPI.
    let transaction_context = &invoke_context.transaction_context;
    let instruction_context = transaction_context.get_current_instruction_context()?;

    // Commit AccountInfo changes back into KeyedAccounts
    for i in deduplicated_indices.into_iter() {
        let mut borrowed_account =
            instruction_context.try_borrow_instruction_account(transaction_context, i)?;
        if borrowed_account.is_writable() {
            if let Some(account_info) = account_info_map.get(borrowed_account.get_key()) {
                if borrowed_account.get_lamports() != account_info.lamports() {
                    borrowed_account.set_lamports(account_info.lamports())?;
                }

                if borrowed_account
                    .can_data_be_resized(account_info.data_len())
                    .is_ok()
                    && borrowed_account.can_data_be_changed().is_ok()
                {
                    borrowed_account.set_data(&account_info.data.borrow())?;
                }
                if borrowed_account.get_owner() != account_info.owner {
                    borrowed_account.set_owner(account_info.owner.as_ref())?;
                }
            }
        }
    }

    Ok(())
}

/// Converts a `solana-program`-style entrypoint into the runtime's entrypoint style, for
/// use with `ProgramTest::add_program`
#[macro_export]
macro_rules! processor {
    ($process_instruction:expr) => {
        Some(
            |first_instruction_account: usize,
             invoke_context: &mut solana_program_test::InvokeContext| {
                $crate::builtin_process_instruction(
                    $process_instruction,
                    first_instruction_account,
                    invoke_context,
                )
            },
        )
    };
}

fn get_sysvar<T: Default + Sysvar + Sized + serde::de::DeserializeOwned + Clone>(
    sysvar: Result<Arc<T>, InstructionError>,
    var_addr: *mut u8,
) -> u64 {
    let invoke_context = get_invoke_context();
    if invoke_context
        .get_compute_meter()
        .try_borrow_mut()
        .map_err(|_| ACCOUNT_BORROW_FAILED)
        .unwrap()
        .consume(invoke_context.get_compute_budget().sysvar_base_cost + T::size_of() as u64)
        .is_err()
    {
        panic!("Exceeded compute budget");
    }

    match sysvar {
        Ok(sysvar_data) => unsafe {
            *(var_addr as *mut _ as *mut T) = T::clone(&sysvar_data);
            SUCCESS
        },
        Err(_) => UNSUPPORTED_SYSVAR,
    }
}

struct SyscallStubs {}
impl solana_sdk::program_stubs::SyscallStubs for SyscallStubs {
    fn sol_log(&self, message: &str) {
        let invoke_context = get_invoke_context();
        ic_msg!(invoke_context, "Program log: {}", message);
    }

    fn sol_invoke_signed(
        &self,
        instruction: &Instruction,
        account_infos: &[AccountInfo],
        signers_seeds: &[&[&[u8]]],
    ) -> ProgramResult {
        let invoke_context = get_invoke_context();
        let log_collector = invoke_context.get_log_collector();
        let transaction_context = &invoke_context.transaction_context;
        let instruction_context = transaction_context
            .get_current_instruction_context()
            .unwrap();
        let caller = instruction_context
            .get_last_program_key(transaction_context)
            .unwrap();

        stable_log::program_invoke(
            &log_collector,
            &instruction.program_id,
            invoke_context.get_stack_height(),
        );

        let signers = signers_seeds
            .iter()
            .map(|seeds| Pubkey::create_program_address(seeds, caller).unwrap())
            .collect::<Vec<_>>();

        let (instruction_accounts, program_indices) = invoke_context
            .prepare_instruction(instruction, &signers)
            .unwrap();

        // Copy caller's account_info modifications into invoke_context accounts
        let transaction_context = &invoke_context.transaction_context;
        let instruction_context = transaction_context
            .get_current_instruction_context()
            .unwrap();
        let mut account_indices = Vec::with_capacity(instruction_accounts.len());
        for instruction_account in instruction_accounts.iter() {
            let account_key = transaction_context
                .get_key_of_account_at_index(instruction_account.index_in_transaction)
                .unwrap();
            let account_info_index = account_infos
                .iter()
                .position(|account_info| account_info.unsigned_key() == account_key)
                .ok_or(InstructionError::MissingAccount)
                .unwrap();
            let account_info = &account_infos[account_info_index];
            let mut borrowed_account = instruction_context
                .try_borrow_instruction_account(
                    transaction_context,
                    instruction_account.index_in_caller,
                )
                .unwrap();
            if borrowed_account.get_lamports() != account_info.lamports() {
                borrowed_account
                    .set_lamports(account_info.lamports())
                    .unwrap();
            }
            let account_info_data = account_info.try_borrow_data().unwrap();
            // The redundant check helps to avoid the expensive data comparison if we can
            match borrowed_account
                .can_data_be_resized(account_info_data.len())
                .and_then(|_| borrowed_account.can_data_be_changed())
            {
                Ok(()) => borrowed_account.set_data(&account_info_data).unwrap(),
                Err(err) if borrowed_account.get_data() != *account_info_data => {
                    panic!("{:?}", err);
                }
                _ => {}
            }
            // Change the owner at the end so that we are allowed to change the lamports and data before
            if borrowed_account.get_owner() != account_info.owner {
                borrowed_account
                    .set_owner(account_info.owner.as_ref())
                    .unwrap();
            }
            if instruction_account.is_writable {
                account_indices.push((instruction_account.index_in_caller, account_info_index));
            }
        }

        let mut compute_units_consumed = 0;
        invoke_context
            .process_instruction(
                &instruction.data,
                &instruction_accounts,
                &program_indices,
                &mut compute_units_consumed,
                &mut ExecuteTimings::default(),
            )
            .map_err(|err| ProgramError::try_from(err).unwrap_or_else(|err| panic!("{}", err)))?;

        // Copy invoke_context accounts modifications into caller's account_info
        let transaction_context = &invoke_context.transaction_context;
        let instruction_context = transaction_context
            .get_current_instruction_context()
            .unwrap();
        for (index_in_caller, account_info_index) in account_indices.into_iter() {
            let borrowed_account = instruction_context
                .try_borrow_instruction_account(transaction_context, index_in_caller)
                .unwrap();
            let account_info = &account_infos[account_info_index];
            **account_info.try_borrow_mut_lamports().unwrap() = borrowed_account.get_lamports();
            if account_info.owner != borrowed_account.get_owner() {
                // TODO Figure out a better way to allow the System Program to set the account owner
                #[allow(clippy::transmute_ptr_to_ptr)]
                #[allow(mutable_transmutes)]
                let account_info_mut =
                    unsafe { transmute::<&Pubkey, &mut Pubkey>(account_info.owner) };
                *account_info_mut = *borrowed_account.get_owner();
            }

            let new_data = borrowed_account.get_data();
            let new_len = new_data.len();

            // Resize account_info data (grow-only)
            if account_info.data_len() < new_len {
                account_info.realloc(new_len, false)?;
            }

            // Clone the data
            let mut data = account_info.try_borrow_mut_data()?;
            data.clone_from_slice(new_data);
        }

        stable_log::program_success(&log_collector, &instruction.program_id);
        Ok(())
    }

    fn sol_get_clock_sysvar(&self, var_addr: *mut u8) -> u64 {
        get_sysvar(
            get_invoke_context().get_sysvar_cache().get_clock(),
            var_addr,
        )
    }

    fn sol_get_epoch_schedule_sysvar(&self, var_addr: *mut u8) -> u64 {
        get_sysvar(
            get_invoke_context().get_sysvar_cache().get_epoch_schedule(),
            var_addr,
        )
    }

    #[allow(deprecated)]
    fn sol_get_fees_sysvar(&self, var_addr: *mut u8) -> u64 {
        get_sysvar(get_invoke_context().get_sysvar_cache().get_fees(), var_addr)
    }

    fn sol_get_rent_sysvar(&self, var_addr: *mut u8) -> u64 {
        get_sysvar(get_invoke_context().get_sysvar_cache().get_rent(), var_addr)
    }

    fn sol_get_return_data(&self) -> Option<(Pubkey, Vec<u8>)> {
        let (program_id, data) = get_invoke_context().transaction_context.get_return_data();
        Some((*program_id, data.to_vec()))
    }

    fn sol_set_return_data(&self, data: &[u8]) {
        let invoke_context = get_invoke_context();
        let transaction_context = &mut invoke_context.transaction_context;
        let instruction_context = transaction_context
            .get_current_instruction_context()
            .unwrap();
        let caller = *instruction_context
            .get_last_program_key(transaction_context)
            .unwrap();
        transaction_context
            .set_return_data(caller, data.to_vec())
            .unwrap();
    }
}

pub fn find_file(filename: &str) -> Option<PathBuf> {
    for dir in default_shared_object_dirs() {
        let candidate = dir.join(&filename);
        if candidate.exists() {
            return Some(candidate);
        }
    }
    None
}

fn default_shared_object_dirs() -> Vec<PathBuf> {
    let mut search_path = vec![];
    if let Ok(bpf_out_dir) = std::env::var("BPF_OUT_DIR") {
        search_path.push(PathBuf::from(bpf_out_dir));
    } else if let Ok(bpf_out_dir) = std::env::var("SBF_OUT_DIR") {
        search_path.push(PathBuf::from(bpf_out_dir));
    }
    search_path.push(PathBuf::from("tests/fixtures"));
    if let Ok(dir) = std::env::current_dir() {
        search_path.push(dir);
    }
    trace!("BPF .so search path: {:?}", search_path);
    search_path
}

pub fn read_file<P: AsRef<Path>>(path: P) -> Vec<u8> {
    let path = path.as_ref();
    let mut file = File::open(path)
        .unwrap_or_else(|err| panic!("Failed to open \"{}\": {}", path.display(), err));

    let mut file_data = Vec::new();
    file.read_to_end(&mut file_data)
        .unwrap_or_else(|err| panic!("Failed to read \"{}\": {}", path.display(), err));
    file_data
}

pub struct ProgramTest {
    accounts: Vec<(Pubkey, AccountSharedData)>,
    builtins: Vec<Builtin>,
    compute_max_units: Option<u64>,
    prefer_bpf: bool,
    use_bpf_jit: bool,
    deactivate_feature_set: HashSet<Pubkey>,
    transaction_account_lock_limit: Option<usize>,
}

impl Default for ProgramTest {
    /// Initialize a new ProgramTest
    ///
    /// If the `BPF_OUT_DIR` environment variable is defined, BPF programs will be preferred over
    /// over a native instruction processor.  The `ProgramTest::prefer_bpf()` method may be
    /// used to override this preference at runtime.  `cargo test-bpf` will set `BPF_OUT_DIR`
    /// automatically.
    ///
    /// BPF program shared objects and account data files are searched for in
    /// * the value of the `BPF_OUT_DIR` environment variable
    /// * the `tests/fixtures` sub-directory
    /// * the current working directory
    ///
    fn default() -> Self {
        solana_logger::setup_with_default(
            "solana_rbpf::vm=debug,\
             solana_runtime::message_processor=debug,\
             solana_runtime::system_instruction_processor=trace,\
             solana_program_test=info",
        );
        let prefer_bpf =
            std::env::var("BPF_OUT_DIR").is_ok() || std::env::var("SBF_OUT_DIR").is_ok();

        Self {
            accounts: vec![],
            builtins: vec![],
            compute_max_units: None,
            prefer_bpf,
            use_bpf_jit: false,
            deactivate_feature_set: HashSet::default(),
            transaction_account_lock_limit: None,
        }
    }
}

impl ProgramTest {
    /// Create a `ProgramTest`.
    ///
    /// This is a wrapper around [`default`] and [`add_program`]. See their documentation for more
    /// details.
    ///
    /// [`default`]: #method.default
    /// [`add_program`]: #method.add_program
    pub fn new(
        program_name: &str,
        program_id: Pubkey,
        process_instruction: Option<ProcessInstructionWithContext>,
    ) -> Self {
        let mut me = Self::default();
        me.add_program(program_name, program_id, process_instruction);
        me
    }

    /// Override default BPF program selection
    pub fn prefer_bpf(&mut self, prefer_bpf: bool) {
        self.prefer_bpf = prefer_bpf;
    }

    /// Override the default maximum compute units
    pub fn set_compute_max_units(&mut self, compute_max_units: u64) {
        self.compute_max_units = Some(compute_max_units);
    }

    /// Override the default transaction account lock limit
    pub fn set_transaction_account_lock_limit(&mut self, transaction_account_lock_limit: usize) {
        self.transaction_account_lock_limit = Some(transaction_account_lock_limit);
    }

    /// Override the BPF compute budget
    #[allow(deprecated)]
    #[deprecated(since = "1.8.0", note = "please use `set_compute_max_units` instead")]
    pub fn set_bpf_compute_max_units(&mut self, bpf_compute_max_units: u64) {
        self.compute_max_units = Some(bpf_compute_max_units);
    }

    /// Execute the BPF program with JIT if true, interpreted if false
    pub fn use_bpf_jit(&mut self, use_bpf_jit: bool) {
        self.use_bpf_jit = use_bpf_jit;
    }

    /// Add an account to the test environment
    pub fn add_account(&mut self, address: Pubkey, account: Account) {
        self.accounts
            .push((address, AccountSharedData::from(account)));
    }

    /// Add an account to the test environment with the account data in the provided `filename`
    pub fn add_account_with_file_data(
        &mut self,
        address: Pubkey,
        lamports: u64,
        owner: Pubkey,
        filename: &str,
    ) {
        self.add_account(
            address,
            Account {
                lamports,
                data: read_file(find_file(filename).unwrap_or_else(|| {
                    panic!("Unable to locate {}", filename);
                })),
                owner,
                executable: false,
                rent_epoch: 0,
            },
        );
    }

    /// Add an account to the test environment with the account data in the provided as a base 64
    /// string
    pub fn add_account_with_base64_data(
        &mut self,
        address: Pubkey,
        lamports: u64,
        owner: Pubkey,
        data_base64: &str,
    ) {
        self.add_account(
            address,
            Account {
                lamports,
                data: base64::decode(data_base64)
                    .unwrap_or_else(|err| panic!("Failed to base64 decode: {}", err)),
                owner,
                executable: false,
                rent_epoch: 0,
            },
        );
    }

    /// Add a BPF program to the test environment.
    ///
    /// `program_name` will also be used to locate the BPF shared object in the current or fixtures
    /// directory.
    ///
    /// If `process_instruction` is provided, the natively built-program may be used instead of the
    /// BPF shared object depending on the `BPF_OUT_DIR` environment variable.
    pub fn add_program(
        &mut self,
        program_name: &str,
        program_id: Pubkey,
        process_instruction: Option<ProcessInstructionWithContext>,
    ) {
        let add_bpf = |this: &mut ProgramTest, program_file: PathBuf| {
            let data = read_file(&program_file);
            info!(
                "\"{}\" BPF program from {}{}",
                program_name,
                program_file.display(),
                std::fs::metadata(&program_file)
                    .map(|metadata| {
                        metadata
                            .modified()
                            .map(|time| {
                                format!(
                                    ", modified {}",
                                    HumanTime::from(time)
                                        .to_text_en(Accuracy::Precise, Tense::Past)
                                )
                            })
                            .ok()
                    })
                    .ok()
                    .flatten()
                    .unwrap_or_else(|| "".to_string())
            );

            this.add_account(
                program_id,
                Account {
                    lamports: Rent::default().minimum_balance(data.len()).min(1),
                    data,
                    owner: solana_sdk::bpf_loader::id(),
                    executable: true,
                    rent_epoch: 0,
                },
            );
        };

        let add_native = |this: &mut ProgramTest, process_fn: ProcessInstructionWithContext| {
            info!("\"{}\" program loaded as native code", program_name);
            this.builtins
                .push(Builtin::new(program_name, program_id, process_fn));
        };

        let warn_invalid_program_name = || {
            let valid_program_names = default_shared_object_dirs()
                .iter()
                .filter_map(|dir| dir.read_dir().ok())
                .flat_map(|read_dir| {
                    read_dir.filter_map(|entry| {
                        let path = entry.ok()?.path();
                        if !path.is_file() {
                            return None;
                        }
                        match path.extension()?.to_str()? {
                            "so" => Some(path.file_stem()?.to_os_string()),
                            _ => None,
                        }
                    })
                })
                .collect::<Vec<_>>();

            if valid_program_names.is_empty() {
                // This should be unreachable as `test-bpf` should guarantee at least one shared
                // object exists somewhere.
                warn!("No BPF shared objects found.");
                return;
            }

            warn!(
                "Possible bogus program name. Ensure the program name ({}) \
                matches one of the following recognizable program names:",
                program_name,
            );
            for name in valid_program_names {
                warn!(" - {}", name.to_str().unwrap());
            }
        };

        let program_file = find_file(&format!("{}.so", program_name));
        match (self.prefer_bpf, program_file, process_instruction) {
            // If BPF is preferred (i.e., `test-bpf` is invoked) and a BPF shared object exists,
            // use that as the program data.
            (true, Some(file), _) => add_bpf(self, file),

            // If BPF is not required (i.e., we were invoked with `test`), use the provided
            // processor function as is.
            //
            // TODO: figure out why tests hang if a processor panics when running native code.
            (false, _, Some(process)) => add_native(self, process),

            // Invalid: `test-bpf` invocation with no matching BPF shared object.
            (true, None, _) => {
                warn_invalid_program_name();
                panic!(
                    "Program file data not available for {} ({})",
                    program_name, program_id
                );
            }

            // Invalid: regular `test` invocation without a processor.
            (false, _, None) => {
                panic!(
                    "Program processor not available for {} ({})",
                    program_name, program_id
                );
            }
        }
    }

    /// Add a builtin program to the test environment.
    ///
    /// Note that builtin programs are responsible for their own `stable_log` output.
    pub fn add_builtin_program(
        &mut self,
        program_name: &str,
        program_id: Pubkey,
        process_instruction: ProcessInstructionWithContext,
    ) {
        info!("\"{}\" builtin program", program_name);
        self.builtins
            .push(Builtin::new(program_name, program_id, process_instruction));
    }

    /// Deactivate a runtime feature.
    ///
    /// Note that all features are activated by default.
    pub fn deactivate_feature(&mut self, feature_id: Pubkey) {
        self.deactivate_feature_set.insert(feature_id);
    }

    fn setup_bank(
        &self,
    ) -> (
        Arc<RwLock<BankForks>>,
        Arc<RwLock<BlockCommitmentCache>>,
        Hash,
        GenesisConfigInfo,
    ) {
        {
            use std::sync::Once;
            static ONCE: Once = Once::new();

            ONCE.call_once(|| {
                solana_sdk::program_stubs::set_syscall_stubs(Box::new(SyscallStubs {}));
            });
        }

        let rent = Rent::default();
        let fee_rate_governor = FeeRateGovernor {
            // Initialize with a non-zero fee
            lamports_per_signature: DEFAULT_TARGET_LAMPORTS_PER_SIGNATURE / 2,
            ..FeeRateGovernor::default()
        };
        let bootstrap_validator_pubkey = Pubkey::new_unique();
        let bootstrap_validator_stake_lamports =
            rent.minimum_balance(VoteState::size_of()) + sol_to_lamports(1_000_000.0);

        let mint_keypair = Keypair::new();
        let voting_keypair = Keypair::new();

        let mut genesis_config = create_genesis_config_with_leader_ex(
            sol_to_lamports(1_000_000.0),
            &mint_keypair.pubkey(),
            &bootstrap_validator_pubkey,
            &voting_keypair.pubkey(),
            &Pubkey::new_unique(),
            bootstrap_validator_stake_lamports,
            42,
            fee_rate_governor,
            rent,
            ClusterType::Development,
            vec![],
        );

        // Remove features tagged to deactivate
        for deactivate_feature_pk in &self.deactivate_feature_set {
            if FEATURE_NAMES.contains_key(deactivate_feature_pk) {
                match genesis_config.accounts.remove(deactivate_feature_pk) {
                    Some(_) => debug!("Feature for {:?} deactivated", deactivate_feature_pk),
                    None => warn!(
                        "Feature {:?} set for deactivation not found in genesis_config account list, ignored.",
                        deactivate_feature_pk
                    ),
                }
            } else {
                warn!(
                    "Feature {:?} set for deactivation is not a known Feature public key",
                    deactivate_feature_pk
                );
            }
        }

        let target_tick_duration = Duration::from_micros(100);
        genesis_config.poh_config = PohConfig::new_sleep(target_tick_duration);
        debug!("Payer address: {}", mint_keypair.pubkey());
        debug!("Genesis config: {}", genesis_config);

        let mut bank = Bank::new_with_runtime_config_for_tests(
            &genesis_config,
            Arc::new(RuntimeConfig {
                bpf_jit: self.use_bpf_jit,
                compute_budget: self.compute_max_units.map(|max_units| ComputeBudget {
                    compute_unit_limit: max_units,
                    ..ComputeBudget::default()
                }),
<<<<<<< HEAD
=======
                transaction_account_lock_limit: self.transaction_account_lock_limit,
>>>>>>> 544a957a
                ..RuntimeConfig::default()
            }),
        );

        // Add loaders
        macro_rules! add_builtin {
            ($b:expr) => {
                bank.add_builtin(&$b.0, &$b.1, $b.2)
            };
        }
        add_builtin!(solana_bpf_loader_deprecated_program!());
        if self.use_bpf_jit {
            add_builtin!(solana_bpf_loader_program_with_jit!());
            add_builtin!(solana_bpf_loader_upgradeable_program_with_jit!());
        } else {
            add_builtin!(solana_bpf_loader_program!());
            add_builtin!(solana_bpf_loader_upgradeable_program!());
        }

        // Add commonly-used SPL programs as a convenience to the user
        for (program_id, account) in programs::spl_programs(&Rent::default()).iter() {
            bank.store_account(program_id, account);
        }

        // User-supplied additional builtins
        for builtin in self.builtins.iter() {
            bank.add_builtin(
                &builtin.name,
                &builtin.id,
                builtin.process_instruction_with_context,
            );
        }

        for (address, account) in self.accounts.iter() {
            if bank.get_account(address).is_some() {
                info!("Overriding account at {}", address);
            }
            bank.store_account(address, account);
        }
        bank.set_capitalization();
        // Advance beyond slot 0 for a slightly more realistic test environment
        let bank = {
            let bank = Arc::new(bank);
            bank.fill_bank_with_ticks_for_tests();
            let bank = Bank::new_from_parent(&bank, bank.collector_id(), bank.slot() + 1);
            debug!("Bank slot: {}", bank.slot());
            bank
        };
        let slot = bank.slot();
        let last_blockhash = bank.last_blockhash();
        let bank_forks = Arc::new(RwLock::new(BankForks::new(bank)));
        let block_commitment_cache = Arc::new(RwLock::new(
            BlockCommitmentCache::new_for_tests_with_slots(slot, slot),
        ));

        (
            bank_forks,
            block_commitment_cache,
            last_blockhash,
            GenesisConfigInfo {
                genesis_config,
                mint_keypair,
                voting_keypair,
                validator_pubkey: bootstrap_validator_pubkey,
            },
        )
    }

    pub async fn start(self) -> (BanksClient, Keypair, Hash) {
        let (bank_forks, block_commitment_cache, last_blockhash, gci) = self.setup_bank();
        let target_tick_duration = gci.genesis_config.poh_config.target_tick_duration;
        let target_slot_duration = target_tick_duration * gci.genesis_config.ticks_per_slot as u32;
        let transport = start_local_server(
            bank_forks.clone(),
            block_commitment_cache.clone(),
            target_tick_duration,
        )
        .await;
        let banks_client = start_client(transport)
            .await
            .unwrap_or_else(|err| panic!("Failed to start banks client: {}", err));

        // Run a simulated PohService to provide the client with new blockhashes.  New blockhashes
        // are required when sending multiple otherwise identical transactions in series from a
        // test
        tokio::spawn(async move {
            loop {
                tokio::time::sleep(target_slot_duration).await;
                bank_forks
                    .read()
                    .unwrap()
                    .working_bank()
                    .register_recent_blockhash(&Hash::new_unique());
            }
        });

        (banks_client, gci.mint_keypair, last_blockhash)
    }

    /// Start the test client
    ///
    /// Returns a `BanksClient` interface into the test environment as well as a payer `Keypair`
    /// with SOL for sending transactions
    pub async fn start_with_context(self) -> ProgramTestContext {
        let (bank_forks, block_commitment_cache, last_blockhash, gci) = self.setup_bank();
        let target_tick_duration = gci.genesis_config.poh_config.target_tick_duration;
        let transport = start_local_server(
            bank_forks.clone(),
            block_commitment_cache.clone(),
            target_tick_duration,
        )
        .await;
        let banks_client = start_client(transport)
            .await
            .unwrap_or_else(|err| panic!("Failed to start banks client: {}", err));

        ProgramTestContext::new(
            bank_forks,
            block_commitment_cache,
            banks_client,
            last_blockhash,
            gci,
        )
    }
}

#[async_trait]
pub trait ProgramTestBanksClientExt {
    /// Get a new blockhash, similar in spirit to RpcClient::get_new_blockhash()
    ///
    /// This probably should eventually be moved into BanksClient proper in some form
    #[deprecated(
        since = "1.9.0",
        note = "Please use `get_new_latest_blockhash `instead"
    )]
    async fn get_new_blockhash(&mut self, blockhash: &Hash) -> io::Result<(Hash, FeeCalculator)>;
    /// Get a new latest blockhash, similar in spirit to RpcClient::get_latest_blockhash()
    async fn get_new_latest_blockhash(&mut self, blockhash: &Hash) -> io::Result<Hash>;
}

#[async_trait]
impl ProgramTestBanksClientExt for BanksClient {
    async fn get_new_blockhash(&mut self, blockhash: &Hash) -> io::Result<(Hash, FeeCalculator)> {
        let mut num_retries = 0;
        let start = Instant::now();
        while start.elapsed().as_secs() < 5 {
            #[allow(deprecated)]
            if let Ok((fee_calculator, new_blockhash, _slot)) = self.get_fees().await {
                if new_blockhash != *blockhash {
                    return Ok((new_blockhash, fee_calculator));
                }
            }
            debug!("Got same blockhash ({:?}), will retry...", blockhash);

            tokio::time::sleep(Duration::from_millis(200)).await;
            num_retries += 1;
        }

        Err(io::Error::new(
            io::ErrorKind::Other,
            format!(
                "Unable to get new blockhash after {}ms (retried {} times), stuck at {}",
                start.elapsed().as_millis(),
                num_retries,
                blockhash
            ),
        ))
    }

    async fn get_new_latest_blockhash(&mut self, blockhash: &Hash) -> io::Result<Hash> {
        let mut num_retries = 0;
        let start = Instant::now();
        while start.elapsed().as_secs() < 5 {
            let new_blockhash = self.get_latest_blockhash().await?;
            if new_blockhash != *blockhash {
                return Ok(new_blockhash);
            }
            debug!("Got same blockhash ({:?}), will retry...", blockhash);

            tokio::time::sleep(Duration::from_millis(200)).await;
            num_retries += 1;
        }

        Err(io::Error::new(
            io::ErrorKind::Other,
            format!(
                "Unable to get new blockhash after {}ms (retried {} times), stuck at {}",
                start.elapsed().as_millis(),
                num_retries,
                blockhash
            ),
        ))
    }
}

struct DroppableTask<T>(Arc<AtomicBool>, JoinHandle<T>);

impl<T> Drop for DroppableTask<T> {
    fn drop(&mut self) {
        self.0.store(true, Ordering::Relaxed);
    }
}

pub struct ProgramTestContext {
    pub banks_client: BanksClient,
    pub last_blockhash: Hash,
    pub payer: Keypair,
    genesis_config: GenesisConfig,
    bank_forks: Arc<RwLock<BankForks>>,
    block_commitment_cache: Arc<RwLock<BlockCommitmentCache>>,
    _bank_task: DroppableTask<()>,
}

impl ProgramTestContext {
    fn new(
        bank_forks: Arc<RwLock<BankForks>>,
        block_commitment_cache: Arc<RwLock<BlockCommitmentCache>>,
        banks_client: BanksClient,
        last_blockhash: Hash,
        genesis_config_info: GenesisConfigInfo,
    ) -> Self {
        // Run a simulated PohService to provide the client with new blockhashes.  New blockhashes
        // are required when sending multiple otherwise identical transactions in series from a
        // test
        let running_bank_forks = bank_forks.clone();
        let target_tick_duration = genesis_config_info
            .genesis_config
            .poh_config
            .target_tick_duration;
        let target_slot_duration =
            target_tick_duration * genesis_config_info.genesis_config.ticks_per_slot as u32;
        let exit = Arc::new(AtomicBool::new(false));
        let bank_task = DroppableTask(
            exit.clone(),
            tokio::spawn(async move {
                loop {
                    if exit.load(Ordering::Relaxed) {
                        break;
                    }
                    tokio::time::sleep(target_slot_duration).await;
                    running_bank_forks
                        .read()
                        .unwrap()
                        .working_bank()
                        .register_recent_blockhash(&Hash::new_unique());
                }
            }),
        );

        Self {
            banks_client,
            last_blockhash,
            payer: genesis_config_info.mint_keypair,
            genesis_config: genesis_config_info.genesis_config,
            bank_forks,
            block_commitment_cache,
            _bank_task: bank_task,
        }
    }

    pub fn genesis_config(&self) -> &GenesisConfig {
        &self.genesis_config
    }

    /// Manually increment vote credits for the current epoch in the specified vote account to simulate validator voting activity
    pub fn increment_vote_account_credits(
        &mut self,
        vote_account_address: &Pubkey,
        number_of_credits: u64,
    ) {
        let bank_forks = self.bank_forks.read().unwrap();
        let bank = bank_forks.working_bank();

        // generate some vote activity for rewards
        let mut vote_account = bank.get_account(vote_account_address).unwrap();
        let mut vote_state = vote_state::from(&vote_account).unwrap();

        let epoch = bank.epoch();
        for _ in 0..number_of_credits {
            vote_state.increment_credits(epoch, 1);
        }
        let versioned = VoteStateVersions::new_current(vote_state);
        vote_state::to(&versioned, &mut vote_account).unwrap();
        bank.store_account(vote_account_address, &vote_account);
    }

    /// Create or overwrite an account, subverting normal runtime checks.
    ///
    /// This method exists to make it easier to set up artificial situations
    /// that would be difficult to replicate by sending individual transactions.
    /// Beware that it can be used to create states that would not be reachable
    /// by sending transactions!
    pub fn set_account(&mut self, address: &Pubkey, account: &AccountSharedData) {
        let bank_forks = self.bank_forks.read().unwrap();
        let bank = bank_forks.working_bank();
        bank.store_account(address, account);
    }

    /// Create or overwrite a sysvar, subverting normal runtime checks.
    ///
    /// This method exists to make it easier to set up artificial situations
    /// that would be difficult to replicate on a new test cluster. Beware
    /// that it can be used to create states that would not be reachable
    /// under normal conditions!
    pub fn set_sysvar<T: SysvarId + Sysvar>(&self, sysvar: &T) {
        let bank_forks = self.bank_forks.read().unwrap();
        let bank = bank_forks.working_bank();
        bank.set_sysvar_for_tests(sysvar);
    }

    /// Force the working bank ahead to a new slot
    pub fn warp_to_slot(&mut self, warp_slot: Slot) -> Result<(), ProgramTestError> {
        let mut bank_forks = self.bank_forks.write().unwrap();
        let bank = bank_forks.working_bank();

        // Fill ticks until a new blockhash is recorded, otherwise retried transactions will have
        // the same signature
        bank.fill_bank_with_ticks_for_tests();

        // Ensure that we are actually progressing forward
        let working_slot = bank.slot();
        if warp_slot <= working_slot {
            return Err(ProgramTestError::InvalidWarpSlot);
        }

        // Warp ahead to one slot *before* the desired slot because the bank
        // from Bank::warp_from_parent() is frozen. If the desired slot is one
        // slot *after* the working_slot, no need to warp at all.
        let pre_warp_slot = warp_slot - 1;
        let warp_bank = if pre_warp_slot == working_slot {
            bank.freeze();
            bank
        } else {
            bank_forks.insert(Bank::warp_from_parent(
                &bank,
                &Pubkey::default(),
                pre_warp_slot,
            ))
        };
        bank_forks.set_root(
            pre_warp_slot,
            &solana_runtime::accounts_background_service::AbsRequestSender::default(),
            Some(pre_warp_slot),
        );

        // warp_bank is frozen so go forward to get unfrozen bank at warp_slot
        bank_forks.insert(Bank::new_from_parent(
            &warp_bank,
            &Pubkey::default(),
            warp_slot,
        ));

        // Update block commitment cache, otherwise banks server will poll at
        // the wrong slot
        let mut w_block_commitment_cache = self.block_commitment_cache.write().unwrap();
        // HACK: The root set here should be `pre_warp_slot`, but since we're
        // in a testing environment, the root bank never updates after a warp.
        // The ticking thread only updates the working bank, and never the root
        // bank.
        w_block_commitment_cache.set_all_slots(warp_slot, warp_slot);

        let bank = bank_forks.working_bank();
        self.last_blockhash = bank.last_blockhash();
        Ok(())
    }
}<|MERGE_RESOLUTION|>--- conflicted
+++ resolved
@@ -786,10 +786,7 @@
                     compute_unit_limit: max_units,
                     ..ComputeBudget::default()
                 }),
-<<<<<<< HEAD
-=======
                 transaction_account_lock_limit: self.transaction_account_lock_limit,
->>>>>>> 544a957a
                 ..RuntimeConfig::default()
             }),
         );
