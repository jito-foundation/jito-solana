[package]
name = "solana-address-lookup-table-program"
<<<<<<< HEAD
version = "1.11.2"
=======
version = "1.11.4"
>>>>>>> 263911e7
description = "Solana address lookup table program"
authors = ["Solana Maintainers <maintainers@solana.foundation>"]
repository = "https://github.com/solana-labs/solana"
license = "Apache-2.0"
homepage = "https://solana.com/"
documentation = "https://docs.rs/solana-address-loookup-table-program"
edition = "2021"

[dependencies]
bincode = "1.3.3"
bytemuck = "1.10.0"
log = "0.4.17"
num-derive = "0.3"
num-traits = "0.2"
serde = { version = "1.0.138", features = ["derive"] }
<<<<<<< HEAD
solana-frozen-abi = { path = "../../frozen-abi", version = "=1.11.2" }
solana-frozen-abi-macro = { path = "../../frozen-abi/macro", version = "=1.11.2" }
solana-program = { path = "../../sdk/program", version = "=1.11.2" }
thiserror = "1.0"

[target.'cfg(not(target_os = "solana"))'.dependencies]
solana-program-runtime = { path = "../../program-runtime", version = "=1.11.2" }
solana-sdk = { path = "../../sdk", version = "=1.11.2" }
=======
solana-frozen-abi = { path = "../../frozen-abi", version = "=1.11.4" }
solana-frozen-abi-macro = { path = "../../frozen-abi/macro", version = "=1.11.4" }
solana-program = { path = "../../sdk/program", version = "=1.11.4" }
thiserror = "1.0"

[target.'cfg(not(target_os = "solana"))'.dependencies]
solana-program-runtime = { path = "../../program-runtime", version = "=1.11.4" }
solana-sdk = { path = "../../sdk", version = "=1.11.4" }
>>>>>>> 263911e7

[build-dependencies]
rustc_version = "0.4"

[lib]
crate-type = ["lib"]
name = "solana_address_lookup_table_program"

[package.metadata.docs.rs]
targets = ["x86_64-unknown-linux-gnu"]<|MERGE_RESOLUTION|>--- conflicted
+++ resolved
@@ -1,10 +1,6 @@
 [package]
 name = "solana-address-lookup-table-program"
-<<<<<<< HEAD
-version = "1.11.2"
-=======
 version = "1.11.4"
->>>>>>> 263911e7
 description = "Solana address lookup table program"
 authors = ["Solana Maintainers <maintainers@solana.foundation>"]
 repository = "https://github.com/solana-labs/solana"
@@ -20,16 +16,6 @@
 num-derive = "0.3"
 num-traits = "0.2"
 serde = { version = "1.0.138", features = ["derive"] }
-<<<<<<< HEAD
-solana-frozen-abi = { path = "../../frozen-abi", version = "=1.11.2" }
-solana-frozen-abi-macro = { path = "../../frozen-abi/macro", version = "=1.11.2" }
-solana-program = { path = "../../sdk/program", version = "=1.11.2" }
-thiserror = "1.0"
-
-[target.'cfg(not(target_os = "solana"))'.dependencies]
-solana-program-runtime = { path = "../../program-runtime", version = "=1.11.2" }
-solana-sdk = { path = "../../sdk", version = "=1.11.2" }
-=======
 solana-frozen-abi = { path = "../../frozen-abi", version = "=1.11.4" }
 solana-frozen-abi-macro = { path = "../../frozen-abi/macro", version = "=1.11.4" }
 solana-program = { path = "../../sdk/program", version = "=1.11.4" }
@@ -38,7 +24,6 @@
 [target.'cfg(not(target_os = "solana"))'.dependencies]
 solana-program-runtime = { path = "../../program-runtime", version = "=1.11.4" }
 solana-sdk = { path = "../../sdk", version = "=1.11.4" }
->>>>>>> 263911e7
 
 [build-dependencies]
 rustc_version = "0.4"
