[package]
name = "solana-address-lookup-table-program"
version = "1.12.0"
description = "Solana address lookup table program"
authors = ["Solana Maintainers <maintainers@solana.foundation>"]
repository = "https://github.com/solana-labs/solana"
license = "Apache-2.0"
homepage = "https://solana.com/"
documentation = "https://docs.rs/solana-address-loookup-table-program"
edition = "2021"

[dependencies]
bincode = "1.3.3"
bytemuck = "1.11.0"
log = "0.4.17"
num-derive = "0.3"
num-traits = "0.2"
<<<<<<< HEAD
serde = { version = "1.0.138", features = ["derive"] }
=======
serde = { version = "1.0.143", features = ["derive"] }
>>>>>>> 544a957a
solana-frozen-abi = { path = "../../frozen-abi", version = "=1.12.0" }
solana-frozen-abi-macro = { path = "../../frozen-abi/macro", version = "=1.12.0" }
solana-program = { path = "../../sdk/program", version = "=1.12.0" }
thiserror = "1.0"

[target.'cfg(not(target_os = "solana"))'.dependencies]
solana-program-runtime = { path = "../../program-runtime", version = "=1.12.0" }
solana-sdk = { path = "../../sdk", version = "=1.12.0" }

[build-dependencies]
rustc_version = "0.4"

[lib]
crate-type = ["lib"]
name = "solana_address_lookup_table_program"

[package.metadata.docs.rs]
targets = ["x86_64-unknown-linux-gnu"]<|MERGE_RESOLUTION|>--- conflicted
+++ resolved
@@ -15,11 +15,7 @@
 log = "0.4.17"
 num-derive = "0.3"
 num-traits = "0.2"
-<<<<<<< HEAD
-serde = { version = "1.0.138", features = ["derive"] }
-=======
 serde = { version = "1.0.143", features = ["derive"] }
->>>>>>> 544a957a
 solana-frozen-abi = { path = "../../frozen-abi", version = "=1.12.0" }
 solana-frozen-abi-macro = { path = "../../frozen-abi/macro", version = "=1.12.0" }
 solana-program = { path = "../../sdk/program", version = "=1.12.0" }
