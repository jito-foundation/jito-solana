--- conflicted
+++ resolved
@@ -1,10 +1,6 @@
 [package]
 name = "solana-bpf-rust-finalize"
-<<<<<<< HEAD
-version = "1.11.2"
-=======
 version = "1.11.4"
->>>>>>> 263911e7
 description = "Solana BPF test program written in Rust"
 authors = ["Solana Maintainers <maintainers@solana.foundation>"]
 repository = "https://github.com/solana-labs/solana"
@@ -14,11 +10,7 @@
 edition = "2021"
 
 [dependencies]
-<<<<<<< HEAD
-solana-program = { path = "../../../../sdk/program", version = "=1.11.2" }
-=======
 solana-program = { path = "../../../../sdk/program", version = "=1.11.4" }
->>>>>>> 263911e7
 
 [lib]
 crate-type = ["cdylib"]
