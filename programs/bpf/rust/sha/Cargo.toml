--- conflicted
+++ resolved
@@ -1,10 +1,6 @@
 [package]
 name = "solana-bpf-rust-sha"
-<<<<<<< HEAD
-version = "1.11.2"
-=======
 version = "1.11.4"
->>>>>>> 263911e7
 description = "Solana BPF test program written in Rust"
 authors = ["Solana Maintainers <maintainers@solana.foundation>"]
 repository = "https://github.com/solana-labs/solana"
@@ -15,11 +11,7 @@
 
 [dependencies]
 blake3 = "1.0.0"
-<<<<<<< HEAD
-solana-program = { path = "../../../../sdk/program", version = "=1.11.2" }
-=======
 solana-program = { path = "../../../../sdk/program", version = "=1.11.4" }
->>>>>>> 263911e7
 
 [lib]
 crate-type = ["cdylib"]
