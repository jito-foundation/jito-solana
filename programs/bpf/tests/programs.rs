#![cfg(any(feature = "bpf_c", feature = "bpf_rust"))]

#[macro_use]
extern crate solana_bpf_loader_program;

#[cfg(feature = "bpf_rust")]
use {
    itertools::izip,
    solana_account_decoder::parse_bpf_loader::{
        parse_bpf_upgradeable_loader, BpfUpgradeableLoaderAccountType,
    },
    solana_bpf_rust_invoke::instructions::*,
    solana_bpf_rust_realloc::instructions::*,
    solana_bpf_rust_realloc_invoke::instructions::*,
    solana_ledger::token_balances::collect_token_balances,
    solana_program_runtime::{compute_budget::ComputeBudget, timings::ExecuteTimings},
    solana_runtime::{
        bank::{
            DurableNonceFee, TransactionBalancesSet, TransactionExecutionDetails,
            TransactionExecutionResult, TransactionResults,
        },
        loader_utils::{
            load_buffer_account, load_upgradeable_program, set_upgrade_authority, upgrade_program,
        },
    },
    solana_sdk::{
        account::{ReadableAccount, WritableAccount},
        account_utils::StateMut,
        bpf_loader_upgradeable,
        clock::MAX_PROCESSING_AGE,
        compute_budget::ComputeBudgetInstruction,
        entrypoint::MAX_PERMITTED_DATA_INCREASE,
        feature_set::FeatureSet,
        fee::FeeStructure,
        fee_calculator::FeeRateGovernor,
        instruction::CompiledInstruction,
        loader_instruction,
        message::{v0::LoadedAddresses, SanitizedMessage},
        rent::Rent,
        signature::keypair_from_seed,
        stake,
        system_instruction::{self, MAX_PERMITTED_DATA_LENGTH},
        sysvar::{self, clock, rent},
        transaction::VersionedTransaction,
    },
    solana_transaction_status::{
        ConfirmedTransactionWithStatusMeta, InnerInstructions, TransactionStatusMeta,
        TransactionWithStatusMeta, VersionedTransactionWithStatusMeta,
<<<<<<< HEAD
    },
    std::{collections::HashMap, str::FromStr},
};
use {
    log::{log_enabled, trace, Level::Trace},
    solana_bpf_loader_program::{
        create_vm,
        serialization::{deserialize_parameters, serialize_parameters},
        syscalls::register_syscalls,
        BpfError, ThisInstructionMeter,
    },
    solana_program_runtime::invoke_context::with_mock_invoke_context,
    solana_rbpf::{
        elf::Executable,
        static_analysis::Analysis,
        verifier::RequisiteVerifier,
        vm::{Config, Tracer, VerifiedExecutable},
    },
=======
    },
    std::{collections::HashMap, str::FromStr},
};
use {
    log::{log_enabled, trace, Level::Trace},
    solana_bpf_loader_program::{
        create_vm,
        serialization::{deserialize_parameters, serialize_parameters},
        syscalls::register_syscalls,
        BpfError, ThisInstructionMeter,
    },
    solana_program_runtime::invoke_context::with_mock_invoke_context,
    solana_rbpf::{
        elf::Executable,
        static_analysis::Analysis,
        verifier::RequisiteVerifier,
        vm::{Config, Tracer, VerifiedExecutable},
    },
>>>>>>> 544a957a
    solana_runtime::{
        bank::Bank,
        bank_client::BankClient,
        genesis_utils::{create_genesis_config, GenesisConfigInfo},
        loader_utils::load_program,
    },
    solana_sdk::{
        account::AccountSharedData,
        bpf_loader, bpf_loader_deprecated,
        client::SyncClient,
        entrypoint::SUCCESS,
        instruction::{AccountMeta, Instruction, InstructionError},
        message::Message,
        pubkey::Pubkey,
        signature::{Keypair, Signer},
        system_program,
        transaction::{SanitizedTransaction, Transaction, TransactionError},
    },
    std::{env, fs::File, io::Read, path::PathBuf, sync::Arc},
};

/// BPF program file extension
const PLATFORM_FILE_EXTENSION_BPF: &str = "so";

/// Create a BPF program file name
fn create_bpf_path(name: &str) -> PathBuf {
    let mut pathbuf = {
        let current_exe = env::current_exe().unwrap();
        PathBuf::from(current_exe.parent().unwrap().parent().unwrap())
    };
    pathbuf.push("bpf/");
    pathbuf.push(name);
    pathbuf.set_extension(PLATFORM_FILE_EXTENSION_BPF);
    pathbuf
}

fn load_bpf_program(
    bank_client: &BankClient,
    loader_id: &Pubkey,
    payer_keypair: &Keypair,
    name: &str,
) -> Pubkey {
    let elf = read_bpf_program(name);
    load_program(bank_client, payer_keypair, loader_id, elf)
}

fn read_bpf_program(name: &str) -> Vec<u8> {
    let path = create_bpf_path(name);
    let mut file = File::open(&path).unwrap_or_else(|err| {
        panic!("Failed to open {}: {}", path.display(), err);
    });
    let mut elf = Vec::new();
    file.read_to_end(&mut elf).unwrap();

    elf
}

#[cfg(feature = "bpf_rust")]
fn write_bpf_program(
    bank_client: &BankClient,
    loader_id: &Pubkey,
    payer_keypair: &Keypair,
    program_keypair: &Keypair,
    elf: &[u8],
) {
    let chunk_size = 512; // Size of chunk just needs to fit into tx
    let mut offset = 0;
    for chunk in elf.chunks(chunk_size) {
        let instruction =
            loader_instruction::write(&program_keypair.pubkey(), loader_id, offset, chunk.to_vec());
        let message = Message::new(&[instruction], Some(&payer_keypair.pubkey()));

        bank_client
            .send_and_confirm_message(&[payer_keypair, &program_keypair], message)
            .unwrap();

        offset += chunk_size as u32;
    }
}

#[cfg(feature = "bpf_rust")]
fn load_upgradeable_bpf_program(
    bank_client: &BankClient,
    payer_keypair: &Keypair,
    buffer_keypair: &Keypair,
    executable_keypair: &Keypair,
    authority_keypair: &Keypair,
    name: &str,
) {
    let path = create_bpf_path(name);
    let mut file = File::open(&path).unwrap_or_else(|err| {
        panic!("Failed to open {}: {}", path.display(), err);
    });
    let mut elf = Vec::new();
    file.read_to_end(&mut elf).unwrap();
    load_upgradeable_program(
        bank_client,
        payer_keypair,
        buffer_keypair,
        executable_keypair,
        authority_keypair,
        elf,
    );
}

#[cfg(feature = "bpf_rust")]
fn load_upgradeable_buffer(
    bank_client: &BankClient,
    payer_keypair: &Keypair,
    buffer_keypair: &Keypair,
    buffer_authority_keypair: &Keypair,
    name: &str,
) {
    let path = create_bpf_path(name);
    let mut file = File::open(&path).unwrap_or_else(|err| {
        panic!("Failed to open {}: {}", path.display(), err);
    });
    let mut elf = Vec::new();
    file.read_to_end(&mut elf).unwrap();
    load_buffer_account(
        bank_client,
        payer_keypair,
        &buffer_keypair,
        buffer_authority_keypair,
        &elf,
    );
}

#[cfg(feature = "bpf_rust")]
fn upgrade_bpf_program(
    bank_client: &BankClient,
    payer_keypair: &Keypair,
    buffer_keypair: &Keypair,
    executable_pubkey: &Pubkey,
    authority_keypair: &Keypair,
    name: &str,
) {
    load_upgradeable_buffer(
        bank_client,
        payer_keypair,
        buffer_keypair,
        authority_keypair,
        name,
    );
    upgrade_program(
        bank_client,
        payer_keypair,
        executable_pubkey,
        &buffer_keypair.pubkey(),
        &authority_keypair,
        &payer_keypair.pubkey(),
    );
}

fn run_program(name: &str) -> u64 {
    let mut file = File::open(create_bpf_path(name)).unwrap();
    let mut data = vec![];
    file.read_to_end(&mut data).unwrap();
    let loader_id = bpf_loader::id();
    with_mock_invoke_context(loader_id, 0, |invoke_context| {
        let (parameter_bytes, account_lengths) = serialize_parameters(
            invoke_context.transaction_context,
            invoke_context
                .transaction_context
                .get_current_instruction_context()
                .unwrap(),
            true, // should_cap_ix_accounts
        )
        .unwrap();

        let compute_meter = invoke_context.get_compute_meter();
        let mut instruction_meter = ThisInstructionMeter { compute_meter };
        let config = Config {
            enable_instruction_tracing: true,
            reject_broken_elfs: true,
            ..Config::default()
        };
        let executable = Executable::<BpfError, ThisInstructionMeter>::from_elf(
            &data,
            config,
            register_syscalls(invoke_context, true /* no sol_alloc_free */).unwrap(),
        )
        .unwrap();

        #[allow(unused_mut)]
        let mut verified_executable = VerifiedExecutable::<
            RequisiteVerifier,
            BpfError,
            ThisInstructionMeter,
        >::from_executable(executable)
        .unwrap();

        let run_program_iterations = {
            #[cfg(target_arch = "x86_64")]
            {
                verified_executable.jit_compile().unwrap();
                2
            }
            #[cfg(not(target_arch = "x86_64"))]
            1
        };

        let mut instruction_count = 0;
        let mut tracer = None;
        for i in 0..run_program_iterations {
            let transaction_context = &mut invoke_context.transaction_context;
            let instruction_context = transaction_context
                .get_current_instruction_context()
                .unwrap();
            let caller = *instruction_context
                .get_last_program_key(transaction_context)
                .unwrap();
            transaction_context
                .set_return_data(caller, Vec::new())
                .unwrap();
            let mut parameter_bytes = parameter_bytes.clone();
            {
                let mut vm = create_vm(
                    &verified_executable,
                    parameter_bytes.as_slice_mut(),
                    account_lengths.clone(),
                    invoke_context,
                )
                .unwrap();
                let result = if i == 0 {
                    vm.execute_program_interpreted(&mut instruction_meter)
                } else {
                    vm.execute_program_jit(&mut instruction_meter)
                };
                assert_eq!(SUCCESS, result.unwrap());
                if i == 1 {
                    assert_eq!(instruction_count, vm.get_total_instruction_count());
                }
                instruction_count = vm.get_total_instruction_count();
                if config.enable_instruction_tracing {
                    if i == 1 {
                        if !Tracer::compare(tracer.as_ref().unwrap(), vm.get_tracer()) {
                            let analysis =
                                Analysis::from_executable(verified_executable.get_executable())
                                    .unwrap();
                            let stdout = std::io::stdout();
                            println!("TRACE (interpreted):");
                            tracer
                                .as_ref()
                                .unwrap()
                                .write(&mut stdout.lock(), &analysis)
                                .unwrap();
                            println!("TRACE (jit):");
                            vm.get_tracer()
                                .write(&mut stdout.lock(), &analysis)
                                .unwrap();
                            assert!(false);
                        } else if log_enabled!(Trace) {
                            let analysis =
                                Analysis::from_executable(verified_executable.get_executable())
                                    .unwrap();
                            let mut trace_buffer = Vec::<u8>::new();
                            tracer
                                .as_ref()
                                .unwrap()
                                .write(&mut trace_buffer, &analysis)
                                .unwrap();
                            let trace_string = String::from_utf8(trace_buffer).unwrap();
                            trace!("BPF Program Instruction Trace:\n{}", trace_string);
                        }
                    }
                    tracer = Some(vm.get_tracer().clone());
                }
            }
            assert!(match deserialize_parameters(
                invoke_context.transaction_context,
                invoke_context
                    .transaction_context
                    .get_current_instruction_context()
                    .unwrap(),
                parameter_bytes.as_slice(),
                &account_lengths,
            ) {
                Ok(()) => true,
                Err(InstructionError::ModifiedProgramId) => true,
                Err(InstructionError::ExternalAccountLamportSpend) => true,
                Err(InstructionError::ReadonlyLamportChange) => true,
                Err(InstructionError::ExecutableLamportChange) => true,
                Err(InstructionError::ExecutableAccountNotRentExempt) => true,
                Err(InstructionError::ExecutableModified) => true,
                Err(InstructionError::AccountDataSizeChanged) => true,
                Err(InstructionError::InvalidRealloc) => true,
                Err(InstructionError::ExecutableDataModified) => true,
                Err(InstructionError::ReadonlyDataModified) => true,
                Err(InstructionError::ExternalAccountDataModified) => true,
                _ => false,
            });
        }
        instruction_count
    })
}

#[cfg(feature = "bpf_rust")]
fn process_transaction_and_record_inner(
    bank: &Bank,
    tx: Transaction,
) -> (
    Result<(), TransactionError>,
    Vec<Vec<CompiledInstruction>>,
    Vec<String>,
) {
    let signature = tx.signatures.get(0).unwrap().clone();
    let txs = vec![tx];
    let tx_batch = bank.prepare_batch_for_tests(txs);
    let mut results = bank
        .load_execute_and_commit_transactions(
            &tx_batch,
            MAX_PROCESSING_AGE,
            false,
            true,
            true,
            false,
            &mut ExecuteTimings::default(),
            None,
        )
        .0;
    let result = results
        .fee_collection_results
        .swap_remove(0)
        .and_then(|_| bank.get_signature_status(&signature).unwrap());
    let execution_details = results
        .execution_results
        .swap_remove(0)
        .details()
        .expect("tx should be executed")
        .clone();
    let inner_instructions = execution_details
        .inner_instructions
        .expect("cpi recording should be enabled");
    let log_messages = execution_details
        .log_messages
        .expect("log recording should be enabled");
    (result, inner_instructions, log_messages)
}

#[cfg(feature = "bpf_rust")]
fn execute_transactions(
    bank: &Bank,
    txs: Vec<Transaction>,
) -> Vec<Result<ConfirmedTransactionWithStatusMeta, TransactionError>> {
    let batch = bank.prepare_batch_for_tests(txs.clone());
    let mut timings = ExecuteTimings::default();
    let mut mint_decimals = HashMap::new();
    let tx_pre_token_balances = collect_token_balances(&bank, &batch, &mut mint_decimals, None);
    let (
        TransactionResults {
            execution_results, ..
        },
        TransactionBalancesSet {
            pre_balances,
            post_balances,
            ..
        },
    ) = bank.load_execute_and_commit_transactions(
        &batch,
        std::usize::MAX,
        true,
        true,
        true,
        true,
        &mut timings,
        None,
    );
    let tx_post_token_balances = collect_token_balances(&bank, &batch, &mut mint_decimals, None);

    izip!(
        txs.iter(),
        execution_results.into_iter(),
        pre_balances.into_iter(),
        post_balances.into_iter(),
        tx_pre_token_balances.into_iter(),
        tx_post_token_balances.into_iter(),
    )
    .map(
        |(
            tx,
            execution_result,
            pre_balances,
            post_balances,
            pre_token_balances,
            post_token_balances,
        )| {
            match execution_result {
                TransactionExecutionResult::Executed { details, .. } => {
                    let TransactionExecutionDetails {
                        status,
                        log_messages,
                        inner_instructions,
                        durable_nonce_fee,
                        return_data,
                        executed_units,
                        ..
                    } = details;

                    let lamports_per_signature = match durable_nonce_fee {
                        Some(DurableNonceFee::Valid(lamports_per_signature)) => {
                            Some(lamports_per_signature)
                        }
                        Some(DurableNonceFee::Invalid) => None,
                        None => bank.get_lamports_per_signature_for_blockhash(
                            &tx.message().recent_blockhash,
                        ),
                    }
                    .expect("lamports_per_signature must be available");
                    let fee = bank.get_fee_for_message_with_lamports_per_signature(
                        &SanitizedMessage::try_from(tx.message().clone()).unwrap(),
                        lamports_per_signature,
                    );

                    let inner_instructions = inner_instructions.map(|inner_instructions| {
                        inner_instructions
                            .into_iter()
                            .enumerate()
                            .map(|(index, instructions)| InnerInstructions {
                                index: index as u8,
                                instructions,
                            })
                            .filter(|i| !i.instructions.is_empty())
                            .collect()
                    });

                    let tx_status_meta = TransactionStatusMeta {
                        status,
                        fee,
                        pre_balances,
                        post_balances,
                        pre_token_balances: Some(pre_token_balances),
                        post_token_balances: Some(post_token_balances),
                        inner_instructions,
                        log_messages,
                        rewards: None,
                        loaded_addresses: LoadedAddresses::default(),
                        return_data,
                        compute_units_consumed: Some(executed_units),
                    };

                    Ok(ConfirmedTransactionWithStatusMeta {
                        slot: bank.slot(),
                        tx_with_meta: TransactionWithStatusMeta::Complete(
                            VersionedTransactionWithStatusMeta {
                                transaction: VersionedTransaction::from(tx.clone()),
                                meta: tx_status_meta,
                            },
                        ),
                        block_time: None,
                    })
                }
                TransactionExecutionResult::NotExecuted(err) => Err(err.clone()),
            }
        },
    )
    .collect()
}

#[test]
#[cfg(any(feature = "bpf_c", feature = "bpf_rust"))]
fn test_program_bpf_sanity() {
    solana_logger::setup();

    let mut programs = Vec::new();
    #[cfg(feature = "bpf_c")]
    {
        programs.extend_from_slice(&[
            ("alloc", true),
            ("bpf_to_bpf", true),
            ("float", true),
            ("multiple_static", true),
            ("noop", true),
            ("noop++", true),
            ("panic", false),
            ("relative_call", true),
            ("return_data", true),
            ("sanity", true),
            ("sanity++", true),
            ("secp256k1_recover", true),
            ("sha", true),
            ("stdlib", true),
            ("struct_pass", true),
            ("struct_ret", true),
        ]);
    }
    #[cfg(feature = "bpf_rust")]
    {
        programs.extend_from_slice(&[
            ("solana_bpf_rust_128bit", true),
            ("solana_bpf_rust_alloc", true),
            ("solana_bpf_rust_curve25519", true),
            ("solana_bpf_rust_custom_heap", true),
            ("solana_bpf_rust_dep_crate", true),
            ("solana_bpf_rust_external_spend", false),
            ("solana_bpf_rust_iter", true),
            ("solana_bpf_rust_many_args", true),
            ("solana_bpf_rust_membuiltins", true),
            ("solana_bpf_rust_noop", true),
            ("solana_bpf_rust_panic", false),
            ("solana_bpf_rust_param_passing", true),
            ("solana_bpf_rust_rand", true),
            ("solana_bpf_rust_sanity", true),
            ("solana_bpf_rust_secp256k1_recover", true),
            ("solana_bpf_rust_sha", true),
        ]);
    }

    for program in programs.iter() {
        println!("Test program: {:?}", program.0);

        let GenesisConfigInfo {
            genesis_config,
            mint_keypair,
            ..
        } = create_genesis_config(50);

        let mut bank = Bank::new_for_tests(&genesis_config);
        let (name, id, entrypoint) = solana_bpf_loader_program!();
        bank.add_builtin(&name, &id, entrypoint);
        let bank_client = BankClient::new(bank);

        // Call user program
        let program_id =
            load_bpf_program(&bank_client, &bpf_loader::id(), &mint_keypair, program.0);
        let account_metas = vec![
            AccountMeta::new(mint_keypair.pubkey(), true),
            AccountMeta::new(Keypair::new().pubkey(), false),
        ];
        let instruction = Instruction::new_with_bytes(program_id, &[1], account_metas);
        let result = bank_client.send_and_confirm_instruction(&mint_keypair, instruction);
        if program.1 {
            assert!(result.is_ok());
        } else {
            assert!(result.is_err());
        }
    }
}

#[test]
#[cfg(any(feature = "bpf_c", feature = "bpf_rust"))]
fn test_program_bpf_loader_deprecated() {
    solana_logger::setup();

    let mut programs = Vec::new();
    #[cfg(feature = "bpf_c")]
    {
        programs.extend_from_slice(&[("deprecated_loader")]);
    }
    #[cfg(feature = "bpf_rust")]
    {
        programs.extend_from_slice(&[("solana_bpf_rust_deprecated_loader")]);
    }

    for program in programs.iter() {
        println!("Test program: {:?}", program);

        let GenesisConfigInfo {
            mut genesis_config,
            mint_keypair,
            ..
        } = create_genesis_config(50);
        genesis_config
            .accounts
            .remove(&solana_sdk::feature_set::disable_deprecated_loader::id())
            .unwrap();
        genesis_config
            .accounts
            .remove(&solana_sdk::feature_set::disable_deploy_of_alloc_free_syscall::id())
            .unwrap();
        let mut bank = Bank::new_for_tests(&genesis_config);
        let (name, id, entrypoint) = solana_bpf_loader_deprecated_program!();
        bank.add_builtin(&name, &id, entrypoint);
        let bank_client = BankClient::new(bank);

        let program_id = load_bpf_program(
            &bank_client,
            &bpf_loader_deprecated::id(),
            &mint_keypair,
            program,
        );
        let account_metas = vec![AccountMeta::new(mint_keypair.pubkey(), true)];
        let instruction = Instruction::new_with_bytes(program_id, &[1], account_metas);
        let result = bank_client.send_and_confirm_instruction(&mint_keypair, instruction);
        assert!(result.is_ok());
    }
}

#[test]
#[cfg(feature = "bpf_rust")]
fn test_sol_alloc_free_no_longer_deployable() {
    solana_logger::setup();

    let program_keypair = Keypair::new();
    let program_address = program_keypair.pubkey();
    let loader_address = bpf_loader_deprecated::id();

    let GenesisConfigInfo {
        genesis_config,
        mint_keypair,
        ..
    } = create_genesis_config(50);
    let mut bank = Bank::new_for_tests(&genesis_config);

    bank.deactivate_feature(&solana_sdk::feature_set::disable_deprecated_loader::id());
    let (name, id, entrypoint) = solana_bpf_loader_deprecated_program!();
    bank.add_builtin(&name, &id, entrypoint);

    // Populate loader account with elf that depends on _sol_alloc_free syscall
    let elf = read_bpf_program("solana_bpf_rust_deprecated_loader");
    let mut program_account = AccountSharedData::new(1, elf.len(), &loader_address);
    program_account
        .data_as_mut_slice()
        .get_mut(..)
        .unwrap()
        .copy_from_slice(&elf);
    bank.store_account(&program_address, &program_account);

    let finalize_tx = Transaction::new(
        &[&mint_keypair, &program_keypair],
        Message::new(
            &[loader_instruction::finalize(
                &program_keypair.pubkey(),
                &loader_address,
            )],
            Some(&mint_keypair.pubkey()),
        ),
        bank.last_blockhash(),
    );

    let invoke_tx = Transaction::new(
        &[&mint_keypair],
        Message::new(
            &[Instruction::new_with_bytes(
                program_address,
                &[1],
                vec![AccountMeta::new(mint_keypair.pubkey(), true)],
            )],
            Some(&mint_keypair.pubkey()),
        ),
        bank.last_blockhash(),
    );

    // Try and deploy a program that depends on _sol_alloc_free
    assert_eq!(
        bank.process_transaction(&finalize_tx).unwrap_err(),
        TransactionError::InstructionError(0, InstructionError::InvalidAccountData)
    );

    // Enable _sol_alloc_free syscall
    bank.deactivate_feature(&solana_sdk::feature_set::disable_deploy_of_alloc_free_syscall::id());
    bank.clear_signatures();
    bank.clear_executors();

    // Try and finalize the program now that sol_alloc_free is re-enabled
    assert!(bank.process_transaction(&finalize_tx).is_ok());

    // invoke the program
    assert!(bank.process_transaction(&invoke_tx).is_ok());

    // disable _sol_alloc_free
    bank.activate_feature(&solana_sdk::feature_set::disable_deploy_of_alloc_free_syscall::id());
    bank.clear_signatures();

    // invoke should still succeed because cached
    assert!(bank.process_transaction(&invoke_tx).is_ok());

    bank.clear_signatures();
    bank.clear_executors();

    // invoke should still succeed on execute because the program is already deployed
    assert!(bank.process_transaction(&invoke_tx).is_ok());
}

#[test]
#[cfg(feature = "bpf_rust")]
fn test_program_bpf_duplicate_accounts() {
    solana_logger::setup();

    let mut programs = Vec::new();
    #[cfg(feature = "bpf_c")]
    {
        programs.extend_from_slice(&[("dup_accounts")]);
    }
    #[cfg(feature = "bpf_rust")]
    {
        programs.extend_from_slice(&[("solana_bpf_rust_dup_accounts")]);
    }

    for program in programs.iter() {
        println!("Test program: {:?}", program);

        let GenesisConfigInfo {
            genesis_config,
            mint_keypair,
            ..
        } = create_genesis_config(50);
        let mut bank = Bank::new_for_tests(&genesis_config);
        let (name, id, entrypoint) = solana_bpf_loader_program!();
        bank.add_builtin(&name, &id, entrypoint);
        let bank = Arc::new(bank);
        let bank_client = BankClient::new_shared(&bank);
        let program_id = load_bpf_program(&bank_client, &bpf_loader::id(), &mint_keypair, program);
        let payee_account = AccountSharedData::new(10, 1, &program_id);
        let payee_pubkey = Pubkey::new_unique();
        bank.store_account(&payee_pubkey, &payee_account);
        let account = AccountSharedData::new(10, 1, &program_id);

        let pubkey = Pubkey::new_unique();
        let account_metas = vec![
            AccountMeta::new(mint_keypair.pubkey(), true),
            AccountMeta::new(payee_pubkey, false),
            AccountMeta::new(pubkey, false),
            AccountMeta::new(pubkey, false),
        ];

        bank.store_account(&pubkey, &account);
        let instruction = Instruction::new_with_bytes(program_id, &[1], account_metas.clone());
        let result = bank_client.send_and_confirm_instruction(&mint_keypair, instruction);
        let data = bank_client.get_account_data(&pubkey).unwrap().unwrap();
        assert!(result.is_ok());
        assert_eq!(data[0], 1);

        bank.store_account(&pubkey, &account);
        let instruction = Instruction::new_with_bytes(program_id, &[2], account_metas.clone());
        let result = bank_client.send_and_confirm_instruction(&mint_keypair, instruction);
        let data = bank_client.get_account_data(&pubkey).unwrap().unwrap();
        assert!(result.is_ok());
        assert_eq!(data[0], 2);

        bank.store_account(&pubkey, &account);
        let instruction = Instruction::new_with_bytes(program_id, &[3], account_metas.clone());
        let result = bank_client.send_and_confirm_instruction(&mint_keypair, instruction);
        let data = bank_client.get_account_data(&pubkey).unwrap().unwrap();
        assert!(result.is_ok());
        assert_eq!(data[0], 3);

        bank.store_account(&pubkey, &account);
        let instruction = Instruction::new_with_bytes(program_id, &[4], account_metas.clone());
        let result = bank_client.send_and_confirm_instruction(&mint_keypair, instruction);
        let lamports = bank_client.get_balance(&pubkey).unwrap();
        assert!(result.is_ok());
        assert_eq!(lamports, 11);

        bank.store_account(&pubkey, &account);
        let instruction = Instruction::new_with_bytes(program_id, &[5], account_metas.clone());
        let result = bank_client.send_and_confirm_instruction(&mint_keypair, instruction);
        let lamports = bank_client.get_balance(&pubkey).unwrap();
        assert!(result.is_ok());
        assert_eq!(lamports, 12);

        bank.store_account(&pubkey, &account);
        let instruction = Instruction::new_with_bytes(program_id, &[6], account_metas.clone());
        let result = bank_client.send_and_confirm_instruction(&mint_keypair, instruction);
        let lamports = bank_client.get_balance(&pubkey).unwrap();
        assert!(result.is_ok());
        assert_eq!(lamports, 13);

        let keypair = Keypair::new();
        let pubkey = keypair.pubkey();
        let account_metas = vec![
            AccountMeta::new(mint_keypair.pubkey(), true),
            AccountMeta::new(payee_pubkey, false),
            AccountMeta::new(pubkey, false),
            AccountMeta::new_readonly(pubkey, true),
            AccountMeta::new_readonly(program_id, false),
        ];
        bank.store_account(&pubkey, &account);
        let instruction = Instruction::new_with_bytes(program_id, &[7], account_metas.clone());
        let message = Message::new(&[instruction], Some(&mint_keypair.pubkey()));
        let result = bank_client.send_and_confirm_message(&[&mint_keypair, &keypair], message);
        assert!(result.is_ok());
    }
}

#[test]
#[cfg(feature = "bpf_rust")]
fn test_program_bpf_error_handling() {
    solana_logger::setup();

    let mut programs = Vec::new();
    #[cfg(feature = "bpf_c")]
    {
        programs.extend_from_slice(&[("error_handling")]);
    }
    #[cfg(feature = "bpf_rust")]
    {
        programs.extend_from_slice(&[("solana_bpf_rust_error_handling")]);
    }

    for program in programs.iter() {
        println!("Test program: {:?}", program);

        let GenesisConfigInfo {
            genesis_config,
            mint_keypair,
            ..
        } = create_genesis_config(50);
        let mut bank = Bank::new_for_tests(&genesis_config);
        let (name, id, entrypoint) = solana_bpf_loader_program!();
        bank.add_builtin(&name, &id, entrypoint);
        let bank_client = BankClient::new(bank);
        let program_id = load_bpf_program(&bank_client, &bpf_loader::id(), &mint_keypair, program);
        let account_metas = vec![AccountMeta::new(mint_keypair.pubkey(), true)];

        let instruction = Instruction::new_with_bytes(program_id, &[1], account_metas.clone());
        let result = bank_client.send_and_confirm_instruction(&mint_keypair, instruction);
        assert!(result.is_ok());

        let instruction = Instruction::new_with_bytes(program_id, &[2], account_metas.clone());
        let result = bank_client.send_and_confirm_instruction(&mint_keypair, instruction);
        assert_eq!(
            result.unwrap_err().unwrap(),
            TransactionError::InstructionError(0, InstructionError::InvalidAccountData)
        );

        let instruction = Instruction::new_with_bytes(program_id, &[3], account_metas.clone());
        let result = bank_client.send_and_confirm_instruction(&mint_keypair, instruction);
        assert_eq!(
            result.unwrap_err().unwrap(),
            TransactionError::InstructionError(0, InstructionError::Custom(0))
        );

        let instruction = Instruction::new_with_bytes(program_id, &[4], account_metas.clone());
        let result = bank_client.send_and_confirm_instruction(&mint_keypair, instruction);
        assert_eq!(
            result.unwrap_err().unwrap(),
            TransactionError::InstructionError(0, InstructionError::Custom(42))
        );

        let instruction = Instruction::new_with_bytes(program_id, &[5], account_metas.clone());
        let result = bank_client.send_and_confirm_instruction(&mint_keypair, instruction);
        let result = result.unwrap_err().unwrap();
        if TransactionError::InstructionError(0, InstructionError::InvalidInstructionData) != result
        {
            assert_eq!(
                result,
                TransactionError::InstructionError(0, InstructionError::InvalidError)
            );
        }

        let instruction = Instruction::new_with_bytes(program_id, &[6], account_metas.clone());
        let result = bank_client.send_and_confirm_instruction(&mint_keypair, instruction);
        let result = result.unwrap_err().unwrap();
        if TransactionError::InstructionError(0, InstructionError::InvalidInstructionData) != result
        {
            assert_eq!(
                result,
                TransactionError::InstructionError(0, InstructionError::InvalidError)
            );
        }

        let instruction = Instruction::new_with_bytes(program_id, &[7], account_metas.clone());
        let result = bank_client.send_and_confirm_instruction(&mint_keypair, instruction);
        let result = result.unwrap_err().unwrap();
        if TransactionError::InstructionError(0, InstructionError::InvalidInstructionData) != result
        {
            assert_eq!(
                result,
                TransactionError::InstructionError(0, InstructionError::AccountBorrowFailed)
            );
        }

        let instruction = Instruction::new_with_bytes(program_id, &[8], account_metas.clone());
        let result = bank_client.send_and_confirm_instruction(&mint_keypair, instruction);
        assert_eq!(
            result.unwrap_err().unwrap(),
            TransactionError::InstructionError(0, InstructionError::InvalidInstructionData)
        );

        let instruction = Instruction::new_with_bytes(program_id, &[9], account_metas.clone());
        let result = bank_client.send_and_confirm_instruction(&mint_keypair, instruction);
        assert_eq!(
            result.unwrap_err().unwrap(),
            TransactionError::InstructionError(0, InstructionError::MaxSeedLengthExceeded)
        );
    }
}

#[test]
#[cfg(any(feature = "bpf_c", feature = "bpf_rust"))]
fn test_return_data_and_log_data_syscall() {
    solana_logger::setup();

    let mut programs = Vec::new();
    #[cfg(feature = "bpf_c")]
    {
        programs.extend_from_slice(&[("log_data")]);
    }
    #[cfg(feature = "bpf_rust")]
    {
        programs.extend_from_slice(&[("solana_bpf_rust_log_data")]);
    }

    for program in programs.iter() {
        let GenesisConfigInfo {
            genesis_config,
            mint_keypair,
            ..
        } = create_genesis_config(50);
        let mut bank = Bank::new_for_tests(&genesis_config);
        let (name, id, entrypoint) = solana_bpf_loader_program!();
        bank.add_builtin(&name, &id, entrypoint);
        let bank = Arc::new(bank);
        let bank_client = BankClient::new_shared(&bank);

        let program_id = load_bpf_program(&bank_client, &bpf_loader::id(), &mint_keypair, program);

        bank.freeze();

        let account_metas = vec![AccountMeta::new(mint_keypair.pubkey(), true)];
        let instruction =
            Instruction::new_with_bytes(program_id, &[1, 2, 3, 0, 4, 5, 6], account_metas);

        let blockhash = bank.last_blockhash();
        let message = Message::new(&[instruction], Some(&mint_keypair.pubkey()));
        let transaction = Transaction::new(&[&mint_keypair], message, blockhash);
        let sanitized_tx = SanitizedTransaction::from_transaction_for_tests(transaction);

        let result = bank.simulate_transaction(sanitized_tx);

        assert!(result.result.is_ok());

        assert_eq!(result.logs[1], "Program data: AQID BAUG");

        assert_eq!(
            result.logs[3],
            format!("Program return: {} CAFE", program_id)
        );
    }
}

#[test]
#[cfg(feature = "bpf_rust")]
fn test_program_bpf_invoke_sanity() {
    solana_logger::setup();

    #[allow(dead_code)]
    #[derive(Debug)]
    enum Languages {
        C,
        Rust,
    }
    let mut programs = Vec::new();
    #[cfg(feature = "bpf_c")]
    {
        programs.push((Languages::C, "invoke", "invoked", "noop"));
    }
    #[cfg(feature = "bpf_rust")]
    {
        programs.push((
            Languages::Rust,
            "solana_bpf_rust_invoke",
            "solana_bpf_rust_invoked",
            "solana_bpf_rust_noop",
        ));
    }
    for program in programs.iter() {
        println!("Test program: {:?}", program);

        let GenesisConfigInfo {
            genesis_config,
            mint_keypair,
            ..
        } = create_genesis_config(50);
        let mut bank = Bank::new_for_tests(&genesis_config);
        let (name, id, entrypoint) = solana_bpf_loader_program!();
        bank.add_builtin(&name, &id, entrypoint);
        let bank = Arc::new(bank);
        let bank_client = BankClient::new_shared(&bank);

        let invoke_program_id =
            load_bpf_program(&bank_client, &bpf_loader::id(), &mint_keypair, program.1);
        let invoked_program_id =
            load_bpf_program(&bank_client, &bpf_loader::id(), &mint_keypair, program.2);
        let noop_program_id =
            load_bpf_program(&bank_client, &bpf_loader::id(), &mint_keypair, program.3);

        let argument_keypair = Keypair::new();
        let account = AccountSharedData::new(42, 100, &invoke_program_id);
        bank.store_account(&argument_keypair.pubkey(), &account);

        let invoked_argument_keypair = Keypair::new();
        let account = AccountSharedData::new(10, 10, &invoked_program_id);
        bank.store_account(&invoked_argument_keypair.pubkey(), &account);

        let from_keypair = Keypair::new();
        let account = AccountSharedData::new(84, 0, &system_program::id());
        bank.store_account(&from_keypair.pubkey(), &account);

        let (derived_key1, bump_seed1) =
            Pubkey::find_program_address(&[b"You pass butter"], &invoke_program_id);
        let (derived_key2, bump_seed2) =
            Pubkey::find_program_address(&[b"Lil'", b"Bits"], &invoked_program_id);
        let (derived_key3, bump_seed3) =
            Pubkey::find_program_address(&[derived_key2.as_ref()], &invoked_program_id);

        let mint_pubkey = mint_keypair.pubkey();
        let account_metas = vec![
            AccountMeta::new(mint_pubkey, true),
            AccountMeta::new(argument_keypair.pubkey(), true),
            AccountMeta::new_readonly(invoked_program_id, false),
            AccountMeta::new(invoked_argument_keypair.pubkey(), true),
            AccountMeta::new_readonly(invoked_program_id, false),
            AccountMeta::new(argument_keypair.pubkey(), true),
            AccountMeta::new(derived_key1, false),
            AccountMeta::new(derived_key2, false),
            AccountMeta::new_readonly(derived_key3, false),
            AccountMeta::new_readonly(system_program::id(), false),
            AccountMeta::new(from_keypair.pubkey(), true),
            AccountMeta::new_readonly(solana_sdk::ed25519_program::id(), false),
            AccountMeta::new_readonly(invoke_program_id, false),
        ];

        // success cases

        let instruction = Instruction::new_with_bytes(
            invoke_program_id,
            &[TEST_SUCCESS, bump_seed1, bump_seed2, bump_seed3],
            account_metas.clone(),
        );
        let noop_instruction = Instruction::new_with_bytes(noop_program_id, &[], vec![]);
        let message = Message::new(&[instruction, noop_instruction], Some(&mint_pubkey));
        let tx = Transaction::new(
            &[
                &mint_keypair,
                &argument_keypair,
                &invoked_argument_keypair,
                &from_keypair,
            ],
            message.clone(),
            bank.last_blockhash(),
        );
        let (result, inner_instructions, _log_messages) =
            process_transaction_and_record_inner(&bank, tx);
        assert_eq!(result, Ok(()));

        let invoked_programs: Vec<Pubkey> = inner_instructions[0]
            .iter()
            .map(|ix| message.account_keys[ix.program_id_index as usize].clone())
            .collect();
        let expected_invoked_programs = match program.0 {
            Languages::C => vec![
                system_program::id(),
                system_program::id(),
                invoked_program_id.clone(),
                invoked_program_id.clone(),
                invoked_program_id.clone(),
                invoked_program_id.clone(),
                invoked_program_id.clone(),
                invoked_program_id.clone(),
                invoked_program_id.clone(),
                invoked_program_id.clone(),
                invoked_program_id.clone(),
                invoked_program_id.clone(),
                invoked_program_id.clone(),
                invoked_program_id.clone(),
                invoked_program_id.clone(),
                invoked_program_id.clone(),
                invoked_program_id.clone(),
                invoked_program_id.clone(),
                invoked_program_id.clone(),
            ],
            Languages::Rust => vec![
                system_program::id(),
                system_program::id(),
                invoked_program_id.clone(),
                invoked_program_id.clone(),
                invoked_program_id.clone(),
                invoked_program_id.clone(),
                invoked_program_id.clone(),
                invoked_program_id.clone(),
                invoked_program_id.clone(),
                invoked_program_id.clone(),
                invoked_program_id.clone(),
                invoked_program_id.clone(),
                invoked_program_id.clone(),
                invoked_program_id.clone(),
                invoked_program_id.clone(),
                invoked_program_id.clone(),
                invoked_program_id.clone(),
                invoked_program_id.clone(),
                invoked_program_id.clone(),
                invoked_program_id.clone(),
                invoked_program_id.clone(),
                system_program::id(),
                invoked_program_id.clone(),
                invoked_program_id.clone(),
            ],
        };
        assert_eq!(invoked_programs.len(), expected_invoked_programs.len());
        assert_eq!(invoked_programs, expected_invoked_programs);
        let no_invoked_programs: Vec<Pubkey> = inner_instructions[1]
            .iter()
            .map(|ix| message.account_keys[ix.program_id_index as usize].clone())
            .collect();
        assert_eq!(no_invoked_programs.len(), 0);

        // failure cases

        let do_invoke_failure_test_local =
            |test: u8,
             expected_error: TransactionError,
             expected_invoked_programs: &[Pubkey],
             expected_log_messages: Option<Vec<String>>| {
                println!("Running failure test #{:?}", test);
                let instruction_data = &[test, bump_seed1, bump_seed2, bump_seed3];
                let signers = vec![
                    &mint_keypair,
                    &argument_keypair,
                    &invoked_argument_keypair,
                    &from_keypair,
                ];
                let instruction = Instruction::new_with_bytes(
                    invoke_program_id,
                    instruction_data,
                    account_metas.clone(),
                );
                let message = Message::new(&[instruction], Some(&mint_pubkey));
                let tx = Transaction::new(&signers, message.clone(), bank.last_blockhash());
                let (result, inner_instructions, log_messages) =
                    process_transaction_and_record_inner(&bank, tx);
                let invoked_programs: Vec<Pubkey> = inner_instructions[0]
                    .iter()
                    .map(|ix| message.account_keys[ix.program_id_index as usize].clone())
                    .collect();
                assert_eq!(result, Err(expected_error));
                assert_eq!(invoked_programs, expected_invoked_programs);
                if let Some(expected_log_messages) = expected_log_messages {
                    expected_log_messages
                        .into_iter()
                        .zip(log_messages)
                        .for_each(|(expected_log_message, log_message)| {
                            if expected_log_message != String::from("skip") {
                                assert_eq!(log_message, expected_log_message);
                            }
                        });
                }
            };

        let program_lang = match program.0 {
            Languages::Rust => "Rust",
            Languages::C => "C",
        };

        do_invoke_failure_test_local(
            TEST_PRIVILEGE_ESCALATION_SIGNER,
            TransactionError::InstructionError(0, InstructionError::PrivilegeEscalation),
            &[invoked_program_id.clone()],
            None,
        );

        do_invoke_failure_test_local(
            TEST_PRIVILEGE_ESCALATION_WRITABLE,
            TransactionError::InstructionError(0, InstructionError::PrivilegeEscalation),
            &[invoked_program_id.clone()],
            None,
        );

        do_invoke_failure_test_local(
            TEST_PPROGRAM_NOT_EXECUTABLE,
            TransactionError::InstructionError(0, InstructionError::AccountNotExecutable),
            &[],
            None,
        );

        do_invoke_failure_test_local(
            TEST_EMPTY_ACCOUNTS_SLICE,
            TransactionError::InstructionError(0, InstructionError::MissingAccount),
            &[],
            None,
        );

        do_invoke_failure_test_local(
            TEST_CAP_SEEDS,
            TransactionError::InstructionError(0, InstructionError::MaxSeedLengthExceeded),
            &[],
            None,
        );

        do_invoke_failure_test_local(
            TEST_CAP_SIGNERS,
            TransactionError::InstructionError(0, InstructionError::ProgramFailedToComplete),
            &[],
            None,
        );

        do_invoke_failure_test_local(
            TEST_MAX_INSTRUCTION_DATA_LEN_EXCEEDED,
            TransactionError::InstructionError(0, InstructionError::ProgramFailedToComplete),
            &[],
            Some(vec![
                format!("Program {invoke_program_id} invoke [1]"),
                format!("Program log: invoke {program_lang} program"),
                "Program log: Test max instruction data len exceeded".into(),
                "skip".into(), // don't compare compute consumption logs
                "Program failed to complete: Invoked an instruction with data that is too large (10241 > 10240)".into(),
                format!("Program {invoke_program_id} failed: Program failed to complete"),
            ]),
        );

        do_invoke_failure_test_local(
            TEST_MAX_INSTRUCTION_ACCOUNTS_EXCEEDED,
            TransactionError::InstructionError(0, InstructionError::ProgramFailedToComplete),
            &[],
            Some(vec![
                format!("Program {invoke_program_id} invoke [1]"),
                format!("Program log: invoke {program_lang} program"),
                "Program log: Test max instruction accounts exceeded".into(),
                "skip".into(), // don't compare compute consumption logs
                "Program failed to complete: Invoked an instruction with too many accounts (256 > 255)".into(),
                format!("Program {invoke_program_id} failed: Program failed to complete"),
            ]),
        );

        do_invoke_failure_test_local(
            TEST_MAX_ACCOUNT_INFOS_EXCEEDED,
            TransactionError::InstructionError(0, InstructionError::ProgramFailedToComplete),
            &[],
            Some(vec![
                format!("Program {invoke_program_id} invoke [1]"),
                format!("Program log: invoke {program_lang} program"),
                "Program log: Test max account infos exceeded".into(),
                "skip".into(), // don't compare compute consumption logs
                "Program failed to complete: Invoked an instruction with too many account info's (65 > 64)".into(),
                format!("Program {invoke_program_id} failed: Program failed to complete"),
            ]),
        );

        do_invoke_failure_test_local(
            TEST_RETURN_ERROR,
            TransactionError::InstructionError(0, InstructionError::Custom(42)),
            &[invoked_program_id.clone()],
            None,
        );

        do_invoke_failure_test_local(
            TEST_PRIVILEGE_DEESCALATION_ESCALATION_SIGNER,
            TransactionError::InstructionError(0, InstructionError::PrivilegeEscalation),
            &[invoked_program_id.clone()],
            None,
        );

        do_invoke_failure_test_local(
            TEST_PRIVILEGE_DEESCALATION_ESCALATION_WRITABLE,
            TransactionError::InstructionError(0, InstructionError::PrivilegeEscalation),
            &[invoked_program_id.clone()],
            None,
        );

        do_invoke_failure_test_local(
            TEST_WRITABLE_DEESCALATION_WRITABLE,
            TransactionError::InstructionError(0, InstructionError::ReadonlyDataModified),
            &[invoked_program_id.clone()],
            None,
        );

        do_invoke_failure_test_local(
            TEST_NESTED_INVOKE_TOO_DEEP,
            TransactionError::InstructionError(0, InstructionError::CallDepth),
            &[
                invoked_program_id.clone(),
                invoked_program_id.clone(),
                invoked_program_id.clone(),
                invoked_program_id.clone(),
                invoked_program_id.clone(),
            ],
            None,
        );

        do_invoke_failure_test_local(
            TEST_CALL_PRECOMPILE,
            TransactionError::InstructionError(0, InstructionError::ProgramFailedToComplete),
            &[],
            None,
        );

        do_invoke_failure_test_local(
            TEST_RETURN_DATA_TOO_LARGE,
            TransactionError::InstructionError(0, InstructionError::ProgramFailedToComplete),
            &[],
            None,
        );

        do_invoke_failure_test_local(
            TEST_DUPLICATE_PRIVILEGE_ESCALATION_SIGNER,
            TransactionError::InstructionError(0, InstructionError::PrivilegeEscalation),
            &[invoked_program_id.clone()],
            None,
        );

        do_invoke_failure_test_local(
            TEST_DUPLICATE_PRIVILEGE_ESCALATION_WRITABLE,
            TransactionError::InstructionError(0, InstructionError::PrivilegeEscalation),
            &[invoked_program_id.clone()],
            None,
        );

        // Check resulting state

        assert_eq!(43, bank.get_balance(&derived_key1));
        let account = bank.get_account(&derived_key1).unwrap();
        assert_eq!(&invoke_program_id, account.owner());
        assert_eq!(
            MAX_PERMITTED_DATA_INCREASE,
            bank.get_account(&derived_key1).unwrap().data().len()
        );
        for i in 0..20 {
            assert_eq!(i as u8, account.data()[i]);
        }

        // Attempt to realloc into unauthorized address space
        let account = AccountSharedData::new(84, 0, &system_program::id());
        bank.store_account(&from_keypair.pubkey(), &account);
        bank.store_account(&derived_key1, &AccountSharedData::default());
        let instruction = Instruction::new_with_bytes(
            invoke_program_id,
            &[
                TEST_ALLOC_ACCESS_VIOLATION,
                bump_seed1,
                bump_seed2,
                bump_seed3,
            ],
            account_metas.clone(),
        );
        let message = Message::new(&[instruction], Some(&mint_pubkey));
        let tx = Transaction::new(
            &[
                &mint_keypair,
                &argument_keypair,
                &invoked_argument_keypair,
                &from_keypair,
            ],
            message.clone(),
            bank.last_blockhash(),
        );
        let (result, inner_instructions, _log_messages) =
            process_transaction_and_record_inner(&bank, tx);
        let invoked_programs: Vec<Pubkey> = inner_instructions[0]
            .iter()
            .map(|ix| message.account_keys[ix.program_id_index as usize].clone())
            .collect();
        assert_eq!(invoked_programs, vec![system_program::id()]);
        assert_eq!(
            result.unwrap_err(),
            TransactionError::InstructionError(0, InstructionError::ProgramFailedToComplete)
        );
    }
}

#[test]
#[cfg(feature = "bpf_rust")]
fn test_program_bpf_program_id_spoofing() {
    let GenesisConfigInfo {
        genesis_config,
        mint_keypair,
        ..
    } = create_genesis_config(50);
    let mut bank = Bank::new_for_tests(&genesis_config);
    let (name, id, entrypoint) = solana_bpf_loader_program!();
    bank.add_builtin(&name, &id, entrypoint);
    let bank = Arc::new(bank);
    let bank_client = BankClient::new_shared(&bank);

    let malicious_swap_pubkey = load_bpf_program(
        &bank_client,
        &bpf_loader::id(),
        &mint_keypair,
        "solana_bpf_rust_spoof1",
    );
    let malicious_system_pubkey = load_bpf_program(
        &bank_client,
        &bpf_loader::id(),
        &mint_keypair,
        "solana_bpf_rust_spoof1_system",
    );

    let from_pubkey = Pubkey::new_unique();
    let account = AccountSharedData::new(10, 0, &system_program::id());
    bank.store_account(&from_pubkey, &account);

    let to_pubkey = Pubkey::new_unique();
    let account = AccountSharedData::new(0, 0, &system_program::id());
    bank.store_account(&to_pubkey, &account);

    let account_metas = vec![
        AccountMeta::new_readonly(system_program::id(), false),
        AccountMeta::new_readonly(malicious_system_pubkey, false),
        AccountMeta::new(from_pubkey, false),
        AccountMeta::new(to_pubkey, false),
    ];

    let instruction =
        Instruction::new_with_bytes(malicious_swap_pubkey, &[], account_metas.clone());
    let result = bank_client.send_and_confirm_instruction(&mint_keypair, instruction);
    assert_eq!(
        result.unwrap_err().unwrap(),
        TransactionError::InstructionError(0, InstructionError::MissingRequiredSignature)
    );
    assert_eq!(10, bank.get_balance(&from_pubkey));
    assert_eq!(0, bank.get_balance(&to_pubkey));
}

#[test]
#[cfg(feature = "bpf_rust")]
fn test_program_bpf_caller_has_access_to_cpi_program() {
    let GenesisConfigInfo {
        genesis_config,
        mint_keypair,
        ..
    } = create_genesis_config(50);
    let mut bank = Bank::new_for_tests(&genesis_config);
    let (name, id, entrypoint) = solana_bpf_loader_program!();
    bank.add_builtin(&name, &id, entrypoint);
    let bank = Arc::new(bank);
    let bank_client = BankClient::new_shared(&bank);

    let caller_pubkey = load_bpf_program(
        &bank_client,
        &bpf_loader::id(),
        &mint_keypair,
        "solana_bpf_rust_caller_access",
    );
    let caller2_pubkey = load_bpf_program(
        &bank_client,
        &bpf_loader::id(),
        &mint_keypair,
        "solana_bpf_rust_caller_access",
    );
    let account_metas = vec![
        AccountMeta::new_readonly(caller_pubkey, false),
        AccountMeta::new_readonly(caller2_pubkey, false),
    ];
    let instruction = Instruction::new_with_bytes(caller_pubkey, &[1], account_metas.clone());
    let result = bank_client.send_and_confirm_instruction(&mint_keypair, instruction);
    assert_eq!(
        result.unwrap_err().unwrap(),
        TransactionError::InstructionError(0, InstructionError::MissingAccount)
    );
}

#[test]
#[cfg(feature = "bpf_rust")]
fn test_program_bpf_ro_modify() {
    solana_logger::setup();

    let GenesisConfigInfo {
        genesis_config,
        mint_keypair,
        ..
    } = create_genesis_config(50);
    let mut bank = Bank::new_for_tests(&genesis_config);
    let (name, id, entrypoint) = solana_bpf_loader_program!();
    bank.add_builtin(&name, &id, entrypoint);
    let bank = Arc::new(bank);
    let bank_client = BankClient::new_shared(&bank);

    let program_pubkey = load_bpf_program(
        &bank_client,
        &bpf_loader::id(),
        &mint_keypair,
        "solana_bpf_rust_ro_modify",
    );

    let test_keypair = Keypair::new();
    let account = AccountSharedData::new(10, 0, &system_program::id());
    bank.store_account(&test_keypair.pubkey(), &account);

    let account_metas = vec![
        AccountMeta::new_readonly(system_program::id(), false),
        AccountMeta::new(test_keypair.pubkey(), true),
    ];

    let instruction = Instruction::new_with_bytes(program_pubkey, &[1], account_metas.clone());
    let message = Message::new(&[instruction], Some(&mint_keypair.pubkey()));
    let result = bank_client.send_and_confirm_message(&[&mint_keypair, &test_keypair], message);
    assert_eq!(
        result.unwrap_err().unwrap(),
        TransactionError::InstructionError(0, InstructionError::ProgramFailedToComplete)
    );

    let instruction = Instruction::new_with_bytes(program_pubkey, &[3], account_metas.clone());
    let message = Message::new(&[instruction], Some(&mint_keypair.pubkey()));
    let result = bank_client.send_and_confirm_message(&[&mint_keypair, &test_keypair], message);
    assert_eq!(
        result.unwrap_err().unwrap(),
        TransactionError::InstructionError(0, InstructionError::ProgramFailedToComplete)
    );

    let instruction = Instruction::new_with_bytes(program_pubkey, &[4], account_metas.clone());
    let message = Message::new(&[instruction], Some(&mint_keypair.pubkey()));
    let result = bank_client.send_and_confirm_message(&[&mint_keypair, &test_keypair], message);
    assert_eq!(
        result.unwrap_err().unwrap(),
        TransactionError::InstructionError(0, InstructionError::ProgramFailedToComplete)
    );
}

#[test]
#[cfg(feature = "bpf_rust")]
fn test_program_bpf_call_depth() {
    solana_logger::setup();

    let GenesisConfigInfo {
        genesis_config,
        mint_keypair,
        ..
    } = create_genesis_config(50);
    let mut bank = Bank::new_for_tests(&genesis_config);
    let (name, id, entrypoint) = solana_bpf_loader_program!();
    bank.add_builtin(&name, &id, entrypoint);
    let bank_client = BankClient::new(bank);
    let program_id = load_bpf_program(
        &bank_client,
        &bpf_loader::id(),
        &mint_keypair,
        "solana_bpf_rust_call_depth",
    );

    let instruction = Instruction::new_with_bincode(
        program_id,
        &(ComputeBudget::default().max_call_depth - 1),
        vec![],
    );
    let result = bank_client.send_and_confirm_instruction(&mint_keypair, instruction);
    assert!(result.is_ok());

    let instruction =
        Instruction::new_with_bincode(program_id, &ComputeBudget::default().max_call_depth, vec![]);
    let result = bank_client.send_and_confirm_instruction(&mint_keypair, instruction);
    assert!(result.is_err());
}

#[test]
#[cfg(feature = "bpf_rust")]
fn test_program_bpf_compute_budget() {
    solana_logger::setup();

    let GenesisConfigInfo {
        genesis_config,
        mint_keypair,
        ..
    } = create_genesis_config(50);
    let mut bank = Bank::new_for_tests(&genesis_config);
    let (name, id, entrypoint) = solana_bpf_loader_program!();
    bank.add_builtin(&name, &id, entrypoint);
    let bank_client = BankClient::new(bank);
    let program_id = load_bpf_program(
        &bank_client,
        &bpf_loader::id(),
        &mint_keypair,
        "solana_bpf_rust_noop",
    );
    let message = Message::new(
        &[
            ComputeBudgetInstruction::set_compute_unit_limit(1),
            Instruction::new_with_bincode(program_id, &0, vec![]),
        ],
        Some(&mint_keypair.pubkey()),
    );
    let result = bank_client.send_and_confirm_message(&[&mint_keypair], message);
    assert_eq!(
        result.unwrap_err().unwrap(),
        TransactionError::InstructionError(1, InstructionError::ProgramFailedToComplete),
    );
}

#[test]
fn assert_instruction_count() {
    solana_logger::setup();

    let mut programs = Vec::new();
    #[cfg(feature = "bpf_c")]
    {
        programs.extend_from_slice(&[
            ("alloc", 11502),
            ("bpf_to_bpf", 313),
            ("multiple_static", 208),
            ("noop", 5),
            ("noop++", 5),
            ("relative_call", 210),
            ("return_data", 980),
            ("sanity", 2379),
            ("sanity++", 2279),
            ("secp256k1_recover", 25383),
            ("sha", 1355),
            ("struct_pass", 108),
            ("struct_ret", 122),
        ]);
    }
    #[cfg(feature = "bpf_rust")]
    {
        programs.extend_from_slice(&[
            ("solana_bpf_rust_128bit", 580),
            ("solana_bpf_rust_alloc", 5060),
            ("solana_bpf_rust_custom_heap", 509),
            ("solana_bpf_rust_dep_crate", 2),
            ("solana_bpf_rust_external_spend", 378),
            ("solana_bpf_rust_iter", 108),
            ("solana_bpf_rust_many_args", 1289),
            ("solana_bpf_rust_mem", 2158),
            ("solana_bpf_rust_membuiltins", 1541),
            ("solana_bpf_rust_noop", 366),
            ("solana_bpf_rust_param_passing", 146),
            ("solana_bpf_rust_rand", 469),
            ("solana_bpf_rust_sanity", 52054),
            ("solana_bpf_rust_secp256k1_recover", 91195),
            ("solana_bpf_rust_sha", 24081),
        ]);
    }

    let mut passed = true;
    println!("\n  {:36} expected actual  diff", "BPF program");
    for program in programs.iter() {
        let count = run_program(program.0);
        let diff: i64 = count as i64 - program.1 as i64;
        println!(
            "  {:36} {:8} {:6} {:+5} ({:+3.0}%)",
            program.0,
            program.1,
            count,
            diff,
            100.0_f64 * count as f64 / program.1 as f64 - 100.0_f64,
        );
        if count > program.1 {
            passed = false;
        }
    }
    assert!(passed);
}

#[test]
#[cfg(any(feature = "bpf_rust"))]
fn test_program_bpf_instruction_introspection() {
    solana_logger::setup();

    let GenesisConfigInfo {
        genesis_config,
        mint_keypair,
        ..
    } = create_genesis_config(50_000);
    let mut bank = Bank::new_for_tests(&genesis_config);

    let (name, id, entrypoint) = solana_bpf_loader_program!();
    bank.add_builtin(&name, &id, entrypoint);
    let bank = Arc::new(bank);
    let bank_client = BankClient::new_shared(&bank);

    let program_id = load_bpf_program(
        &bank_client,
        &bpf_loader::id(),
        &mint_keypair,
        "solana_bpf_rust_instruction_introspection",
    );

    // Passing transaction
    let account_metas = vec![
        AccountMeta::new_readonly(program_id, false),
        AccountMeta::new_readonly(sysvar::instructions::id(), false),
    ];
    let instruction0 = Instruction::new_with_bytes(program_id, &[0u8, 0u8], account_metas.clone());
    let instruction1 = Instruction::new_with_bytes(program_id, &[0u8, 1u8], account_metas.clone());
    let instruction2 = Instruction::new_with_bytes(program_id, &[0u8, 2u8], account_metas);
    let message = Message::new(
        &[instruction0, instruction1, instruction2],
        Some(&mint_keypair.pubkey()),
    );
    let result = bank_client.send_and_confirm_message(&[&mint_keypair], message);
    assert!(result.is_ok());

    // writable special instructions11111 key, should not be allowed
    let account_metas = vec![AccountMeta::new(sysvar::instructions::id(), false)];
    let instruction = Instruction::new_with_bytes(program_id, &[0], account_metas);
    let result = bank_client.send_and_confirm_instruction(&mint_keypair, instruction);
    assert_eq!(
        result.unwrap_err().unwrap(),
        // sysvar write locks are demoted to read only. So this will no longer
        // cause InvalidAccountIndex error.
        TransactionError::InstructionError(0, InstructionError::ProgramFailedToComplete),
    );

    // No accounts, should error
    let instruction = Instruction::new_with_bytes(program_id, &[0], vec![]);
    let result = bank_client.send_and_confirm_instruction(&mint_keypair, instruction);
    assert!(result.is_err());
    assert_eq!(
        result.unwrap_err().unwrap(),
        TransactionError::InstructionError(0, InstructionError::NotEnoughAccountKeys)
    );
    assert!(bank.get_account(&sysvar::instructions::id()).is_none());
}

#[test]
#[cfg(feature = "bpf_rust")]
fn test_program_bpf_test_use_latest_executor() {
    solana_logger::setup();

    let GenesisConfigInfo {
        genesis_config,
        mint_keypair,
        ..
    } = create_genesis_config(50);
    let mut bank = Bank::new_for_tests(&genesis_config);
    let (name, id, entrypoint) = solana_bpf_loader_program!();
    bank.add_builtin(&name, &id, entrypoint);
    let bank_client = BankClient::new(bank);
    let panic_id = load_bpf_program(
        &bank_client,
        &bpf_loader::id(),
        &mint_keypair,
        "solana_bpf_rust_panic",
    );

    let program_keypair = Keypair::new();

    // Write the panic program into the program account
    let elf = read_bpf_program("solana_bpf_rust_panic");
    let message = Message::new(
        &[system_instruction::create_account(
            &mint_keypair.pubkey(),
            &program_keypair.pubkey(),
            1,
            elf.len() as u64 * 2,
            &bpf_loader::id(),
        )],
        Some(&mint_keypair.pubkey()),
    );
    assert!(bank_client
        .send_and_confirm_message(&[&mint_keypair, &program_keypair], message)
        .is_ok());
    write_bpf_program(
        &bank_client,
        &bpf_loader::id(),
        &mint_keypair,
        &program_keypair,
        &elf,
    );

    // Finalize the panic program, but fail the tx
    let message = Message::new(
        &[
            loader_instruction::finalize(&program_keypair.pubkey(), &bpf_loader::id()),
            Instruction::new_with_bytes(panic_id, &[0], vec![]),
        ],
        Some(&mint_keypair.pubkey()),
    );
    assert!(bank_client
        .send_and_confirm_message(&[&mint_keypair, &program_keypair], message)
        .is_err());

    // Write the noop program into the same program account
    let elf = read_bpf_program("solana_bpf_rust_noop");
    write_bpf_program(
        &bank_client,
        &bpf_loader::id(),
        &mint_keypair,
        &program_keypair,
        &elf,
    );

    // Finalize the noop program
    let message = Message::new(
        &[loader_instruction::finalize(
            &program_keypair.pubkey(),
            &bpf_loader::id(),
        )],
        Some(&mint_keypair.pubkey()),
    );
    assert!(bank_client
        .send_and_confirm_message(&[&mint_keypair, &program_keypair], message)
        .is_ok());

    // Call the noop program, should get noop not panic
    let message = Message::new(
        &[Instruction::new_with_bytes(
            program_keypair.pubkey(),
            &[0],
            vec![],
        )],
        Some(&mint_keypair.pubkey()),
    );
    assert!(bank_client
        .send_and_confirm_message(&[&mint_keypair], message)
        .is_ok());
}

#[ignore] // Invoking BPF loaders from CPI not allowed
#[test]
#[cfg(feature = "bpf_rust")]
fn test_program_bpf_test_use_latest_executor2() {
    solana_logger::setup();

    let GenesisConfigInfo {
        genesis_config,
        mint_keypair,
        ..
    } = create_genesis_config(50);
    let mut bank = Bank::new_for_tests(&genesis_config);
    let (name, id, entrypoint) = solana_bpf_loader_program!();
    bank.add_builtin(&name, &id, entrypoint);
    let bank_client = BankClient::new(bank);
    let invoke_and_error = load_bpf_program(
        &bank_client,
        &bpf_loader::id(),
        &mint_keypair,
        "solana_bpf_rust_invoke_and_error",
    );
    let invoke_and_ok = load_bpf_program(
        &bank_client,
        &bpf_loader::id(),
        &mint_keypair,
        "solana_bpf_rust_invoke_and_ok",
    );

    let program_keypair = Keypair::new();

    // Write the panic program into the program account
    let elf = read_bpf_program("solana_bpf_rust_panic");
    let message = Message::new(
        &[system_instruction::create_account(
            &mint_keypair.pubkey(),
            &program_keypair.pubkey(),
            1,
            elf.len() as u64 * 2,
            &bpf_loader::id(),
        )],
        Some(&mint_keypair.pubkey()),
    );
    assert!(bank_client
        .send_and_confirm_message(&[&mint_keypair, &program_keypair], message)
        .is_ok());
    write_bpf_program(
        &bank_client,
        &bpf_loader::id(),
        &mint_keypair,
        &program_keypair,
        &elf,
    );

    // - invoke finalize and return error, swallow error
    let mut instruction =
        loader_instruction::finalize(&program_keypair.pubkey(), &bpf_loader::id());
    instruction.accounts.insert(
        0,
        AccountMeta {
            is_signer: false,
            is_writable: false,
            pubkey: instruction.program_id,
        },
    );
    instruction.program_id = invoke_and_ok;
    instruction.accounts.insert(
        0,
        AccountMeta {
            is_signer: false,
            is_writable: false,
            pubkey: invoke_and_error,
        },
    );
    let message = Message::new(&[instruction], Some(&mint_keypair.pubkey()));
    assert!(bank_client
        .send_and_confirm_message(&[&mint_keypair, &program_keypair], message)
        .is_ok());

    // invoke program, verify not found
    let message = Message::new(
        &[Instruction::new_with_bytes(
            program_keypair.pubkey(),
            &[0],
            vec![],
        )],
        Some(&mint_keypair.pubkey()),
    );
    assert_eq!(
        bank_client
            .send_and_confirm_message(&[&mint_keypair], message)
            .unwrap_err()
            .unwrap(),
        TransactionError::InvalidProgramForExecution
    );

    // Write the noop program into the same program account
    let elf = read_bpf_program("solana_bpf_rust_noop");
    write_bpf_program(
        &bank_client,
        &bpf_loader::id(),
        &mint_keypair,
        &program_keypair,
        &elf,
    );

    // Finalize the noop program
    let message = Message::new(
        &[loader_instruction::finalize(
            &program_keypair.pubkey(),
            &bpf_loader::id(),
        )],
        Some(&mint_keypair.pubkey()),
    );
    assert!(bank_client
        .send_and_confirm_message(&[&mint_keypair, &program_keypair], message)
        .is_ok());

    // Call the program, should get noop, not panic
    let message = Message::new(
        &[Instruction::new_with_bytes(
            program_keypair.pubkey(),
            &[0],
            vec![],
        )],
        Some(&mint_keypair.pubkey()),
    );
    assert!(bank_client
        .send_and_confirm_message(&[&mint_keypair], message)
        .is_ok());
}

#[test]
#[cfg(feature = "bpf_rust")]
fn test_program_bpf_upgrade() {
    solana_logger::setup();

    let GenesisConfigInfo {
        genesis_config,
        mint_keypair,
        ..
    } = create_genesis_config(50);
    let mut bank = Bank::new_for_tests(&genesis_config);
    let (name, id, entrypoint) = solana_bpf_loader_upgradeable_program!();
    bank.add_builtin(&name, &id, entrypoint);
    let bank_client = BankClient::new(bank);

    // Deploy upgrade program
    let buffer_keypair = Keypair::new();
    let program_keypair = Keypair::new();
    let program_id = program_keypair.pubkey();
    let authority_keypair = Keypair::new();
    load_upgradeable_bpf_program(
        &bank_client,
        &mint_keypair,
        &buffer_keypair,
        &program_keypair,
        &authority_keypair,
        "solana_bpf_rust_upgradeable",
    );

    let mut instruction =
        Instruction::new_with_bytes(program_id, &[0], vec![AccountMeta::new(clock::id(), false)]);

    // Call upgrade program
    let result = bank_client.send_and_confirm_instruction(&mint_keypair, instruction.clone());
    assert_eq!(
        result.unwrap_err().unwrap(),
        TransactionError::InstructionError(0, InstructionError::Custom(42))
    );

    // Upgrade program
    let buffer_keypair = Keypair::new();
    upgrade_bpf_program(
        &bank_client,
        &mint_keypair,
        &buffer_keypair,
        &program_id,
        &authority_keypair,
        "solana_bpf_rust_upgraded",
    );

    // Call upgraded program
    instruction.data[0] += 1;
    let result = bank_client.send_and_confirm_instruction(&mint_keypair, instruction.clone());
    assert_eq!(
        result.unwrap_err().unwrap(),
        TransactionError::InstructionError(0, InstructionError::Custom(43))
    );

    // Set a new authority
    let new_authority_keypair = Keypair::new();
    set_upgrade_authority(
        &bank_client,
        &mint_keypair,
        &program_id,
        &authority_keypair,
        Some(&new_authority_keypair.pubkey()),
    );

    // Upgrade back to the original program
    let buffer_keypair = Keypair::new();
    upgrade_bpf_program(
        &bank_client,
        &mint_keypair,
        &buffer_keypair,
        &program_id,
        &new_authority_keypair,
        "solana_bpf_rust_upgradeable",
    );

    // Call original program
    instruction.data[0] += 1;
    let result = bank_client.send_and_confirm_instruction(&mint_keypair, instruction);
    assert_eq!(
        result.unwrap_err().unwrap(),
        TransactionError::InstructionError(0, InstructionError::Custom(42))
    );
}

#[test]
#[cfg(feature = "bpf_rust")]
fn test_program_bpf_upgrade_and_invoke_in_same_tx() {
    solana_logger::setup();

    let GenesisConfigInfo {
        genesis_config,
        mint_keypair,
        ..
    } = create_genesis_config(50);
    let mut bank = Bank::new_for_tests(&genesis_config);
    let (name, id, entrypoint) = solana_bpf_loader_upgradeable_program!();
    bank.add_builtin(&name, &id, entrypoint);
    let bank = Arc::new(bank);
    let bank_client = BankClient::new_shared(&bank);

    // Deploy upgrade program
    let buffer_keypair = Keypair::new();
    let program_keypair = Keypair::new();
    let program_id = program_keypair.pubkey();
    let authority_keypair = Keypair::new();
    load_upgradeable_bpf_program(
        &bank_client,
        &mint_keypair,
        &buffer_keypair,
        &program_keypair,
        &authority_keypair,
        "solana_bpf_rust_noop",
    );

    let invoke_instruction =
        Instruction::new_with_bytes(program_id, &[0], vec![AccountMeta::new(clock::id(), false)]);

    // Call upgradeable program
    let result =
        bank_client.send_and_confirm_instruction(&mint_keypair, invoke_instruction.clone());
    assert!(result.is_ok());

    // Prepare for upgrade
    let buffer_keypair = Keypair::new();
    load_upgradeable_buffer(
        &bank_client,
        &mint_keypair,
        &buffer_keypair,
        &authority_keypair,
        "solana_bpf_rust_panic",
    );

    // Invoke, then upgrade the program, and then invoke again in same tx
    let message = Message::new(
        &[
            invoke_instruction.clone(),
            bpf_loader_upgradeable::upgrade(
                &program_id,
                &buffer_keypair.pubkey(),
                &authority_keypair.pubkey(),
                &mint_keypair.pubkey(),
            ),
            invoke_instruction,
        ],
        Some(&mint_keypair.pubkey()),
    );
    let tx = Transaction::new(
        &[&mint_keypair, &authority_keypair],
        message.clone(),
        bank.last_blockhash(),
    );
    let (result, _, _) = process_transaction_and_record_inner(&bank, tx);
    assert_eq!(
        result.unwrap_err(),
        TransactionError::InstructionError(2, InstructionError::ProgramFailedToComplete)
    );
}

#[test]
#[cfg(feature = "bpf_rust")]
fn test_program_bpf_invoke_upgradeable_via_cpi() {
    solana_logger::setup();

    let GenesisConfigInfo {
        genesis_config,
        mint_keypair,
        ..
    } = create_genesis_config(50);
    let mut bank = Bank::new_for_tests(&genesis_config);
    let (name, id, entrypoint) = solana_bpf_loader_program!();
    bank.add_builtin(&name, &id, entrypoint);
    let (name, id, entrypoint) = solana_bpf_loader_upgradeable_program!();
    bank.add_builtin(&name, &id, entrypoint);
    let bank_client = BankClient::new(bank);
    let invoke_and_return = load_bpf_program(
        &bank_client,
        &bpf_loader::id(),
        &mint_keypair,
        "solana_bpf_rust_invoke_and_return",
    );

    // Deploy upgradeable program
    let buffer_keypair = Keypair::new();
    let program_keypair = Keypair::new();
    let program_id = program_keypair.pubkey();
    let authority_keypair = Keypair::new();
    load_upgradeable_bpf_program(
        &bank_client,
        &mint_keypair,
        &buffer_keypair,
        &program_keypair,
        &authority_keypair,
        "solana_bpf_rust_upgradeable",
    );

    let mut instruction = Instruction::new_with_bytes(
        invoke_and_return,
        &[0],
        vec![
            AccountMeta::new_readonly(program_id, false),
            AccountMeta::new_readonly(clock::id(), false),
        ],
    );

    // Call invoker program to invoke the upgradeable program
    instruction.data[0] += 1;
    let result = bank_client.send_and_confirm_instruction(&mint_keypair, instruction.clone());
    assert_eq!(
        result.unwrap_err().unwrap(),
        TransactionError::InstructionError(0, InstructionError::Custom(42))
    );

    // Upgrade program
    let buffer_keypair = Keypair::new();
    upgrade_bpf_program(
        &bank_client,
        &mint_keypair,
        &buffer_keypair,
        &program_id,
        &authority_keypair,
        "solana_bpf_rust_upgraded",
    );

    // Call the upgraded program
    instruction.data[0] += 1;
    let result = bank_client.send_and_confirm_instruction(&mint_keypair, instruction.clone());
    assert_eq!(
        result.unwrap_err().unwrap(),
        TransactionError::InstructionError(0, InstructionError::Custom(43))
    );

    // Set a new authority
    let new_authority_keypair = Keypair::new();
    set_upgrade_authority(
        &bank_client,
        &mint_keypair,
        &program_id,
        &authority_keypair,
        Some(&new_authority_keypair.pubkey()),
    );

    // Upgrade back to the original program
    let buffer_keypair = Keypair::new();
    upgrade_bpf_program(
        &bank_client,
        &mint_keypair,
        &buffer_keypair,
        &program_id,
        &new_authority_keypair,
        "solana_bpf_rust_upgradeable",
    );

    // Call original program
    instruction.data[0] += 1;
    let result = bank_client.send_and_confirm_instruction(&mint_keypair, instruction.clone());
    assert_eq!(
        result.unwrap_err().unwrap(),
        TransactionError::InstructionError(0, InstructionError::Custom(42))
    );
}

#[test]
#[cfg(any(feature = "bpf_c", feature = "bpf_rust"))]
fn test_program_bpf_disguised_as_bpf_loader() {
    solana_logger::setup();

    let mut programs = Vec::new();
    #[cfg(feature = "bpf_c")]
    {
        programs.extend_from_slice(&[("noop")]);
    }
    #[cfg(feature = "bpf_rust")]
    {
        programs.extend_from_slice(&[("solana_bpf_rust_noop")]);
    }

    for program in programs.iter() {
        let GenesisConfigInfo {
            genesis_config,
            mint_keypair,
            ..
        } = create_genesis_config(50);
        let mut bank = Bank::new_for_tests(&genesis_config);
        let (name, id, entrypoint) = solana_bpf_loader_program!();
        bank.add_builtin(&name, &id, entrypoint);
        let bank_client = BankClient::new(bank);

        let program_id = load_bpf_program(&bank_client, &bpf_loader::id(), &mint_keypair, program);
        let account_metas = vec![AccountMeta::new_readonly(program_id, false)];
        let instruction = Instruction::new_with_bytes(bpf_loader::id(), &[1], account_metas);
        let result = bank_client.send_and_confirm_instruction(&mint_keypair, instruction);
        assert_eq!(
            result.unwrap_err().unwrap(),
            TransactionError::InstructionError(0, InstructionError::IncorrectProgramId)
        );
    }
}

#[test]
#[cfg(feature = "bpf_c")]
fn test_program_bpf_c_dup() {
    solana_logger::setup();

    let GenesisConfigInfo {
        genesis_config,
        mint_keypair,
        ..
    } = create_genesis_config(50);
    let mut bank = Bank::new_for_tests(&genesis_config);
    let (name, id, entrypoint) = solana_bpf_loader_program!();
    bank.add_builtin(&name, &id, entrypoint);

    let account_address = Pubkey::new_unique();
    let account = AccountSharedData::new_data(42, &[1_u8, 2, 3], &system_program::id()).unwrap();
    bank.store_account(&account_address, &account);

    let bank_client = BankClient::new(bank);

    let program_id = load_bpf_program(&bank_client, &bpf_loader::id(), &mint_keypair, "ser");
    let account_metas = vec![
        AccountMeta::new_readonly(account_address, false),
        AccountMeta::new_readonly(account_address, false),
    ];
    let instruction = Instruction::new_with_bytes(program_id, &[4, 5, 6, 7], account_metas);
    bank_client
        .send_and_confirm_instruction(&mint_keypair, instruction)
        .unwrap();
}

#[test]
#[cfg(feature = "bpf_rust")]
fn test_program_bpf_upgrade_via_cpi() {
    solana_logger::setup();

    let GenesisConfigInfo {
        genesis_config,
        mint_keypair,
        ..
    } = create_genesis_config(50);
    let mut bank = Bank::new_for_tests(&genesis_config);
    let (name, id, entrypoint) = solana_bpf_loader_program!();
    bank.add_builtin(&name, &id, entrypoint);
    let (name, id, entrypoint) = solana_bpf_loader_upgradeable_program!();
    bank.add_builtin(&name, &id, entrypoint);
    let bank_client = BankClient::new(bank);
    let invoke_and_return = load_bpf_program(
        &bank_client,
        &bpf_loader::id(),
        &mint_keypair,
        "solana_bpf_rust_invoke_and_return",
    );

    // Deploy upgradeable program
    let buffer_keypair = Keypair::new();
    let program_keypair = Keypair::new();
    let program_id = program_keypair.pubkey();
    let authority_keypair = Keypair::new();
    load_upgradeable_bpf_program(
        &bank_client,
        &mint_keypair,
        &buffer_keypair,
        &program_keypair,
        &authority_keypair,
        "solana_bpf_rust_upgradeable",
    );
    let program_account = bank_client.get_account(&program_id).unwrap().unwrap();
    let programdata_address = match program_account.state() {
        Ok(bpf_loader_upgradeable::UpgradeableLoaderState::Program {
            programdata_address,
        }) => programdata_address,
        _ => unreachable!(),
    };
    let original_programdata = bank_client
        .get_account_data(&programdata_address)
        .unwrap()
        .unwrap();

    let mut instruction = Instruction::new_with_bytes(
        invoke_and_return,
        &[0],
        vec![
            AccountMeta::new_readonly(program_id, false),
            AccountMeta::new_readonly(clock::id(), false),
        ],
    );

    // Call the upgradable program
    instruction.data[0] += 1;
    let result = bank_client.send_and_confirm_instruction(&mint_keypair, instruction.clone());
    assert_eq!(
        result.unwrap_err().unwrap(),
        TransactionError::InstructionError(0, InstructionError::Custom(42))
    );

    // Load the buffer account
    let path = create_bpf_path("solana_bpf_rust_upgraded");
    let mut file = File::open(&path).unwrap_or_else(|err| {
        panic!("Failed to open {}: {}", path.display(), err);
    });
    let mut elf = Vec::new();
    file.read_to_end(&mut elf).unwrap();
    let buffer_keypair = Keypair::new();
    load_buffer_account(
        &bank_client,
        &mint_keypair,
        &buffer_keypair,
        &authority_keypair,
        &elf,
    );

    // Upgrade program via CPI
    let mut upgrade_instruction = bpf_loader_upgradeable::upgrade(
        &program_id,
        &buffer_keypair.pubkey(),
        &authority_keypair.pubkey(),
        &mint_keypair.pubkey(),
    );
    upgrade_instruction.program_id = invoke_and_return;
    upgrade_instruction
        .accounts
        .insert(0, AccountMeta::new(bpf_loader_upgradeable::id(), false));
    let message = Message::new(&[upgrade_instruction], Some(&mint_keypair.pubkey()));
    bank_client
        .send_and_confirm_message(&[&mint_keypair, &authority_keypair], message)
        .unwrap();

    // Call the upgraded program
    instruction.data[0] += 1;
    let result = bank_client.send_and_confirm_instruction(&mint_keypair, instruction.clone());
    assert_eq!(
        result.unwrap_err().unwrap(),
        TransactionError::InstructionError(0, InstructionError::Custom(43))
    );

    // Validate that the programdata was actually overwritten
    let programdata = bank_client
        .get_account_data(&programdata_address)
        .unwrap()
        .unwrap();
    assert_ne!(programdata, original_programdata);
}

#[test]
#[cfg(feature = "bpf_rust")]
fn test_program_bpf_upgrade_self_via_cpi() {
    solana_logger::setup();

    let GenesisConfigInfo {
        genesis_config,
        mint_keypair,
        ..
    } = create_genesis_config(50);
    let mut bank = Bank::new_for_tests(&genesis_config);
    let (name, id, entrypoint) = solana_bpf_loader_program!();
    bank.add_builtin(&name, &id, entrypoint);
    let (name, id, entrypoint) = solana_bpf_loader_upgradeable_program!();
    bank.add_builtin(&name, &id, entrypoint);
    let bank = Arc::new(bank);
    let bank_client = BankClient::new_shared(&bank);
    let noop_program_id = load_bpf_program(
        &bank_client,
        &bpf_loader::id(),
        &mint_keypair,
        "solana_bpf_rust_noop",
    );

    // Deploy upgradeable program
    let buffer_keypair = Keypair::new();
    let program_keypair = Keypair::new();
    let program_id = program_keypair.pubkey();
    let authority_keypair = Keypair::new();
    load_upgradeable_bpf_program(
        &bank_client,
        &mint_keypair,
        &buffer_keypair,
        &program_keypair,
        &authority_keypair,
        "solana_bpf_rust_invoke_and_return",
    );

    let mut invoke_instruction = Instruction::new_with_bytes(
        program_id,
        &[0],
        vec![
            AccountMeta::new_readonly(noop_program_id, false),
            AccountMeta::new_readonly(clock::id(), false),
        ],
    );

    // Call the upgraded program
    invoke_instruction.data[0] += 1;
    let result =
        bank_client.send_and_confirm_instruction(&mint_keypair, invoke_instruction.clone());
    assert!(result.is_ok());

    // Prepare for upgrade
    let buffer_keypair = Keypair::new();
    load_upgradeable_buffer(
        &bank_client,
        &mint_keypair,
        &buffer_keypair,
        &authority_keypair,
        "solana_bpf_rust_panic",
    );

    // Invoke, then upgrade the program, and then invoke again in same tx
    let message = Message::new(
        &[
            invoke_instruction.clone(),
            bpf_loader_upgradeable::upgrade(
                &program_id,
                &buffer_keypair.pubkey(),
                &authority_keypair.pubkey(),
                &mint_keypair.pubkey(),
            ),
            invoke_instruction,
        ],
        Some(&mint_keypair.pubkey()),
    );
    let tx = Transaction::new(
        &[&mint_keypair, &authority_keypair],
        message.clone(),
        bank.last_blockhash(),
    );
    let (result, _, _) = process_transaction_and_record_inner(&bank, tx);
    assert_eq!(
        result.unwrap_err(),
        TransactionError::InstructionError(2, InstructionError::ProgramFailedToComplete)
    );
}

#[test]
#[cfg(feature = "bpf_rust")]
fn test_program_bpf_set_upgrade_authority_via_cpi() {
    solana_logger::setup();

    let GenesisConfigInfo {
        genesis_config,
        mint_keypair,
        ..
    } = create_genesis_config(50);
    let mut bank = Bank::new_for_tests(&genesis_config);
    let (name, id, entrypoint) = solana_bpf_loader_program!();
    bank.add_builtin(&name, &id, entrypoint);
    let (name, id, entrypoint) = solana_bpf_loader_upgradeable_program!();
    bank.add_builtin(&name, &id, entrypoint);
    let bank_client = BankClient::new(bank);

    // Deploy CPI invoker program
    let invoke_and_return = load_bpf_program(
        &bank_client,
        &bpf_loader::id(),
        &mint_keypair,
        "solana_bpf_rust_invoke_and_return",
    );

    // Deploy upgradeable program
    let buffer_keypair = Keypair::new();
    let program_keypair = Keypair::new();
    let program_id = program_keypair.pubkey();
    let authority_keypair = Keypair::new();
    load_upgradeable_bpf_program(
        &bank_client,
        &mint_keypair,
        &buffer_keypair,
        &program_keypair,
        &authority_keypair,
        "solana_bpf_rust_upgradeable",
    );

    // Set program upgrade authority instruction to invoke via CPI
    let new_upgrade_authority_key = Keypair::new().pubkey();
    let mut set_upgrade_authority_instruction = bpf_loader_upgradeable::set_upgrade_authority(
        &program_id,
        &authority_keypair.pubkey(),
        Some(&new_upgrade_authority_key),
    );

    // Invoke set_upgrade_authority via CPI invoker program
    set_upgrade_authority_instruction.program_id = invoke_and_return;
    set_upgrade_authority_instruction
        .accounts
        .insert(0, AccountMeta::new(bpf_loader_upgradeable::id(), false));

    let message = Message::new(
        &[set_upgrade_authority_instruction],
        Some(&mint_keypair.pubkey()),
    );
    bank_client
        .send_and_confirm_message(&[&mint_keypair, &authority_keypair], message)
        .unwrap();

    // Assert upgrade authority was changed
    let program_account_data = bank_client.get_account_data(&program_id).unwrap().unwrap();
    let program_account = parse_bpf_upgradeable_loader(&program_account_data).unwrap();

    let upgrade_authority_key = match program_account {
        BpfUpgradeableLoaderAccountType::Program(ui_program) => {
            let program_data_account_key = Pubkey::from_str(&ui_program.program_data).unwrap();
            let program_data_account_data = bank_client
                .get_account_data(&program_data_account_key)
                .unwrap()
                .unwrap();
            let program_data_account =
                parse_bpf_upgradeable_loader(&program_data_account_data).unwrap();

            match program_data_account {
                BpfUpgradeableLoaderAccountType::ProgramData(ui_program_data) => ui_program_data
                    .authority
                    .map(|a| Pubkey::from_str(&a).unwrap()),
                _ => None,
            }
        }
        _ => None,
    };

    assert_eq!(Some(new_upgrade_authority_key), upgrade_authority_key);
}

#[test]
#[cfg(feature = "bpf_rust")]
fn test_program_upgradeable_locks() {
    fn setup_program_upgradeable_locks(
        payer_keypair: &Keypair,
        buffer_keypair: &Keypair,
        program_keypair: &Keypair,
    ) -> (Arc<Bank>, Transaction, Transaction) {
        solana_logger::setup();

        let GenesisConfigInfo {
            genesis_config,
            mint_keypair,
            ..
        } = create_genesis_config(2_000_000_000);
        let mut bank = Bank::new_for_tests(&genesis_config);
        let (name, id, entrypoint) = solana_bpf_loader_upgradeable_program!();
        bank.add_builtin(&name, &id, entrypoint);
        let bank = Arc::new(bank);
        let bank_client = BankClient::new_shared(&bank);

        load_upgradeable_bpf_program(
            &bank_client,
            &mint_keypair,
            buffer_keypair,
            program_keypair,
            payer_keypair,
            "solana_bpf_rust_panic",
        );

        // Load the buffer account
        let path = create_bpf_path("solana_bpf_rust_noop");
        let mut file = File::open(&path).unwrap_or_else(|err| {
            panic!("Failed to open {}: {}", path.display(), err);
        });
        let mut elf = Vec::new();
        file.read_to_end(&mut elf).unwrap();
        load_buffer_account(
            &bank_client,
            &mint_keypair,
            buffer_keypair,
            &payer_keypair,
            &elf,
        );

        bank_client
            .send_and_confirm_instruction(
                &mint_keypair,
                system_instruction::transfer(
                    &mint_keypair.pubkey(),
                    &payer_keypair.pubkey(),
                    1_000_000_000,
                ),
            )
            .unwrap();

        let invoke_tx = Transaction::new(
            &[payer_keypair],
            Message::new(
                &[Instruction::new_with_bytes(
                    program_keypair.pubkey(),
                    &[0; 0],
                    vec![],
                )],
                Some(&payer_keypair.pubkey()),
            ),
            bank.last_blockhash(),
        );
        let upgrade_tx = Transaction::new(
            &[payer_keypair],
            Message::new(
                &[bpf_loader_upgradeable::upgrade(
                    &program_keypair.pubkey(),
                    &buffer_keypair.pubkey(),
                    &payer_keypair.pubkey(),
                    &payer_keypair.pubkey(),
                )],
                Some(&payer_keypair.pubkey()),
            ),
            bank.last_blockhash(),
        );

        (bank, invoke_tx, upgrade_tx)
    }

    let payer_keypair = keypair_from_seed(&[56u8; 32]).unwrap();
    let buffer_keypair = keypair_from_seed(&[11; 32]).unwrap();
    let program_keypair = keypair_from_seed(&[77u8; 32]).unwrap();

    let results1 = {
        let (bank, invoke_tx, upgrade_tx) =
            setup_program_upgradeable_locks(&payer_keypair, &buffer_keypair, &program_keypair);
        execute_transactions(&bank, vec![upgrade_tx, invoke_tx])
    };

    let results2 = {
        let (bank, invoke_tx, upgrade_tx) =
            setup_program_upgradeable_locks(&payer_keypair, &buffer_keypair, &program_keypair);
        execute_transactions(&bank, vec![invoke_tx, upgrade_tx])
    };

    assert!(matches!(
        results1[0],
        Ok(ConfirmedTransactionWithStatusMeta {
            tx_with_meta: TransactionWithStatusMeta::Complete(VersionedTransactionWithStatusMeta {
                meta: TransactionStatusMeta { status: Ok(()), .. },
                ..
            }),
            ..
        })
    ));
    assert_eq!(results1[1], Err(TransactionError::AccountInUse));

    assert!(matches!(
        results2[0],
        Ok(ConfirmedTransactionWithStatusMeta {
            tx_with_meta: TransactionWithStatusMeta::Complete(VersionedTransactionWithStatusMeta {
                meta: TransactionStatusMeta {
                    status: Err(TransactionError::InstructionError(
                        0,
                        InstructionError::ProgramFailedToComplete
                    )),
                    ..
                },
                ..
            }),
            ..
        })
    ));
    assert_eq!(results2[1], Err(TransactionError::AccountInUse));
}

#[test]
#[cfg(feature = "bpf_rust")]
fn test_program_bpf_finalize() {
    solana_logger::setup();

    let GenesisConfigInfo {
        genesis_config,
        mint_keypair,
        ..
    } = create_genesis_config(50);
    let mut bank = Bank::new_for_tests(&genesis_config);
    let (name, id, entrypoint) = solana_bpf_loader_program!();
    bank.add_builtin(&name, &id, entrypoint);
    let bank = Arc::new(bank);
    let bank_client = BankClient::new_shared(&bank);

    let program_pubkey = load_bpf_program(
        &bank_client,
        &bpf_loader::id(),
        &mint_keypair,
        "solana_bpf_rust_finalize",
    );

    let noop_keypair = Keypair::new();

    // Write the noop program into the same program account
    let elf = read_bpf_program("solana_bpf_rust_noop");
    let message = Message::new(
        &[system_instruction::create_account(
            &mint_keypair.pubkey(),
            &noop_keypair.pubkey(),
            1,
            elf.len() as u64 * 2,
            &bpf_loader::id(),
        )],
        Some(&mint_keypair.pubkey()),
    );
    assert!(bank_client
        .send_and_confirm_message(&[&mint_keypair, &noop_keypair], message)
        .is_ok());
    write_bpf_program(
        &bank_client,
        &bpf_loader::id(),
        &mint_keypair,
        &noop_keypair,
        &elf,
    );

    let account_metas = vec![
        AccountMeta::new(noop_keypair.pubkey(), true),
        AccountMeta::new_readonly(bpf_loader::id(), false),
        AccountMeta::new(rent::id(), false),
    ];
    let instruction = Instruction::new_with_bytes(program_pubkey, &[], account_metas.clone());
    let message = Message::new(&[instruction], Some(&mint_keypair.pubkey()));
    let result = bank_client.send_and_confirm_message(&[&mint_keypair, &noop_keypair], message);
    assert_eq!(
        result.unwrap_err().unwrap(),
        TransactionError::InstructionError(0, InstructionError::ProgramFailedToComplete)
    );
}

#[test]
#[cfg(feature = "bpf_rust")]
fn test_program_bpf_ro_account_modify() {
    solana_logger::setup();

    let GenesisConfigInfo {
        genesis_config,
        mint_keypair,
        ..
    } = create_genesis_config(50);
    let mut bank = Bank::new_for_tests(&genesis_config);
    let (name, id, entrypoint) = solana_bpf_loader_program!();
    bank.add_builtin(&name, &id, entrypoint);
    let bank = Arc::new(bank);
    let bank_client = BankClient::new_shared(&bank);

    let program_id = load_bpf_program(
        &bank_client,
        &bpf_loader::id(),
        &mint_keypair,
        "solana_bpf_rust_ro_account_modify",
    );

    let argument_keypair = Keypair::new();
    let account = AccountSharedData::new(42, 100, &program_id);
    bank.store_account(&argument_keypair.pubkey(), &account);

    let from_keypair = Keypair::new();
    let account = AccountSharedData::new(84, 0, &system_program::id());
    bank.store_account(&from_keypair.pubkey(), &account);

    let mint_pubkey = mint_keypair.pubkey();
    let account_metas = vec![
        AccountMeta::new_readonly(argument_keypair.pubkey(), false),
        AccountMeta::new_readonly(program_id, false),
    ];

    let instruction = Instruction::new_with_bytes(program_id, &[0], account_metas.clone());
    let message = Message::new(&[instruction], Some(&mint_pubkey));
    let result = bank_client.send_and_confirm_message(&[&mint_keypair], message);
    assert_eq!(
        result.unwrap_err().unwrap(),
        TransactionError::InstructionError(0, InstructionError::ReadonlyDataModified)
    );

    let instruction = Instruction::new_with_bytes(program_id, &[1], account_metas.clone());
    let message = Message::new(&[instruction], Some(&mint_pubkey));
    let result = bank_client.send_and_confirm_message(&[&mint_keypair], message);
    assert_eq!(
        result.unwrap_err().unwrap(),
        TransactionError::InstructionError(0, InstructionError::ReadonlyDataModified)
    );

    let instruction = Instruction::new_with_bytes(program_id, &[2], account_metas.clone());
    let message = Message::new(&[instruction], Some(&mint_pubkey));
    let result = bank_client.send_and_confirm_message(&[&mint_keypair], message);
    assert_eq!(
        result.unwrap_err().unwrap(),
        TransactionError::InstructionError(0, InstructionError::ReadonlyDataModified)
    );
}

#[test]
#[cfg(feature = "bpf_rust")]
fn test_program_bpf_realloc() {
    solana_logger::setup();

    const START_BALANCE: u64 = 100_000_000_000;

    let GenesisConfigInfo {
        genesis_config,
        mint_keypair,
        ..
    } = create_genesis_config(1_000_000_000_000);
    let mint_pubkey = mint_keypair.pubkey();
    let signer = &[&mint_keypair];

    let mut bank = Bank::new_for_tests(&genesis_config);
    let (name, id, entrypoint) = solana_bpf_loader_program!();
    bank.add_builtin(&name, &id, entrypoint);
    let bank = Arc::new(bank);
    let bank_client = BankClient::new_shared(&bank);

    let program_id = load_bpf_program(
        &bank_client,
        &bpf_loader::id(),
        &mint_keypair,
        "solana_bpf_rust_realloc",
    );

    let mut bump = 0;
    let keypair = Keypair::new();
    let pubkey = keypair.pubkey();
    let account = AccountSharedData::new(START_BALANCE, 5, &program_id);
    bank.store_account(&pubkey, &account);

    // Realloc RO account
    let mut instruction = realloc(&program_id, &pubkey, 0, &mut bump);
    instruction.accounts[0].is_writable = false;
    assert_eq!(
        bank_client
            .send_and_confirm_message(signer, Message::new(&[instruction], Some(&mint_pubkey),),)
            .unwrap_err()
            .unwrap(),
        TransactionError::InstructionError(0, InstructionError::ReadonlyDataModified)
    );

    // Realloc account to overflow
    assert_eq!(
        bank_client
            .send_and_confirm_message(
                signer,
                Message::new(
                    &[realloc(&program_id, &pubkey, usize::MAX, &mut bump)],
                    Some(&mint_pubkey),
                ),
            )
            .unwrap_err()
            .unwrap(),
        TransactionError::InstructionError(0, InstructionError::InvalidRealloc)
    );

    // Realloc account to 0
    bank_client
        .send_and_confirm_message(
            signer,
            Message::new(
                &[realloc(&program_id, &pubkey, 0, &mut bump)],
                Some(&mint_pubkey),
            ),
        )
        .unwrap();
    let data = bank_client.get_account_data(&pubkey).unwrap().unwrap();
    assert_eq!(0, data.len());

    // Realloc account to max then undo
    bank_client
        .send_and_confirm_message(
            signer,
            Message::new(
                &[realloc_extend_and_undo(
                    &program_id,
                    &pubkey,
                    MAX_PERMITTED_DATA_INCREASE,
                    &mut bump,
                )],
                Some(&mint_pubkey),
            ),
        )
        .unwrap();
    let data = bank_client.get_account_data(&pubkey).unwrap().unwrap();
    assert_eq!(0, data.len());

    // Realloc account to max + 1 then undo
    assert_eq!(
        bank_client
            .send_and_confirm_message(
                signer,
                Message::new(
                    &[realloc_extend_and_undo(
                        &program_id,
                        &pubkey,
                        MAX_PERMITTED_DATA_INCREASE + 1,
                        &mut bump,
                    )],
                    Some(&mint_pubkey),
                ),
            )
            .unwrap_err()
            .unwrap(),
        TransactionError::InstructionError(0, InstructionError::InvalidRealloc)
    );

    // Realloc to max + 1
    assert_eq!(
        bank_client
            .send_and_confirm_message(
                signer,
                Message::new(
                    &[realloc(
                        &program_id,
                        &pubkey,
                        MAX_PERMITTED_DATA_INCREASE + 1,
                        &mut bump
                    )],
                    Some(&mint_pubkey),
                ),
            )
            .unwrap_err()
            .unwrap(),
        TransactionError::InstructionError(0, InstructionError::InvalidRealloc)
    );

    // Realloc to max length in max increase increments
    for i in 0..MAX_PERMITTED_DATA_LENGTH as usize / MAX_PERMITTED_DATA_INCREASE {
        let mut bump = i as u64;
        bank_client
            .send_and_confirm_message(
                signer,
                Message::new(
                    &[realloc_extend_and_fill(
                        &program_id,
                        &pubkey,
                        MAX_PERMITTED_DATA_INCREASE,
                        1,
                        &mut bump,
                    )],
                    Some(&mint_pubkey),
                ),
            )
            .unwrap();
        let data = bank_client.get_account_data(&pubkey).unwrap().unwrap();
        assert_eq!((i + 1) * MAX_PERMITTED_DATA_INCREASE, data.len());
    }
    for i in 0..data.len() {
        assert_eq!(data[i], 1);
    }

    // and one more time should fail
    assert_eq!(
        bank_client
            .send_and_confirm_message(
                signer,
                Message::new(
                    &[realloc_extend(
                        &program_id,
                        &pubkey,
                        MAX_PERMITTED_DATA_INCREASE,
                        &mut bump
                    )],
                    Some(&mint_pubkey),
                )
            )
            .unwrap_err()
            .unwrap(),
        TransactionError::InstructionError(0, InstructionError::InvalidRealloc)
    );

    // Realloc to 0
    bank_client
        .send_and_confirm_message(
            signer,
            Message::new(
                &[realloc(&program_id, &pubkey, 0, &mut bump)],
                Some(&mint_pubkey),
            ),
        )
        .unwrap();
    let data = bank_client.get_account_data(&pubkey).unwrap().unwrap();
    assert_eq!(0, data.len());

    // Realloc and assign
    bank_client
        .send_and_confirm_message(
            signer,
            Message::new(
                &[Instruction::new_with_bytes(
                    program_id,
                    &[REALLOC_AND_ASSIGN],
                    vec![AccountMeta::new(pubkey, false)],
                )],
                Some(&mint_pubkey),
            ),
        )
        .unwrap();
    let account = bank.get_account(&pubkey).unwrap();
    assert_eq!(&solana_sdk::system_program::id(), account.owner());
    let data = bank_client.get_account_data(&pubkey).unwrap().unwrap();
    assert_eq!(MAX_PERMITTED_DATA_INCREASE, data.len());

    // Realloc to 0 with wrong owner
    assert_eq!(
        bank_client
            .send_and_confirm_message(
                signer,
                Message::new(
                    &[realloc(&program_id, &pubkey, 0, &mut bump)],
                    Some(&mint_pubkey),
                ),
            )
            .unwrap_err()
            .unwrap(),
        TransactionError::InstructionError(0, InstructionError::AccountDataSizeChanged)
    );

    // realloc and assign to self via cpi
    assert_eq!(
        bank_client
            .send_and_confirm_message(
                &[&mint_keypair, &keypair],
                Message::new(
                    &[Instruction::new_with_bytes(
                        program_id,
                        &[REALLOC_AND_ASSIGN_TO_SELF_VIA_SYSTEM_PROGRAM],
                        vec![
                            AccountMeta::new(pubkey, true),
                            AccountMeta::new(solana_sdk::system_program::id(), false),
                        ],
                    )],
                    Some(&mint_pubkey),
                )
            )
            .unwrap_err()
            .unwrap(),
        TransactionError::InstructionError(0, InstructionError::AccountDataSizeChanged)
    );

    // Assign to self and realloc via cpi
    bank_client
        .send_and_confirm_message(
            &[&mint_keypair, &keypair],
            Message::new(
                &[Instruction::new_with_bytes(
                    program_id,
                    &[ASSIGN_TO_SELF_VIA_SYSTEM_PROGRAM_AND_REALLOC],
                    vec![
                        AccountMeta::new(pubkey, true),
                        AccountMeta::new(solana_sdk::system_program::id(), false),
                    ],
                )],
                Some(&mint_pubkey),
            ),
        )
        .unwrap();
    let account = bank.get_account(&pubkey).unwrap();
    assert_eq!(&program_id, account.owner());
    let data = bank_client.get_account_data(&pubkey).unwrap().unwrap();
    assert_eq!(2 * MAX_PERMITTED_DATA_INCREASE, data.len());

    // Realloc to 0
    bank_client
        .send_and_confirm_message(
            signer,
            Message::new(
                &[realloc(&program_id, &pubkey, 0, &mut bump)],
                Some(&mint_pubkey),
            ),
        )
        .unwrap();
    let data = bank_client.get_account_data(&pubkey).unwrap().unwrap();
    assert_eq!(0, data.len());

    // zero-init
    bank_client
        .send_and_confirm_message(
            &[&mint_keypair, &keypair],
            Message::new(
                &[Instruction::new_with_bytes(
                    program_id,
                    &[ZERO_INIT],
                    vec![AccountMeta::new(pubkey, true)],
                )],
                Some(&mint_pubkey),
            ),
        )
        .unwrap();
}

#[test]
#[cfg(feature = "bpf_rust")]
fn test_program_bpf_realloc_invoke() {
    solana_logger::setup();

    const START_BALANCE: u64 = 100_000_000_000;

    let GenesisConfigInfo {
        mut genesis_config,
        mint_keypair,
        ..
    } = create_genesis_config(1_000_000_000_000);
    genesis_config.rent = Rent::default();
    let mint_pubkey = mint_keypair.pubkey();
    let signer = &[&mint_keypair];

    let mut bank = Bank::new_for_tests(&genesis_config);
    let (name, id, entrypoint) = solana_bpf_loader_program!();
    bank.add_builtin(&name, &id, entrypoint);
    let bank = Arc::new(bank);
    let bank_client = BankClient::new_shared(&bank);

    let realloc_program_id = load_bpf_program(
        &bank_client,
        &bpf_loader::id(),
        &mint_keypair,
        "solana_bpf_rust_realloc",
    );

    let realloc_invoke_program_id = load_bpf_program(
        &bank_client,
        &bpf_loader::id(),
        &mint_keypair,
        "solana_bpf_rust_realloc_invoke",
    );

    let mut bump = 0;
    let keypair = Keypair::new();
    let pubkey = keypair.pubkey().clone();
    let account = AccountSharedData::new(START_BALANCE, 5, &realloc_program_id);
    bank.store_account(&pubkey, &account);
    let invoke_keypair = Keypair::new();
    let invoke_pubkey = invoke_keypair.pubkey().clone();

    // Realloc RO account
    assert_eq!(
        bank_client
            .send_and_confirm_message(
                signer,
                Message::new(
                    &[Instruction::new_with_bytes(
                        realloc_invoke_program_id,
                        &[INVOKE_REALLOC_ZERO_RO],
                        vec![
                            AccountMeta::new_readonly(pubkey, false),
                            AccountMeta::new_readonly(realloc_program_id, false),
                        ],
                    )],
                    Some(&mint_pubkey),
                )
            )
            .unwrap_err()
            .unwrap(),
        TransactionError::InstructionError(0, InstructionError::ReadonlyDataModified)
    );
    let account = bank.get_account(&pubkey).unwrap();
    assert_eq!(account.lamports(), START_BALANCE);

    // Realloc account to 0
    bank_client
        .send_and_confirm_message(
            signer,
            Message::new(
                &[realloc(&realloc_program_id, &pubkey, 0, &mut bump)],
                Some(&mint_pubkey),
            ),
        )
        .unwrap();
    let account = bank.get_account(&pubkey).unwrap();
    assert_eq!(account.lamports(), START_BALANCE);
    let data = bank_client.get_account_data(&pubkey).unwrap().unwrap();
    assert_eq!(0, data.len());

    // Realloc to max + 1
    assert_eq!(
        bank_client
            .send_and_confirm_message(
                signer,
                Message::new(
                    &[Instruction::new_with_bytes(
                        realloc_invoke_program_id,
                        &[INVOKE_REALLOC_MAX_PLUS_ONE],
                        vec![
                            AccountMeta::new(pubkey, false),
                            AccountMeta::new_readonly(realloc_program_id, false),
                        ],
                    )],
                    Some(&mint_pubkey),
                )
            )
            .unwrap_err()
            .unwrap(),
        TransactionError::InstructionError(0, InstructionError::InvalidRealloc)
    );

    // Realloc to max twice
    assert_eq!(
        bank_client
            .send_and_confirm_message(
                signer,
                Message::new(
                    &[Instruction::new_with_bytes(
                        realloc_invoke_program_id,
                        &[INVOKE_REALLOC_MAX_TWICE],
                        vec![
                            AccountMeta::new(pubkey, false),
                            AccountMeta::new_readonly(realloc_program_id, false),
                        ],
                    )],
                    Some(&mint_pubkey),
                )
            )
            .unwrap_err()
            .unwrap(),
        TransactionError::InstructionError(0, InstructionError::InvalidRealloc)
    );

    // Realloc account to 0
    bank_client
        .send_and_confirm_message(
            signer,
            Message::new(
                &[realloc(&realloc_program_id, &pubkey, 0, &mut bump)],
                Some(&mint_pubkey),
            ),
        )
        .unwrap();
    let account = bank.get_account(&pubkey).unwrap();
    assert_eq!(account.lamports(), START_BALANCE);
    let data = bank_client.get_account_data(&pubkey).unwrap().unwrap();
    assert_eq!(0, data.len());

    // Realloc and assign
    bank_client
        .send_and_confirm_message(
            signer,
            Message::new(
                &[Instruction::new_with_bytes(
                    realloc_invoke_program_id,
                    &[INVOKE_REALLOC_AND_ASSIGN],
                    vec![
                        AccountMeta::new(pubkey, false),
                        AccountMeta::new_readonly(realloc_program_id, false),
                    ],
                )],
                Some(&mint_pubkey),
            ),
        )
        .unwrap();
    let account = bank.get_account(&pubkey).unwrap();
    assert_eq!(&solana_sdk::system_program::id(), account.owner());
    let data = bank_client.get_account_data(&pubkey).unwrap().unwrap();
    assert_eq!(MAX_PERMITTED_DATA_INCREASE, data.len());

    // Realloc to 0 with wrong owner
    assert_eq!(
        bank_client
            .send_and_confirm_message(
                signer,
                Message::new(
                    &[realloc(&realloc_program_id, &pubkey, 0, &mut bump)],
                    Some(&mint_pubkey),
                )
            )
            .unwrap_err()
            .unwrap(),
        TransactionError::InstructionError(0, InstructionError::AccountDataSizeChanged)
    );

    // realloc and assign to self via system program
    assert_eq!(
        bank_client
            .send_and_confirm_message(
                &[&mint_keypair, &keypair],
                Message::new(
                    &[Instruction::new_with_bytes(
                        realloc_invoke_program_id,
                        &[INVOKE_REALLOC_AND_ASSIGN_TO_SELF_VIA_SYSTEM_PROGRAM],
                        vec![
                            AccountMeta::new(pubkey, true),
                            AccountMeta::new_readonly(realloc_program_id, false),
                            AccountMeta::new_readonly(solana_sdk::system_program::id(), false),
                        ],
                    )],
                    Some(&mint_pubkey),
                )
            )
            .unwrap_err()
            .unwrap(),
        TransactionError::InstructionError(0, InstructionError::AccountDataSizeChanged)
    );

    // Assign to self and realloc via system program
    bank_client
        .send_and_confirm_message(
            &[&mint_keypair, &keypair],
            Message::new(
                &[Instruction::new_with_bytes(
                    realloc_invoke_program_id,
                    &[INVOKE_ASSIGN_TO_SELF_VIA_SYSTEM_PROGRAM_AND_REALLOC],
                    vec![
                        AccountMeta::new(pubkey, true),
                        AccountMeta::new_readonly(realloc_program_id, false),
                        AccountMeta::new_readonly(solana_sdk::system_program::id(), false),
                    ],
                )],
                Some(&mint_pubkey),
            ),
        )
        .unwrap();
    let account = bank.get_account(&pubkey).unwrap();
    assert_eq!(&realloc_program_id, account.owner());
    let data = bank_client.get_account_data(&pubkey).unwrap().unwrap();
    assert_eq!(2 * MAX_PERMITTED_DATA_INCREASE, data.len());

    // Realloc to 0
    bank_client
        .send_and_confirm_message(
            signer,
            Message::new(
                &[realloc(&realloc_program_id, &pubkey, 0, &mut bump)],
                Some(&mint_pubkey),
            ),
        )
        .unwrap();
    let data = bank_client.get_account_data(&pubkey).unwrap().unwrap();
    assert_eq!(0, data.len());

    // Realloc to 100 and check via CPI
    let invoke_account = AccountSharedData::new(START_BALANCE, 5, &realloc_invoke_program_id);
    bank.store_account(&invoke_pubkey, &invoke_account);
    bank_client
        .send_and_confirm_message(
            signer,
            Message::new(
                &[Instruction::new_with_bytes(
                    realloc_invoke_program_id,
                    &[INVOKE_REALLOC_INVOKE_CHECK],
                    vec![
                        AccountMeta::new(invoke_pubkey, false),
                        AccountMeta::new_readonly(realloc_program_id, false),
                    ],
                )],
                Some(&mint_pubkey),
            ),
        )
        .unwrap();
    let data = bank_client
        .get_account_data(&invoke_pubkey)
        .unwrap()
        .unwrap();
    assert_eq!(100, data.len());
    for i in 0..5 {
        assert_eq!(data[i], 0);
    }
    for i in 5..data.len() {
        assert_eq!(data[i], 2);
    }

    // Create account, realloc, check
    let new_keypair = Keypair::new();
    let new_pubkey = new_keypair.pubkey().clone();
    let mut instruction_data = vec![];
    instruction_data.extend_from_slice(&[INVOKE_CREATE_ACCOUNT_REALLOC_CHECK, 1]);
    instruction_data.extend_from_slice(&100_usize.to_le_bytes());
    bank_client
        .send_and_confirm_message(
            &[&mint_keypair, &new_keypair],
            Message::new(
                &[Instruction::new_with_bytes(
                    realloc_invoke_program_id,
                    &instruction_data,
                    vec![
                        AccountMeta::new(mint_pubkey, true),
                        AccountMeta::new(new_pubkey, true),
                        AccountMeta::new(solana_sdk::system_program::id(), false),
                        AccountMeta::new_readonly(realloc_invoke_program_id, false),
                    ],
                )],
                Some(&mint_pubkey),
            ),
        )
        .unwrap();
    let data = bank_client.get_account_data(&new_pubkey).unwrap().unwrap();
    assert_eq!(200, data.len());
    let account = bank.get_account(&new_pubkey).unwrap();
    assert_eq!(&realloc_invoke_program_id, account.owner());

    // Invoke, dealloc, and assign
    let pre_len = 100;
    let new_len = pre_len * 2;
    let mut invoke_account = AccountSharedData::new(START_BALANCE, pre_len, &realloc_program_id);
    invoke_account.set_data_from_slice(&vec![1; pre_len]);
    bank.store_account(&invoke_pubkey, &invoke_account);
    let mut instruction_data = vec![];
    instruction_data.extend_from_slice(&[INVOKE_DEALLOC_AND_ASSIGN, 1]);
    instruction_data.extend_from_slice(&pre_len.to_le_bytes());
    bank_client
        .send_and_confirm_message(
            signer,
            Message::new(
                &[Instruction::new_with_bytes(
                    realloc_invoke_program_id,
                    &instruction_data,
                    vec![
                        AccountMeta::new(invoke_pubkey, false),
                        AccountMeta::new_readonly(realloc_invoke_program_id, false),
                        AccountMeta::new_readonly(realloc_program_id, false),
                    ],
                )],
                Some(&mint_pubkey),
            ),
        )
        .unwrap();
    let data = bank_client
        .get_account_data(&invoke_pubkey)
        .unwrap()
        .unwrap();
    assert_eq!(new_len, data.len());
    for i in 0..new_len {
        assert_eq!(data[i], 0);
    }

    // Realloc to max invoke max
    let invoke_account = AccountSharedData::new(42, 0, &realloc_invoke_program_id);
    bank.store_account(&invoke_pubkey, &invoke_account);
    assert_eq!(
        bank_client
            .send_and_confirm_message(
                signer,
                Message::new(
                    &[Instruction::new_with_bytes(
                        realloc_invoke_program_id,
                        &[INVOKE_REALLOC_MAX_INVOKE_MAX],
                        vec![
                            AccountMeta::new(invoke_pubkey, false),
                            AccountMeta::new_readonly(realloc_program_id, false),
                        ],
                    )],
                    Some(&mint_pubkey),
                )
            )
            .unwrap_err()
            .unwrap(),
        TransactionError::InstructionError(0, InstructionError::InvalidRealloc)
    );

    // CPI realloc extend then local realloc extend
    for (cpi_extend_bytes, local_extend_bytes, should_succeed) in [
        (0, 0, true),
        (MAX_PERMITTED_DATA_INCREASE, 0, true),
        (0, MAX_PERMITTED_DATA_INCREASE, true),
        (MAX_PERMITTED_DATA_INCREASE, 1, false),
        (1, MAX_PERMITTED_DATA_INCREASE, false),
    ] {
        let invoke_account = AccountSharedData::new(100_000_000, 0, &realloc_invoke_program_id);
        bank.store_account(&invoke_pubkey, &invoke_account);
        let mut instruction_data = vec![];
        instruction_data.extend_from_slice(&[INVOKE_REALLOC_TO_THEN_LOCAL_REALLOC_EXTEND, 1]);
        instruction_data.extend_from_slice(&cpi_extend_bytes.to_le_bytes());
        instruction_data.extend_from_slice(&local_extend_bytes.to_le_bytes());

        let result = bank_client.send_and_confirm_message(
            signer,
            Message::new(
                &[Instruction::new_with_bytes(
                    realloc_invoke_program_id,
                    &instruction_data,
                    vec![
                        AccountMeta::new(invoke_pubkey, false),
                        AccountMeta::new_readonly(realloc_invoke_program_id, false),
                    ],
                )],
                Some(&mint_pubkey),
            ),
        );

        if should_succeed {
            assert!(
                result.is_ok(),
                "cpi: {cpi_extend_bytes} local: {local_extend_bytes}, err: {:?}",
                result.err()
            );
        } else {
            assert_eq!(
                result.unwrap_err().unwrap(),
                TransactionError::InstructionError(0, InstructionError::InvalidRealloc),
                "cpi: {cpi_extend_bytes} local: {local_extend_bytes}",
            );
        }
    }

    // Realloc invoke max twice
    let invoke_account = AccountSharedData::new(42, 0, &realloc_program_id);
    bank.store_account(&invoke_pubkey, &invoke_account);
    assert_eq!(
        bank_client
            .send_and_confirm_message(
                signer,
                Message::new(
                    &[Instruction::new_with_bytes(
                        realloc_invoke_program_id,
                        &[INVOKE_INVOKE_MAX_TWICE],
                        vec![
                            AccountMeta::new(invoke_pubkey, false),
                            AccountMeta::new_readonly(realloc_invoke_program_id, false),
                            AccountMeta::new_readonly(realloc_program_id, false),
                        ],
                    )],
                    Some(&mint_pubkey),
                )
            )
            .unwrap_err()
            .unwrap(),
        TransactionError::InstructionError(0, InstructionError::InvalidRealloc)
    );

    // Realloc to 0
    bank_client
        .send_and_confirm_message(
            signer,
            Message::new(
                &[realloc(&realloc_program_id, &pubkey, 0, &mut bump)],
                Some(&mint_pubkey),
            ),
        )
        .unwrap();
    let data = bank_client.get_account_data(&pubkey).unwrap().unwrap();
    assert_eq!(0, data.len());

    // Realloc to max length in max increase increments
    for i in 0..MAX_PERMITTED_DATA_LENGTH as usize / MAX_PERMITTED_DATA_INCREASE {
        bank_client
            .send_and_confirm_message(
                signer,
                Message::new(
                    &[Instruction::new_with_bytes(
                        realloc_invoke_program_id,
                        &[INVOKE_REALLOC_EXTEND_MAX, 1, i as u8, (i / 255) as u8],
                        vec![
                            AccountMeta::new(pubkey, false),
                            AccountMeta::new_readonly(realloc_program_id, false),
                        ],
                    )],
                    Some(&mint_pubkey),
                ),
            )
            .unwrap();
        let data = bank_client.get_account_data(&pubkey).unwrap().unwrap();
        assert_eq!((i + 1) * MAX_PERMITTED_DATA_INCREASE, data.len());
    }
    for i in 0..data.len() {
        assert_eq!(data[i], 1);
    }

    // and one more time should fail
    assert_eq!(
        bank_client
            .send_and_confirm_message(
                signer,
                Message::new(
                    &[Instruction::new_with_bytes(
                        realloc_invoke_program_id,
                        &[INVOKE_REALLOC_EXTEND_MAX, 2, 1, 1],
                        vec![
                            AccountMeta::new(pubkey, false),
                            AccountMeta::new_readonly(realloc_program_id, false),
                        ],
                    )],
                    Some(&mint_pubkey),
                )
            )
            .unwrap_err()
            .unwrap(),
        TransactionError::InstructionError(0, InstructionError::InvalidRealloc)
    );

    // Realloc rescursively and fill data
    let invoke_keypair = Keypair::new();
    let invoke_pubkey = invoke_keypair.pubkey().clone();
    let invoke_account = AccountSharedData::new(START_BALANCE, 0, &realloc_invoke_program_id);
    bank.store_account(&invoke_pubkey, &invoke_account);
    let mut instruction_data = vec![];
    instruction_data.extend_from_slice(&[INVOKE_REALLOC_RECURSIVE, 1]);
    instruction_data.extend_from_slice(&100_usize.to_le_bytes());
    bank_client
        .send_and_confirm_message(
            signer,
            Message::new(
                &[Instruction::new_with_bytes(
                    realloc_invoke_program_id,
                    &instruction_data,
                    vec![
                        AccountMeta::new(invoke_pubkey, false),
                        AccountMeta::new_readonly(realloc_invoke_program_id, false),
                    ],
                )],
                Some(&mint_pubkey),
            ),
        )
        .unwrap();
    let data = bank_client
        .get_account_data(&invoke_pubkey)
        .unwrap()
        .unwrap();
    assert_eq!(200, data.len());
    for i in 0..100 {
        assert_eq!(data[i], 1);
    }
    for i in 100..200 {
        assert_eq!(data[i], 2);
    }
}

#[test]
#[cfg(any(feature = "bpf_rust"))]
fn test_program_bpf_processed_inner_instruction() {
    solana_logger::setup();

    let GenesisConfigInfo {
        genesis_config,
        mint_keypair,
        ..
    } = create_genesis_config(50);
    let mut bank = Bank::new_for_tests(&genesis_config);
    let (name, id, entrypoint) = solana_bpf_loader_program!();
    bank.add_builtin(&name, &id, entrypoint);
    let bank = Arc::new(bank);
    let bank_client = BankClient::new_shared(&bank);

    let sibling_program_id = load_bpf_program(
        &bank_client,
        &bpf_loader::id(),
        &mint_keypair,
        "solana_bpf_rust_sibling_instructions",
    );
    let sibling_inner_program_id = load_bpf_program(
        &bank_client,
        &bpf_loader::id(),
        &mint_keypair,
        "solana_bpf_rust_sibling_inner_instructions",
    );
    let noop_program_id = load_bpf_program(
        &bank_client,
        &bpf_loader::id(),
        &mint_keypair,
        "solana_bpf_rust_noop",
    );
    let invoke_and_return_program_id = load_bpf_program(
        &bank_client,
        &bpf_loader::id(),
        &mint_keypair,
        "solana_bpf_rust_invoke_and_return",
    );

    let instruction2 = Instruction::new_with_bytes(
        noop_program_id,
        &[43],
        vec![
            AccountMeta::new_readonly(noop_program_id, false),
            AccountMeta::new(mint_keypair.pubkey(), true),
        ],
    );
    let instruction1 = Instruction::new_with_bytes(
        noop_program_id,
        &[42],
        vec![
            AccountMeta::new(mint_keypair.pubkey(), true),
            AccountMeta::new_readonly(noop_program_id, false),
        ],
    );
    let instruction0 = Instruction::new_with_bytes(
        sibling_program_id,
        &[1, 2, 3, 0, 4, 5, 6],
        vec![
            AccountMeta::new(mint_keypair.pubkey(), true),
            AccountMeta::new_readonly(noop_program_id, false),
            AccountMeta::new_readonly(invoke_and_return_program_id, false),
            AccountMeta::new_readonly(sibling_inner_program_id, false),
        ],
    );
    let message = Message::new(
        &[instruction2, instruction1, instruction0],
        Some(&mint_keypair.pubkey()),
    );
    assert!(bank_client
        .send_and_confirm_message(&[&mint_keypair], message)
        .is_ok());
}

#[test]
#[cfg(feature = "bpf_rust")]
fn test_program_fees() {
    solana_logger::setup();

    let congestion_multiplier = 1;

    let GenesisConfigInfo {
        mut genesis_config,
        mint_keypair,
        ..
    } = create_genesis_config(500_000_000);
    genesis_config.fee_rate_governor = FeeRateGovernor::new(congestion_multiplier, 0);
    let mut bank = Bank::new_for_tests(&genesis_config);
    let fee_structure =
        FeeStructure::new(0.000005, 0.0, vec![(200, 0.0000005), (1400000, 0.000005)]);
    bank.fee_structure = fee_structure.clone();
    bank.feature_set = Arc::new(FeatureSet::all_enabled());

    let (name, id, entrypoint) = solana_bpf_loader_program!();
    bank.add_builtin(&name, &id, entrypoint);
    let bank_client = BankClient::new(bank);

    let program_id = load_bpf_program(
        &bank_client,
        &bpf_loader::id(),
        &mint_keypair,
        "solana_bpf_rust_noop",
    );

    let pre_balance = bank_client.get_balance(&mint_keypair.pubkey()).unwrap();
    let message = Message::new(
        &[Instruction::new_with_bytes(program_id, &[], vec![])],
        Some(&mint_keypair.pubkey()),
    );

    let sanitized_message = SanitizedMessage::try_from(message.clone()).unwrap();
    let expected_normal_fee = Bank::calculate_fee(
        &sanitized_message,
        congestion_multiplier,
        &fee_structure,
        true,
    );
    bank_client
        .send_and_confirm_message(&[&mint_keypair], message)
        .unwrap();
    let post_balance = bank_client.get_balance(&mint_keypair.pubkey()).unwrap();
    assert_eq!(pre_balance - post_balance, expected_normal_fee);

    let pre_balance = bank_client.get_balance(&mint_keypair.pubkey()).unwrap();
    let message = Message::new(
        &[
            ComputeBudgetInstruction::set_compute_unit_price(1),
            Instruction::new_with_bytes(program_id, &[], vec![]),
        ],
        Some(&mint_keypair.pubkey()),
    );
    let sanitized_message = SanitizedMessage::try_from(message.clone()).unwrap();
    let expected_prioritized_fee = Bank::calculate_fee(
        &sanitized_message,
        congestion_multiplier,
        &fee_structure,
        true,
    );
    assert!(expected_normal_fee < expected_prioritized_fee);

    bank_client
        .send_and_confirm_message(&[&mint_keypair], message)
        .unwrap();
    let post_balance = bank_client.get_balance(&mint_keypair.pubkey()).unwrap();
    assert_eq!(pre_balance - post_balance, expected_prioritized_fee);
}

#[test]
#[cfg(feature = "bpf_rust")]
fn test_get_minimum_delegation() {
    let GenesisConfigInfo {
        genesis_config,
        mint_keypair,
        ..
    } = create_genesis_config(100_123_456_789);
    let mut bank = Bank::new_for_tests(&genesis_config);
    bank.feature_set = Arc::new(FeatureSet::all_enabled());

    let (name, id, entrypoint) = solana_bpf_loader_program!();
    bank.add_builtin(&name, &id, entrypoint);
    let bank = Arc::new(bank);
    let bank_client = BankClient::new_shared(&bank);

    let program_id = load_bpf_program(
        &bank_client,
        &bpf_loader::id(),
        &mint_keypair,
        "solana_bpf_rust_get_minimum_delegation",
    );

    let account_metas = vec![AccountMeta::new_readonly(stake::program::id(), false)];
    let instruction = Instruction::new_with_bytes(program_id, &[], account_metas);
    let result = bank_client.send_and_confirm_instruction(&mint_keypair, instruction);
    assert!(result.is_ok());
}

#[test]
#[cfg(feature = "bpf_rust")]
fn test_program_bpf_inner_instruction_alignment_checks() {
    solana_logger::setup();

    let GenesisConfigInfo {
        mut genesis_config,
        mint_keypair,
        ..
    } = create_genesis_config(50);
    genesis_config
        .accounts
        .remove(&solana_sdk::feature_set::disable_deprecated_loader::id())
        .unwrap();
    let mut bank = Bank::new_for_tests(&genesis_config);
    let (name, id, entrypoint) = solana_bpf_loader_program!();
    bank.add_builtin(&name, &id, entrypoint);
    let (name, id, entrypoint) = solana_bpf_loader_deprecated_program!();
    bank.add_builtin(&name, &id, entrypoint);
    let bank_client = BankClient::new(bank);

    // load aligned program
    let noop = load_bpf_program(
        &bank_client,
        &bpf_loader::id(),
        &mint_keypair,
        "solana_bpf_rust_noop",
    );

    // Load unaligned program
    let inner_instruction_alignment_check = load_bpf_program(
        &bank_client,
        &bpf_loader_deprecated::id(),
        &mint_keypair,
        "solana_bpf_rust_inner_instruction_alignment_check",
    );

    // invoke unaligned program, which will call aligned program twice,
    // unaligned should be allowed once invoke completes
    let mut instruction = Instruction::new_with_bytes(
        inner_instruction_alignment_check,
        &[0],
        vec![
            AccountMeta::new_readonly(noop, false),
            AccountMeta::new_readonly(mint_keypair.pubkey(), false),
        ],
    );

    instruction.data[0] += 1;
    let result = bank_client.send_and_confirm_instruction(&mint_keypair, instruction.clone());
    assert!(result.is_ok());
}<|MERGE_RESOLUTION|>--- conflicted
+++ resolved
@@ -46,7 +46,6 @@
     solana_transaction_status::{
         ConfirmedTransactionWithStatusMeta, InnerInstructions, TransactionStatusMeta,
         TransactionWithStatusMeta, VersionedTransactionWithStatusMeta,
-<<<<<<< HEAD
     },
     std::{collections::HashMap, str::FromStr},
 };
@@ -65,26 +64,6 @@
         verifier::RequisiteVerifier,
         vm::{Config, Tracer, VerifiedExecutable},
     },
-=======
-    },
-    std::{collections::HashMap, str::FromStr},
-};
-use {
-    log::{log_enabled, trace, Level::Trace},
-    solana_bpf_loader_program::{
-        create_vm,
-        serialization::{deserialize_parameters, serialize_parameters},
-        syscalls::register_syscalls,
-        BpfError, ThisInstructionMeter,
-    },
-    solana_program_runtime::invoke_context::with_mock_invoke_context,
-    solana_rbpf::{
-        elf::Executable,
-        static_analysis::Analysis,
-        verifier::RequisiteVerifier,
-        vm::{Config, Tracer, VerifiedExecutable},
-    },
->>>>>>> 544a957a
     solana_runtime::{
         bank::Bank,
         bank_client::BankClient,
