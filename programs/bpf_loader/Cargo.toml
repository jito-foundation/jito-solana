--- conflicted
+++ resolved
@@ -19,11 +19,7 @@
 solana-program-runtime = { path = "../../program-runtime", version = "=1.12.0" }
 solana-sdk = { path = "../../sdk", version = "=1.12.0" }
 solana-zk-token-sdk = { path = "../../zk-token-sdk", version = "=1.12.0" }
-<<<<<<< HEAD
-solana_rbpf = "=0.2.31"
-=======
 solana_rbpf = "=0.2.32"
->>>>>>> 544a957a
 thiserror = "1.0"
 
 [dev-dependencies]
