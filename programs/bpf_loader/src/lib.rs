--- conflicted
+++ resolved
@@ -43,13 +43,8 @@
         feature_set::{
             cap_accounts_data_len, disable_bpf_deprecated_load_instructions,
             disable_bpf_unresolved_symbols_at_runtime, disable_deploy_of_alloc_free_syscall,
-<<<<<<< HEAD
-            disable_deprecated_loader, error_on_syscall_bpf_function_hash_collisions,
-            reduce_required_deploy_balance, reject_callx_r10,
-=======
             disable_deprecated_loader, enable_bpf_loader_extend_program_data_ix,
             error_on_syscall_bpf_function_hash_collisions, reject_callx_r10,
->>>>>>> 263911e7
         },
         instruction::{AccountMeta, InstructionError},
         loader_instruction::LoaderInstruction,
