--- conflicted
+++ resolved
@@ -565,14 +565,8 @@
             .transaction_context
             .get_account_at_index(0)
             .unwrap()
-<<<<<<< HEAD
-            .try_borrow_program_account(invoke_context.transaction_context, 0)
-            .unwrap()
-            .set_owner(bpf_loader_deprecated::id().as_ref());
-=======
             .borrow_mut()
             .set_owner(bpf_loader_deprecated::id());
->>>>>>> 263911e7
 
         let (mut serialized, account_lengths) =
             serialize_parameters(invoke_context.transaction_context, instruction_context).unwrap();
