[package]
name = "solana-ed25519-program-tests"
<<<<<<< HEAD
version = "1.11.2"
=======
version = "1.11.4"
>>>>>>> 263911e7
authors = ["Solana Maintainers <maintainers@solana.foundation>"]
repository = "https://github.com/solana-labs/solana"
license = "Apache-2.0"
homepage = "https://solana.com/"
edition = "2021"
publish = false

[dev-dependencies]
assert_matches = "1.5.0"
ed25519-dalek = "=1.0.1"
rand = "0.7.0"
<<<<<<< HEAD
solana-program-test = { path = "../../program-test", version = "=1.11.2" }
solana-sdk = { path = "../../sdk", version = "=1.11.2" }
=======
solana-program-test = { path = "../../program-test", version = "=1.11.4" }
solana-sdk = { path = "../../sdk", version = "=1.11.4" }
>>>>>>> 263911e7

[package.metadata.docs.rs]
targets = ["x86_64-unknown-linux-gnu"]<|MERGE_RESOLUTION|>--- conflicted
+++ resolved
@@ -1,10 +1,6 @@
 [package]
 name = "solana-ed25519-program-tests"
-<<<<<<< HEAD
-version = "1.11.2"
-=======
 version = "1.11.4"
->>>>>>> 263911e7
 authors = ["Solana Maintainers <maintainers@solana.foundation>"]
 repository = "https://github.com/solana-labs/solana"
 license = "Apache-2.0"
@@ -16,13 +12,8 @@
 assert_matches = "1.5.0"
 ed25519-dalek = "=1.0.1"
 rand = "0.7.0"
-<<<<<<< HEAD
-solana-program-test = { path = "../../program-test", version = "=1.11.2" }
-solana-sdk = { path = "../../sdk", version = "=1.11.2" }
-=======
 solana-program-test = { path = "../../program-test", version = "=1.11.4" }
 solana-sdk = { path = "../../sdk", version = "=1.11.4" }
->>>>>>> 263911e7
 
 [package.metadata.docs.rs]
 targets = ["x86_64-unknown-linux-gnu"]