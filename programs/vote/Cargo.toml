[package]
name = "solana-vote-program"
<<<<<<< HEAD
version = "1.11.2"
=======
version = "1.11.4"
>>>>>>> 263911e7
description = "Solana Vote program"
authors = ["Solana Maintainers <maintainers@solana.foundation>"]
repository = "https://github.com/solana-labs/solana"
license = "Apache-2.0"
homepage = "https://solana.com/"
documentation = "https://docs.rs/solana-vote-program"
edition = "2021"

[dependencies]
bincode = "1.3.3"
log = "0.4.17"
num-derive = "0.3"
num-traits = "0.2"
serde = "1.0.138"
serde_derive = "1.0.103"
<<<<<<< HEAD
solana-frozen-abi = { path = "../../frozen-abi", version = "=1.11.2" }
solana-frozen-abi-macro = { path = "../../frozen-abi/macro", version = "=1.11.2" }
solana-metrics = { path = "../../metrics", version = "=1.11.2" }
solana-program-runtime = { path = "../../program-runtime", version = "=1.11.2" }
solana-sdk = { path = "../../sdk", version = "=1.11.2" }
thiserror = "1.0"

[dev-dependencies]
solana-logger = { path = "../../logger", version = "=1.11.2" }
=======
solana-frozen-abi = { path = "../../frozen-abi", version = "=1.11.4" }
solana-frozen-abi-macro = { path = "../../frozen-abi/macro", version = "=1.11.4" }
solana-metrics = { path = "../../metrics", version = "=1.11.4" }
solana-program-runtime = { path = "../../program-runtime", version = "=1.11.4" }
solana-sdk = { path = "../../sdk", version = "=1.11.4" }
thiserror = "1.0"

[dev-dependencies]
solana-logger = { path = "../../logger", version = "=1.11.4" }
>>>>>>> 263911e7

[build-dependencies]
rustc_version = "0.4"

[lib]
crate-type = ["lib"]
name = "solana_vote_program"

[package.metadata.docs.rs]
targets = ["x86_64-unknown-linux-gnu"]<|MERGE_RESOLUTION|>--- conflicted
+++ resolved
@@ -1,10 +1,6 @@
 [package]
 name = "solana-vote-program"
-<<<<<<< HEAD
-version = "1.11.2"
-=======
 version = "1.11.4"
->>>>>>> 263911e7
 description = "Solana Vote program"
 authors = ["Solana Maintainers <maintainers@solana.foundation>"]
 repository = "https://github.com/solana-labs/solana"
@@ -20,17 +16,6 @@
 num-traits = "0.2"
 serde = "1.0.138"
 serde_derive = "1.0.103"
-<<<<<<< HEAD
-solana-frozen-abi = { path = "../../frozen-abi", version = "=1.11.2" }
-solana-frozen-abi-macro = { path = "../../frozen-abi/macro", version = "=1.11.2" }
-solana-metrics = { path = "../../metrics", version = "=1.11.2" }
-solana-program-runtime = { path = "../../program-runtime", version = "=1.11.2" }
-solana-sdk = { path = "../../sdk", version = "=1.11.2" }
-thiserror = "1.0"
-
-[dev-dependencies]
-solana-logger = { path = "../../logger", version = "=1.11.2" }
-=======
 solana-frozen-abi = { path = "../../frozen-abi", version = "=1.11.4" }
 solana-frozen-abi-macro = { path = "../../frozen-abi/macro", version = "=1.11.4" }
 solana-metrics = { path = "../../metrics", version = "=1.11.4" }
@@ -40,7 +25,6 @@
 
 [dev-dependencies]
 solana-logger = { path = "../../logger", version = "=1.11.4" }
->>>>>>> 263911e7
 
 [build-dependencies]
 rustc_version = "0.4"
