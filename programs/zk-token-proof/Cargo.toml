--- conflicted
+++ resolved
@@ -3,11 +3,7 @@
 description = "Solana Zk Token Proof Program"
 authors = ["Solana Maintainers <maintainers@solana.foundation>"]
 repository = "https://github.com/solana-labs/solana"
-<<<<<<< HEAD
-version = "1.11.2"
-=======
 version = "1.11.4"
->>>>>>> 263911e7
 license = "Apache-2.0"
 edition = "2021"
 
@@ -16,12 +12,6 @@
 getrandom = { version = "0.1", features = ["dummy"] }
 num-derive = "0.3"
 num-traits = "0.2"
-<<<<<<< HEAD
-solana-program-runtime = { path = "../../program-runtime", version = "=1.11.2" }
-solana-sdk = { path = "../../sdk", version = "=1.11.2" }
-solana-zk-token-sdk = { path = "../../zk-token-sdk", version = "=1.11.2" }
-=======
 solana-program-runtime = { path = "../../program-runtime", version = "=1.11.4" }
 solana-sdk = { path = "../../sdk", version = "=1.11.4" }
-solana-zk-token-sdk = { path = "../../zk-token-sdk", version = "=1.11.4" }
->>>>>>> 263911e7
+solana-zk-token-sdk = { path = "../../zk-token-sdk", version = "=1.11.4" }