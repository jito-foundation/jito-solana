--- conflicted
+++ resolved
@@ -1,10 +1,6 @@
 [package]
 name = "rbpf-cli"
-<<<<<<< HEAD
-version = "1.11.2"
-=======
 version = "1.11.4"
->>>>>>> 263911e7
 description = "CLI to test and analyze eBPF programs"
 authors = ["Solana Maintainers <maintainers@solana.foundation>"]
 repository = "https://github.com/solana-labs/rbpf"
@@ -17,15 +13,8 @@
 clap = { version = "3.1.5", features = ["cargo"] }
 serde = "1.0.138"
 serde_json = "1.0.81"
-<<<<<<< HEAD
-solana-bpf-loader-program = { path = "../programs/bpf_loader", version = "=1.11.2" }
-solana-logger = { path = "../logger", version = "=1.11.2" }
-solana-program-runtime = { path = "../program-runtime", version = "=1.11.2" }
-solana-sdk = { path = "../sdk", version = "=1.11.2" }
-=======
 solana-bpf-loader-program = { path = "../programs/bpf_loader", version = "=1.11.4" }
 solana-logger = { path = "../logger", version = "=1.11.4" }
 solana-program-runtime = { path = "../program-runtime", version = "=1.11.4" }
 solana-sdk = { path = "../sdk", version = "=1.11.4" }
->>>>>>> 263911e7
 solana_rbpf = "=0.2.31"