[package]
name = "solana-rpc-test"
version = "1.12.0"
description = "Solana RPC Test"
authors = ["Solana Maintainers <maintainers@solana.foundation>"]
repository = "https://github.com/solana-labs/solana"
license = "Apache-2.0"
homepage = "https://solana.com/"
documentation = "https://docs.rs/solana-rpc-test"
edition = "2021"
publish = false

[dependencies]
bincode = "1.3.3"
bs58 = "0.4.0"
crossbeam-channel = "0.5"
futures-util = "0.3.21"
log = "0.4.17"
reqwest = { version = "0.11.11", default-features = false, features = ["blocking", "brotli", "deflate", "gzip", "rustls-tls", "json"] }
<<<<<<< HEAD
serde = "1.0.138"
serde_json = "1.0.81"
=======
serde = "1.0.143"
serde_json = "1.0.83"
>>>>>>> 544a957a
solana-account-decoder = { path = "../account-decoder", version = "=1.12.0" }
solana-client = { path = "../client", version = "=1.12.0" }
solana-rpc = { path = "../rpc", version = "=1.12.0" }
solana-sdk = { path = "../sdk", version = "=1.12.0" }
solana-streamer = { path = "../streamer", version = "=1.12.0" }
solana-test-validator = { path = "../test-validator", version = "=1.12.0" }
solana-transaction-status = { path = "../transaction-status", version = "=1.12.0" }
tokio = { version = "~1.14.1", features = ["full"] }

[dev-dependencies]
solana-logger = { path = "../logger", version = "=1.12.0" }

[package.metadata.docs.rs]
targets = ["x86_64-unknown-linux-gnu"]<|MERGE_RESOLUTION|>--- conflicted
+++ resolved
@@ -17,13 +17,8 @@
 futures-util = "0.3.21"
 log = "0.4.17"
 reqwest = { version = "0.11.11", default-features = false, features = ["blocking", "brotli", "deflate", "gzip", "rustls-tls", "json"] }
-<<<<<<< HEAD
-serde = "1.0.138"
-serde_json = "1.0.81"
-=======
 serde = "1.0.143"
 serde_json = "1.0.83"
->>>>>>> 544a957a
 solana-account-decoder = { path = "../account-decoder", version = "=1.12.0" }
 solana-client = { path = "../client", version = "=1.12.0" }
 solana-rpc = { path = "../rpc", version = "=1.12.0" }
