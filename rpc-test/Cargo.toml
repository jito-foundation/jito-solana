--- conflicted
+++ resolved
@@ -1,10 +1,6 @@
 [package]
 name = "solana-rpc-test"
-<<<<<<< HEAD
-version = "1.11.2"
-=======
 version = "1.11.4"
->>>>>>> 263911e7
 description = "Solana RPC Test"
 authors = ["Solana Maintainers <maintainers@solana.foundation>"]
 repository = "https://github.com/solana-labs/solana"
@@ -23,19 +19,6 @@
 reqwest = { version = "0.11.11", default-features = false, features = ["blocking", "brotli", "deflate", "gzip", "rustls-tls", "json"] }
 serde = "1.0.138"
 serde_json = "1.0.81"
-<<<<<<< HEAD
-solana-account-decoder = { path = "../account-decoder", version = "=1.11.2" }
-solana-client = { path = "../client", version = "=1.11.2" }
-solana-rpc = { path = "../rpc", version = "=1.11.2" }
-solana-sdk = { path = "../sdk", version = "=1.11.2" }
-solana-streamer = { path = "../streamer", version = "=1.11.2" }
-solana-test-validator = { path = "../test-validator", version = "=1.11.2" }
-solana-transaction-status = { path = "../transaction-status", version = "=1.11.2" }
-tokio = { version = "~1.14.1", features = ["full"] }
-
-[dev-dependencies]
-solana-logger = { path = "../logger", version = "=1.11.2" }
-=======
 solana-account-decoder = { path = "../account-decoder", version = "=1.11.4" }
 solana-client = { path = "../client", version = "=1.11.4" }
 solana-rpc = { path = "../rpc", version = "=1.11.4" }
@@ -47,7 +30,6 @@
 
 [dev-dependencies]
 solana-logger = { path = "../logger", version = "=1.11.4" }
->>>>>>> 263911e7
 
 [package.metadata.docs.rs]
 targets = ["x86_64-unknown-linux-gnu"]