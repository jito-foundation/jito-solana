[package]
name = "solana-rpc"
<<<<<<< HEAD
version = "1.11.2"
=======
version = "1.11.4"
>>>>>>> 263911e7
description = "Solana RPC"
authors = ["Solana Maintainers <maintainers@solana.foundation>"]
repository = "https://github.com/solana-labs/solana"
license = "Apache-2.0"
homepage = "https://solana.com/"
documentation = "https://docs.rs/solana-rpc"
edition = "2021"

[dependencies]
base64 = "0.13.0"
bincode = "1.3.3"
bs58 = "0.4.0"
crossbeam-channel = "0.5"
dashmap = "4.0.2"
itertools = "0.10.3"
jsonrpc-core = "18.0.0"
jsonrpc-core-client = { version = "18.0.0" }
jsonrpc-derive = "18.0.0"
jsonrpc-http-server = "18.0.0"
jsonrpc-pubsub = "18.0.0"
libc = "0.2.126"
log = "0.4.17"
rayon = "1.5.3"
regex = "1.5.6"
serde = "1.0.138"
serde_derive = "1.0.103"
serde_json = "1.0.81"
soketto = "0.7"
<<<<<<< HEAD
solana-account-decoder = { path = "../account-decoder", version = "=1.11.2" }
solana-client = { path = "../client", version = "=1.11.2" }
solana-entry = { path = "../entry", version = "=1.11.2" }
solana-faucet = { path = "../faucet", version = "=1.11.2" }
solana-gossip = { path = "../gossip", version = "=1.11.2" }
solana-ledger = { path = "../ledger", version = "=1.11.2" }
solana-measure = { path = "../measure", version = "=1.11.2" }
solana-metrics = { path = "../metrics", version = "=1.11.2" }
solana-perf = { path = "../perf", version = "=1.11.2" }
solana-poh = { path = "../poh", version = "=1.11.2" }
solana-rayon-threadlimit = { path = "../rayon-threadlimit", version = "=1.11.2" }
solana-runtime = { path = "../runtime", version = "=1.11.2" }
solana-sdk = { path = "../sdk", version = "=1.11.2" }
solana-send-transaction-service = { path = "../send-transaction-service", version = "=1.11.2" }
solana-storage-bigtable = { path = "../storage-bigtable", version = "=1.11.2" }
solana-streamer = { path = "../streamer", version = "=1.11.2" }
solana-transaction-status = { path = "../transaction-status", version = "=1.11.2" }
solana-version = { path = "../version", version = "=1.11.2" }
solana-vote-program = { path = "../programs/vote", version = "=1.11.2" }
=======
solana-account-decoder = { path = "../account-decoder", version = "=1.11.4" }
solana-client = { path = "../client", version = "=1.11.4" }
solana-entry = { path = "../entry", version = "=1.11.4" }
solana-faucet = { path = "../faucet", version = "=1.11.4" }
solana-gossip = { path = "../gossip", version = "=1.11.4" }
solana-ledger = { path = "../ledger", version = "=1.11.4" }
solana-measure = { path = "../measure", version = "=1.11.4" }
solana-metrics = { path = "../metrics", version = "=1.11.4" }
solana-perf = { path = "../perf", version = "=1.11.4" }
solana-poh = { path = "../poh", version = "=1.11.4" }
solana-rayon-threadlimit = { path = "../rayon-threadlimit", version = "=1.11.4" }
solana-runtime = { path = "../runtime", version = "=1.11.4" }
solana-sdk = { path = "../sdk", version = "=1.11.4" }
solana-send-transaction-service = { path = "../send-transaction-service", version = "=1.11.4" }
solana-stake-program = { path = "../programs/stake", version = "=1.11.4" }
solana-storage-bigtable = { path = "../storage-bigtable", version = "=1.11.4" }
solana-streamer = { path = "../streamer", version = "=1.11.4" }
solana-transaction-status = { path = "../transaction-status", version = "=1.11.4" }
solana-version = { path = "../version", version = "=1.11.4" }
solana-vote-program = { path = "../programs/vote", version = "=1.11.4" }
>>>>>>> 263911e7
spl-token = { version = "=3.3.0", features = ["no-entrypoint"] }
spl-token-2022 = { version = "=0.3.0", features = ["no-entrypoint"] }
stream-cancel = "0.8.1"
thiserror = "1.0"
tokio = { version = "~1.14.1", features = ["full"] }
tokio-util = { version = "0.6", features = ["codec", "compat"] }

[dev-dependencies]
<<<<<<< HEAD
serial_test = "0.6.0"
solana-address-lookup-table-program = { path = "../programs/address-lookup-table", version = "=1.11.2" }
solana-net-utils = { path = "../net-utils", version = "=1.11.2" }
solana-stake-program = { path = "../programs/stake", version = "=1.11.2" }
=======
serial_test = "0.8.0"
solana-address-lookup-table-program = { path = "../programs/address-lookup-table", version = "=1.11.4" }
solana-net-utils = { path = "../net-utils", version = "=1.11.4" }
solana-stake-program = { path = "../programs/stake", version = "=1.11.4" }
>>>>>>> 263911e7
symlink = "0.1.0"

[lib]
crate-type = ["lib"]
name = "solana_rpc"

[package.metadata.docs.rs]
targets = ["x86_64-unknown-linux-gnu"]<|MERGE_RESOLUTION|>--- conflicted
+++ resolved
@@ -1,10 +1,6 @@
 [package]
 name = "solana-rpc"
-<<<<<<< HEAD
-version = "1.11.2"
-=======
 version = "1.11.4"
->>>>>>> 263911e7
 description = "Solana RPC"
 authors = ["Solana Maintainers <maintainers@solana.foundation>"]
 repository = "https://github.com/solana-labs/solana"
@@ -33,27 +29,6 @@
 serde_derive = "1.0.103"
 serde_json = "1.0.81"
 soketto = "0.7"
-<<<<<<< HEAD
-solana-account-decoder = { path = "../account-decoder", version = "=1.11.2" }
-solana-client = { path = "../client", version = "=1.11.2" }
-solana-entry = { path = "../entry", version = "=1.11.2" }
-solana-faucet = { path = "../faucet", version = "=1.11.2" }
-solana-gossip = { path = "../gossip", version = "=1.11.2" }
-solana-ledger = { path = "../ledger", version = "=1.11.2" }
-solana-measure = { path = "../measure", version = "=1.11.2" }
-solana-metrics = { path = "../metrics", version = "=1.11.2" }
-solana-perf = { path = "../perf", version = "=1.11.2" }
-solana-poh = { path = "../poh", version = "=1.11.2" }
-solana-rayon-threadlimit = { path = "../rayon-threadlimit", version = "=1.11.2" }
-solana-runtime = { path = "../runtime", version = "=1.11.2" }
-solana-sdk = { path = "../sdk", version = "=1.11.2" }
-solana-send-transaction-service = { path = "../send-transaction-service", version = "=1.11.2" }
-solana-storage-bigtable = { path = "../storage-bigtable", version = "=1.11.2" }
-solana-streamer = { path = "../streamer", version = "=1.11.2" }
-solana-transaction-status = { path = "../transaction-status", version = "=1.11.2" }
-solana-version = { path = "../version", version = "=1.11.2" }
-solana-vote-program = { path = "../programs/vote", version = "=1.11.2" }
-=======
 solana-account-decoder = { path = "../account-decoder", version = "=1.11.4" }
 solana-client = { path = "../client", version = "=1.11.4" }
 solana-entry = { path = "../entry", version = "=1.11.4" }
@@ -74,7 +49,6 @@
 solana-transaction-status = { path = "../transaction-status", version = "=1.11.4" }
 solana-version = { path = "../version", version = "=1.11.4" }
 solana-vote-program = { path = "../programs/vote", version = "=1.11.4" }
->>>>>>> 263911e7
 spl-token = { version = "=3.3.0", features = ["no-entrypoint"] }
 spl-token-2022 = { version = "=0.3.0", features = ["no-entrypoint"] }
 stream-cancel = "0.8.1"
@@ -83,17 +57,10 @@
 tokio-util = { version = "0.6", features = ["codec", "compat"] }
 
 [dev-dependencies]
-<<<<<<< HEAD
-serial_test = "0.6.0"
-solana-address-lookup-table-program = { path = "../programs/address-lookup-table", version = "=1.11.2" }
-solana-net-utils = { path = "../net-utils", version = "=1.11.2" }
-solana-stake-program = { path = "../programs/stake", version = "=1.11.2" }
-=======
 serial_test = "0.8.0"
 solana-address-lookup-table-program = { path = "../programs/address-lookup-table", version = "=1.11.4" }
 solana-net-utils = { path = "../net-utils", version = "=1.11.4" }
 solana-stake-program = { path = "../programs/stake", version = "=1.11.4" }
->>>>>>> 263911e7
 symlink = "0.1.0"
 
 [lib]
