--- conflicted
+++ resolved
@@ -936,11 +936,7 @@
                 SubscriptionParams::Block(params) => {
                     num_blocks_found.fetch_add(1, Ordering::Relaxed);
                     if let Some(slot) = slot {
-<<<<<<< HEAD
-                        let bank = bank_forks.read().unwrap().get(slot).cloned();
-=======
                         let bank = bank_forks.read().unwrap().get(slot);
->>>>>>> 98496866
                         if let Some(bank) = bank {
                             // We're calling it unnotified in this context
                             // because, logically, it gets set to `last_notified_slot + 1`
