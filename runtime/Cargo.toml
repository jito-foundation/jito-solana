--- conflicted
+++ resolved
@@ -1,10 +1,6 @@
 [package]
 name = "solana-runtime"
-<<<<<<< HEAD
-version = "1.11.2"
-=======
 version = "1.11.4"
->>>>>>> 263911e7
 description = "Solana runtime"
 authors = ["Solana Maintainers <maintainers@solana.foundation>"]
 repository = "https://github.com/solana-labs/solana"
@@ -43,23 +39,6 @@
 regex = "1.5.6"
 serde = { version = "1.0.138", features = ["rc"] }
 serde_derive = "1.0.103"
-<<<<<<< HEAD
-solana-address-lookup-table-program = { path = "../programs/address-lookup-table", version = "=1.11.2" }
-solana-bucket-map = { path = "../bucket_map", version = "=1.11.2" }
-solana-compute-budget-program = { path = "../programs/compute-budget", version = "=1.11.2" }
-solana-config-program = { path = "../programs/config", version = "=1.11.2" }
-solana-frozen-abi = { path = "../frozen-abi", version = "=1.11.2" }
-solana-frozen-abi-macro = { path = "../frozen-abi/macro", version = "=1.11.2" }
-solana-measure = { path = "../measure", version = "=1.11.2" }
-solana-metrics = { path = "../metrics", version = "=1.11.2" }
-solana-program-runtime = { path = "../program-runtime", version = "=1.11.2" }
-solana-rayon-threadlimit = { path = "../rayon-threadlimit", version = "=1.11.2" }
-solana-sdk = { path = "../sdk", version = "=1.11.2" }
-solana-stake-program = { path = "../programs/stake", version = "=1.11.2" }
-solana-vote-program = { path = "../programs/vote", version = "=1.11.2" }
-solana-zk-token-proof-program = { path = "../programs/zk-token-proof", version = "=1.11.2" }
-solana-zk-token-sdk = { path = "../zk-token-sdk", version = "=1.11.2" }
-=======
 solana-address-lookup-table-program = { path = "../programs/address-lookup-table", version = "=1.11.4" }
 solana-bucket-map = { path = "../bucket_map", version = "=1.11.4" }
 solana-compute-budget-program = { path = "../programs/compute-budget", version = "=1.11.4" }
@@ -75,7 +54,6 @@
 solana-vote-program = { path = "../programs/vote", version = "=1.11.4" }
 solana-zk-token-proof-program = { path = "../programs/zk-token-proof", version = "=1.11.4" }
 solana-zk-token-sdk = { path = "../zk-token-sdk", version = "=1.11.4" }
->>>>>>> 263911e7
 strum = { version = "0.24", features = ["derive"] }
 strum_macros = "0.24"
 symlink = "0.1.0"
@@ -93,11 +71,7 @@
 ed25519-dalek = "=1.0.1"
 libsecp256k1 = "0.6.0"
 rand_chacha = "0.2.2"
-<<<<<<< HEAD
-solana-logger = { path = "../logger", version = "=1.11.2" }
-=======
 solana-logger = { path = "../logger", version = "=1.11.4" }
->>>>>>> 263911e7
 
 [package.metadata.docs.rs]
 targets = ["x86_64-unknown-linux-gnu"]
