use {
    crate::{
        account_overrides::{AccountOverrides, AccountWithRentInfo},
        account_rent_state::{check_rent_state_with_account, RentState},
        accounts_db::{
            AccountShrinkThreshold, AccountsAddRootTiming, AccountsDb, AccountsDbConfig,
            BankHashInfo, LoadHint, LoadedAccount, ScanStorageResult,
            ACCOUNTS_DB_CONFIG_FOR_BENCHMARKS, ACCOUNTS_DB_CONFIG_FOR_TESTING,
        },
        accounts_index::{AccountSecondaryIndexes, IndexKey, ScanConfig, ScanError, ScanResult},
        accounts_update_notifier_interface::AccountsUpdateNotifier,
        ancestors::Ancestors,
        bank::{
            Bank, NonceFull, NonceInfo, RentDebits, Rewrites, TransactionCheckResult,
            TransactionExecutionResult,
        },
        blockhash_queue::BlockhashQueue,
        rent_collector::RentCollector,
        system_instruction_processor::{get_system_account_kind, SystemAccountKind},
        transaction_error_metrics::TransactionErrorMetrics,
    },
    dashmap::{
        mapref::entry::Entry::{Occupied, Vacant},
        DashMap,
    },
    log::*,
    rand::{thread_rng, Rng},
    solana_address_lookup_table_program::{error::AddressLookupError, state::AddressLookupTable},
    solana_sdk::{
        account::{Account, AccountSharedData, ReadableAccount, WritableAccount},
        account_utils::StateMut,
        bpf_loader_upgradeable::{self, UpgradeableLoaderState},
        clock::{BankId, Slot, INITIAL_RENT_EPOCH},
        feature_set::{self, add_set_compute_unit_price_ix, tx_wide_compute_cap, FeatureSet},
        fee::FeeStructure,
        genesis_config::ClusterType,
        hash::Hash,
        message::{
            v0::{LoadedAddresses, MessageAddressTableLookup},
            SanitizedMessage,
        },
        native_loader,
        nonce::{
            state::{DurableNonce, Versions as NonceVersions},
            State as NonceState,
        },
        pubkey::Pubkey,
        signature::Signature,
        slot_hashes::SlotHashes,
        system_program,
        sysvar::{self, epoch_schedule::EpochSchedule, instructions::construct_instructions_data},
        transaction::{Result, SanitizedTransaction, TransactionAccountLocks, TransactionError},
        transaction_context::TransactionAccount,
    },
    std::{
        cmp::Reverse,
        collections::{hash_map, BinaryHeap, HashMap, HashSet},
        ops::RangeBounds,
        path::PathBuf,
        sync::{
            atomic::{AtomicUsize, Ordering},
            Arc, Mutex,
        },
    },
};

pub type PubkeyAccountSlot = (Pubkey, AccountSharedData, Slot);

#[derive(Debug, Default, AbiExample)]
pub struct AccountLocks {
    write_locks: HashSet<Pubkey>,
    readonly_locks: HashMap<Pubkey, u64>,
}

impl AccountLocks {
    fn is_locked_readonly(&self, key: &Pubkey) -> bool {
        self.readonly_locks
            .get(key)
            .map_or(false, |count| *count > 0)
    }

    fn is_locked_write(&self, key: &Pubkey) -> bool {
        self.write_locks.contains(key)
    }

    fn insert_new_readonly(&mut self, key: &Pubkey) {
        assert!(self.readonly_locks.insert(*key, 1).is_none());
    }

    fn lock_readonly(&mut self, key: &Pubkey) -> bool {
        self.readonly_locks.get_mut(key).map_or(false, |count| {
            *count += 1;
            true
        })
    }

    fn unlock_readonly(&mut self, key: &Pubkey) {
        if let hash_map::Entry::Occupied(mut occupied_entry) = self.readonly_locks.entry(*key) {
            let count = occupied_entry.get_mut();
            *count -= 1;
            if *count == 0 {
                occupied_entry.remove_entry();
            }
        }
    }

    fn unlock_write(&mut self, key: &Pubkey) {
        self.write_locks.remove(key);
    }
}

/// This structure handles synchronization for db
#[derive(Debug, AbiExample)]
pub struct Accounts {
    /// Single global AccountsDb
    pub accounts_db: Arc<AccountsDb>,

    /// set of read-only and writable accounts which are currently
    /// being processed by banking/replay threads
    pub(crate) account_locks: Mutex<AccountLocks>,
}

// for the load instructions
pub type TransactionRent = u64;
pub type TransactionProgramIndices = Vec<Vec<usize>>;
#[derive(PartialEq, Eq, Debug, Clone)]
pub struct LoadedTransaction {
    pub accounts: Vec<TransactionAccount>,
    pub program_indices: TransactionProgramIndices,
    pub rent: TransactionRent,
    pub rent_debits: RentDebits,
}

pub type TransactionLoadResult = (Result<LoadedTransaction>, Option<NonceFull>);

pub enum AccountAddressFilter {
    Exclude, // exclude all addresses matching the filter
    Include, // only include addresses matching the filter
}

impl Accounts {
    pub fn default_for_tests() -> Self {
        Self {
            accounts_db: Arc::new(AccountsDb::default_for_tests()),
            account_locks: Mutex::default(),
        }
    }

    pub fn new_with_config_for_tests(
        paths: Vec<PathBuf>,
        cluster_type: &ClusterType,
        account_indexes: AccountSecondaryIndexes,
        caching_enabled: bool,
        shrink_ratio: AccountShrinkThreshold,
    ) -> Self {
        Self::new_with_config(
            paths,
            cluster_type,
            account_indexes,
            caching_enabled,
            shrink_ratio,
            Some(ACCOUNTS_DB_CONFIG_FOR_TESTING),
            None,
        )
    }

    pub fn new_with_config_for_benches(
        paths: Vec<PathBuf>,
        cluster_type: &ClusterType,
        account_indexes: AccountSecondaryIndexes,
        caching_enabled: bool,
        shrink_ratio: AccountShrinkThreshold,
    ) -> Self {
        Self::new_with_config(
            paths,
            cluster_type,
            account_indexes,
            caching_enabled,
            shrink_ratio,
            Some(ACCOUNTS_DB_CONFIG_FOR_BENCHMARKS),
            None,
        )
    }

    pub fn new_with_config(
        paths: Vec<PathBuf>,
        cluster_type: &ClusterType,
        account_indexes: AccountSecondaryIndexes,
        caching_enabled: bool,
        shrink_ratio: AccountShrinkThreshold,
        accounts_db_config: Option<AccountsDbConfig>,
        accounts_update_notifier: Option<AccountsUpdateNotifier>,
    ) -> Self {
        Self {
            accounts_db: Arc::new(AccountsDb::new_with_config(
                paths,
                cluster_type,
                account_indexes,
                caching_enabled,
                shrink_ratio,
                accounts_db_config,
                accounts_update_notifier,
            )),
            account_locks: Mutex::new(AccountLocks::default()),
        }
    }

    pub fn new_from_parent(parent: &Accounts, slot: Slot, parent_slot: Slot) -> Self {
        let accounts_db = parent.accounts_db.clone();
        accounts_db.set_hash(slot, parent_slot);
        Self {
            accounts_db,
            account_locks: Mutex::new(AccountLocks::default()),
        }
    }

    pub(crate) fn new_empty(accounts_db: AccountsDb) -> Self {
        Self {
            accounts_db: Arc::new(accounts_db),
            account_locks: Mutex::new(AccountLocks::default()),
        }
    }

    fn construct_instructions_account(
        message: &SanitizedMessage,
        is_owned_by_sysvar: bool,
    ) -> AccountSharedData {
        let data = construct_instructions_data(&message.decompile_instructions());
        let owner = if is_owned_by_sysvar {
            sysvar::id()
        } else {
            system_program::id()
        };
        AccountSharedData::from(Account {
            data,
            owner,
            ..Account::default()
        })
    }

    fn load_transaction(
        &self,
        ancestors: &Ancestors,
        tx: &SanitizedTransaction,
        fee: u64,
        error_counters: &mut TransactionErrorMetrics,
        rent_collector: &RentCollector,
        feature_set: &FeatureSet,
        account_overrides: Option<&AccountOverrides>,
    ) -> Result<LoadedTransaction> {
        // Copy all the accounts
        let message = tx.message();
        // NOTE: this check will never fail because `tx` is sanitized
        if tx.signatures().is_empty() && fee != 0 {
            Err(TransactionError::MissingSignatureForFee)
        } else {
            // There is no way to predict what program will execute without an error
            // If a fee can pay for execution then the program will be scheduled
            let mut validated_fee_payer = false;
            let mut tx_rent: TransactionRent = 0;
            let account_keys = message.account_keys();
            let mut accounts = Vec::with_capacity(account_keys.len());
            let mut account_deps = Vec::with_capacity(account_keys.len());
            let mut rent_debits = RentDebits::default();
            for (i, key) in account_keys.iter().enumerate() {
                let account = if !message.is_non_loader_key(i) {
                    // Fill in an empty account for the program slots.
                    AccountSharedData::default()
                } else {
                    #[allow(clippy::collapsible_else_if)]
                    if solana_sdk::sysvar::instructions::check_id(key) {
                        Self::construct_instructions_account(
                            message,
                            feature_set
                                .is_active(&feature_set::instructions_sysvar_owned_by_sysvar::id()),
                        )
                    } else {
                        let (mut account, rent) = if let Some(account_override) =
                            account_overrides.and_then(|overrides| overrides.get(key))
                        {
                            match account_override {
                                AccountWithRentInfo::Zero(data) => (data.clone(), 0),
                                AccountWithRentInfo::SubtractRent(mut data) => {
                                    let rent_due = if message.is_writable(i) {
                                        let rent_due = rent_collector
                                            .collect_from_existing_account(
                                                key,
                                                &mut data,
                                                self.accounts_db.filler_account_suffix.as_ref(),
                                            )
                                            .rent_amount;
                                        rent_due
                                    } else {
                                        0
                                    };
                                    (data.clone(), rent_due)
                                }
                            }
                        } else {
                            self.accounts_db
                                .load_with_fixed_root(ancestors, key)
                                .map(|(mut account, _)| {
                                    if message.is_writable(i) {
                                        let rent_due = rent_collector
                                            .collect_from_existing_account(
                                                key,
                                                &mut account,
                                                self.accounts_db.filler_account_suffix.as_ref(),
                                            )
                                            .rent_amount;
                                        (account, rent_due)
                                    } else {
                                        (account, 0)
                                    }
                                })
                                .unwrap_or_default()
                        };

                        if !validated_fee_payer {
                            if i != 0 {
                                warn!("Payer index should be 0! {:?}", tx);
                            }

                            Self::validate_fee_payer(
                                key,
                                &mut account,
                                i,
                                error_counters,
                                rent_collector,
                                feature_set,
                                fee,
                            )?;

                            validated_fee_payer = true;
                        }

                        if bpf_loader_upgradeable::check_id(account.owner()) {
                            if message.is_writable(i) && !message.is_upgradeable_loader_present() {
                                error_counters.invalid_writable_account += 1;
                                return Err(TransactionError::InvalidWritableAccount);
                            }

                            if account.executable() {
                                // The upgradeable loader requires the derived ProgramData account
                                if let Ok(UpgradeableLoaderState::Program {
                                    programdata_address,
                                }) = account.state()
                                {
                                    if let Some((programdata_account, _)) = self
                                        .accounts_db
                                        .load_with_fixed_root(ancestors, &programdata_address)
                                    {
                                        account_deps
                                            .push((programdata_address, programdata_account));
                                    } else {
                                        error_counters.account_not_found += 1;
                                        return Err(TransactionError::ProgramAccountNotFound);
                                    }
                                } else {
                                    error_counters.invalid_program_for_execution += 1;
                                    return Err(TransactionError::InvalidProgramForExecution);
                                }
                            }
                        } else if account.executable() && message.is_writable(i) {
                            error_counters.invalid_writable_account += 1;
                            return Err(TransactionError::InvalidWritableAccount);
                        }

                        tx_rent += rent;
                        rent_debits.insert(key, rent, account.lamports());

                        account
                    }
                };
                accounts.push((*key, account));
            }
            debug_assert_eq!(accounts.len(), account_keys.len());
            // Appends the account_deps at the end of the accounts,
            // this way they can be accessed in a uniform way.
            // At places where only the accounts are needed,
            // the account_deps are truncated using e.g:
            // accounts.iter().take(message.account_keys.len())
            accounts.append(&mut account_deps);

            if validated_fee_payer {
                let program_indices = message
                    .instructions()
                    .iter()
                    .map(|instruction| {
                        self.load_executable_accounts(
                            ancestors,
                            &mut accounts,
                            instruction.program_id_index as usize,
                            error_counters,
                        )
                    })
                    .collect::<Result<Vec<Vec<usize>>>>()?;

                Ok(LoadedTransaction {
                    accounts,
                    program_indices,
                    rent: tx_rent,
                    rent_debits,
                })
            } else {
                error_counters.account_not_found += 1;
                Err(TransactionError::AccountNotFound)
            }
        }
    }

    fn validate_fee_payer(
        payer_address: &Pubkey,
        payer_account: &mut AccountSharedData,
        payer_index: usize,
        error_counters: &mut TransactionErrorMetrics,
        rent_collector: &RentCollector,
        feature_set: &FeatureSet,
        fee: u64,
    ) -> Result<()> {
        if payer_account.lamports() == 0 {
            error_counters.account_not_found += 1;
            return Err(TransactionError::AccountNotFound);
        }
        let min_balance = match get_system_account_kind(payer_account).ok_or_else(|| {
            error_counters.invalid_account_for_fee += 1;
            TransactionError::InvalidAccountForFee
        })? {
            SystemAccountKind::System => 0,
            SystemAccountKind::Nonce => {
                // Should we ever allow a fees charge to zero a nonce account's
                // balance. The state MUST be set to uninitialized in that case
                rent_collector.rent.minimum_balance(NonceState::size())
            }
        };

        if payer_account.lamports() < fee + min_balance {
            error_counters.insufficient_funds += 1;
            return Err(TransactionError::InsufficientFundsForFee);
        }
        let payer_pre_rent_state = RentState::from_account(payer_account, &rent_collector.rent);
        payer_account
            .checked_sub_lamports(fee)
            .map_err(|_| TransactionError::InsufficientFundsForFee)?;

        let payer_post_rent_state = RentState::from_account(payer_account, &rent_collector.rent);
        let rent_state_result = check_rent_state_with_account(
            &payer_pre_rent_state,
            &payer_post_rent_state,
            payer_address,
            payer_account,
            feature_set
                .is_active(&feature_set::include_account_index_in_rent_error::ID)
                .then(|| payer_index),
        );
        // Feature gate only wraps the actual error return so that the metrics and debug
        // logging generated by `check_rent_state_with_account()` can be examined before
        // feature activation
        if feature_set.is_active(&feature_set::require_rent_exempt_accounts::id()) {
            rent_state_result?;
        }
        Ok(())
    }

    fn load_executable_accounts(
        &self,
        ancestors: &Ancestors,
        accounts: &mut Vec<TransactionAccount>,
        mut program_account_index: usize,
        error_counters: &mut TransactionErrorMetrics,
    ) -> Result<Vec<usize>> {
        let mut account_indices = Vec::new();
        let mut program_id = match accounts.get(program_account_index) {
            Some(program_account) => program_account.0,
            None => {
                error_counters.account_not_found += 1;
                return Err(TransactionError::ProgramAccountNotFound);
            }
        };
        let mut depth = 0;
        while !native_loader::check_id(&program_id) {
            if depth >= 5 {
                error_counters.call_chain_too_deep += 1;
                return Err(TransactionError::CallChainTooDeep);
            }
            depth += 1;

            program_account_index = match self
                .accounts_db
                .load_with_fixed_root(ancestors, &program_id)
            {
                Some((program_account, _)) => {
                    let account_index = accounts.len();
                    accounts.push((program_id, program_account));
                    account_index
                }
                None => {
                    error_counters.account_not_found += 1;
                    return Err(TransactionError::ProgramAccountNotFound);
                }
            };
            let program = &accounts[program_account_index].1;
            if !program.executable() {
                error_counters.invalid_program_for_execution += 1;
                return Err(TransactionError::InvalidProgramForExecution);
            }

            // Add loader to chain
            let program_owner = *program.owner();
            account_indices.insert(0, program_account_index);
            if bpf_loader_upgradeable::check_id(&program_owner) {
                // The upgradeable loader requires the derived ProgramData account
                if let Ok(UpgradeableLoaderState::Program {
                    programdata_address,
                }) = program.state()
                {
                    let programdata_account_index = match self
                        .accounts_db
                        .load_with_fixed_root(ancestors, &programdata_address)
                    {
                        Some((programdata_account, _)) => {
                            let account_index = accounts.len();
                            accounts.push((programdata_address, programdata_account));
                            account_index
                        }
                        None => {
                            error_counters.account_not_found += 1;
                            return Err(TransactionError::ProgramAccountNotFound);
                        }
                    };
                    account_indices.insert(0, programdata_account_index);
                } else {
                    error_counters.invalid_program_for_execution += 1;
                    return Err(TransactionError::InvalidProgramForExecution);
                }
            }

            program_id = program_owner;
        }
        Ok(account_indices)
    }

    #[allow(clippy::too_many_arguments)]
    pub fn load_accounts(
        &self,
        ancestors: &Ancestors,
        txs: &[SanitizedTransaction],
        lock_results: Vec<TransactionCheckResult>,
        hash_queue: &BlockhashQueue,
        error_counters: &mut TransactionErrorMetrics,
        rent_collector: &RentCollector,
        feature_set: &FeatureSet,
        fee_structure: &FeeStructure,
        account_overrides: Option<&AccountOverrides>,
    ) -> Vec<TransactionLoadResult> {
        txs.iter()
            .zip(lock_results)
            .map(|etx| match etx {
                (tx, (Ok(()), nonce)) => {
                    let lamports_per_signature = nonce
                        .as_ref()
                        .map(|nonce| nonce.lamports_per_signature())
                        .unwrap_or_else(|| {
                            hash_queue.get_lamports_per_signature(tx.message().recent_blockhash())
                        });
                    let fee = if let Some(lamports_per_signature) = lamports_per_signature {
                        Bank::calculate_fee(
                            tx.message(),
                            lamports_per_signature,
                            fee_structure,
                            feature_set.is_active(&tx_wide_compute_cap::id()),
                            feature_set.is_active(&add_set_compute_unit_price_ix::id()),
                        )
                    } else {
                        return (Err(TransactionError::BlockhashNotFound), None);
                    };

                    let loaded_transaction = match self.load_transaction(
                        ancestors,
                        tx,
                        fee,
                        error_counters,
                        rent_collector,
                        feature_set,
                        account_overrides,
                    ) {
                        Ok(loaded_transaction) => loaded_transaction,
                        Err(e) => return (Err(e), None),
                    };

                    // Update nonce with fee-subtracted accounts
                    let nonce = if let Some(nonce) = nonce {
                        match NonceFull::from_partial(
                            nonce,
                            tx.message(),
                            &loaded_transaction.accounts,
                            &loaded_transaction.rent_debits,
                        ) {
                            Ok(nonce) => Some(nonce),
                            Err(e) => return (Err(e), None),
                        }
                    } else {
                        None
                    };

                    (Ok(loaded_transaction), nonce)
                }
                (_, (Err(e), _nonce)) => (Err(e), None),
            })
            .collect()
    }

    pub fn load_lookup_table_addresses(
        &self,
        ancestors: &Ancestors,
        address_table_lookup: &MessageAddressTableLookup,
        slot_hashes: &SlotHashes,
    ) -> std::result::Result<LoadedAddresses, AddressLookupError> {
        let table_account = self
            .accounts_db
            .load_with_fixed_root(ancestors, &address_table_lookup.account_key)
            .map(|(account, _rent)| account)
            .ok_or(AddressLookupError::LookupTableAccountNotFound)?;

        if table_account.owner() == &solana_address_lookup_table_program::id() {
            let current_slot = ancestors.max_slot();
            let lookup_table = AddressLookupTable::deserialize(table_account.data())
                .map_err(|_ix_err| AddressLookupError::InvalidAccountData)?;

            Ok(LoadedAddresses {
                writable: lookup_table.lookup(
                    current_slot,
                    &address_table_lookup.writable_indexes,
                    slot_hashes,
                )?,
                readonly: lookup_table.lookup(
                    current_slot,
                    &address_table_lookup.readonly_indexes,
                    slot_hashes,
                )?,
            })
        } else {
            Err(AddressLookupError::InvalidAccountOwner)
        }
    }

    fn filter_zero_lamport_account(
        account: AccountSharedData,
        slot: Slot,
    ) -> Option<(AccountSharedData, Slot)> {
        if account.lamports() > 0 {
            Some((account, slot))
        } else {
            None
        }
    }

    /// Slow because lock is held for 1 operation instead of many
    fn load_slow(
        &self,
        ancestors: &Ancestors,
        pubkey: &Pubkey,
        load_hint: LoadHint,
    ) -> Option<(AccountSharedData, Slot)> {
        let (account, slot) = self.accounts_db.load(ancestors, pubkey, load_hint)?;
        Self::filter_zero_lamport_account(account, slot)
    }

    pub fn load_with_fixed_root(
        &self,
        ancestors: &Ancestors,
        pubkey: &Pubkey,
    ) -> Option<(AccountSharedData, Slot)> {
        self.load_slow(ancestors, pubkey, LoadHint::FixedMaxRoot)
    }

    pub fn load_without_fixed_root(
        &self,
        ancestors: &Ancestors,
        pubkey: &Pubkey,
    ) -> Option<(AccountSharedData, Slot)> {
        self.load_slow(ancestors, pubkey, LoadHint::Unspecified)
    }

    /// scans underlying accounts_db for this delta (slot) with a map function
    ///   from LoadedAccount to B
    /// returns only the latest/current version of B for this slot
    pub fn scan_slot<F, B>(&self, slot: Slot, func: F) -> Vec<B>
    where
        F: Fn(LoadedAccount) -> Option<B> + Send + Sync,
        B: Sync + Send + Default + std::cmp::Eq,
    {
        let scan_result = self.accounts_db.scan_account_storage(
            slot,
            |loaded_account: LoadedAccount| {
                // Cache only has one version per key, don't need to worry about versioning
                func(loaded_account)
            },
            |accum: &DashMap<Pubkey, (u64, B)>, loaded_account: LoadedAccount| {
                let loaded_account_pubkey = *loaded_account.pubkey();
                let loaded_write_version = loaded_account.write_version();
                let should_insert = accum
                    .get(&loaded_account_pubkey)
                    .map(|existing_entry| loaded_write_version > existing_entry.value().0)
                    .unwrap_or(true);
                if should_insert {
                    if let Some(val) = func(loaded_account) {
                        // Detected insertion is necessary, grabs the write lock to commit the write,
                        match accum.entry(loaded_account_pubkey) {
                            // Double check in case another thread interleaved a write between the read + write.
                            Occupied(mut occupied_entry) => {
                                if loaded_write_version > occupied_entry.get().0 {
                                    occupied_entry.insert((loaded_write_version, val));
                                }
                            }

                            Vacant(vacant_entry) => {
                                vacant_entry.insert((loaded_write_version, val));
                            }
                        }
                    }
                }
            },
        );

        match scan_result {
            ScanStorageResult::Cached(cached_result) => cached_result,
            ScanStorageResult::Stored(stored_result) => stored_result
                .into_iter()
                .map(|(_pubkey, (_latest_write_version, val))| val)
                .collect(),
        }
    }

    pub fn load_by_program_slot(
        &self,
        slot: Slot,
        program_id: Option<&Pubkey>,
    ) -> Vec<TransactionAccount> {
        self.scan_slot(slot, |stored_account| {
            let hit = match program_id {
                None => true,
                Some(program_id) => stored_account.owner() == program_id,
            };

            if hit {
                Some((*stored_account.pubkey(), stored_account.take_account()))
            } else {
                None
            }
        })
    }

    pub fn load_largest_accounts(
        &self,
        ancestors: &Ancestors,
        bank_id: BankId,
        num: usize,
        filter_by_address: &HashSet<Pubkey>,
        filter: AccountAddressFilter,
    ) -> ScanResult<Vec<(Pubkey, u64)>> {
        if num == 0 {
            return Ok(vec![]);
        }
        let account_balances = self.accounts_db.scan_accounts(
            ancestors,
            bank_id,
            |collector: &mut BinaryHeap<Reverse<(u64, Pubkey)>>, option| {
                if let Some((pubkey, account, _slot)) = option {
                    if account.lamports() == 0 {
                        return;
                    }
                    let contains_address = filter_by_address.contains(pubkey);
                    let collect = match filter {
                        AccountAddressFilter::Exclude => !contains_address,
                        AccountAddressFilter::Include => contains_address,
                    };
                    if !collect {
                        return;
                    }
                    if collector.len() == num {
                        let Reverse(entry) = collector
                            .peek()
                            .expect("BinaryHeap::peek should succeed when len > 0");
                        if *entry >= (account.lamports(), *pubkey) {
                            return;
                        }
                        collector.pop();
                    }
                    collector.push(Reverse((account.lamports(), *pubkey)));
                }
            },
            &ScanConfig::default(),
        )?;
        Ok(account_balances
            .into_sorted_vec()
            .into_iter()
            .map(|Reverse((balance, pubkey))| (pubkey, balance))
            .collect())
    }

    /// only called at startup vs steady-state runtime
    pub fn calculate_capitalization(
        &self,
        ancestors: &Ancestors,
        slot: Slot,
        can_cached_slot_be_unflushed: bool,
        debug_verify: bool,
        epoch_schedule: &EpochSchedule,
        rent_collector: &RentCollector,
    ) -> u64 {
        let use_index = false;
        let is_startup = true;
        self.accounts_db
            .update_accounts_hash_with_index_option(
                use_index,
                debug_verify,
                slot,
                ancestors,
                None,
                can_cached_slot_be_unflushed,
                epoch_schedule,
                rent_collector,
                is_startup,
            )
            .1
    }

    /// Only called from startup or test code.
    #[must_use]
    pub fn verify_bank_hash_and_lamports(
        &self,
        slot: Slot,
        ancestors: &Ancestors,
        total_lamports: u64,
        test_hash_calculation: bool,
        epoch_schedule: &EpochSchedule,
        rent_collector: &RentCollector,
        can_cached_slot_be_unflushed: bool,
        ignore_mismatch: bool,
    ) -> bool {
        if let Err(err) = self.accounts_db.verify_bank_hash_and_lamports_new(
            slot,
            ancestors,
            total_lamports,
            test_hash_calculation,
            epoch_schedule,
            rent_collector,
            can_cached_slot_be_unflushed,
            ignore_mismatch,
        ) {
            warn!("verify_bank_hash failed: {:?}", err);
            false
        } else {
            true
        }
    }

    fn is_loadable(lamports: u64) -> bool {
        // Don't ever load zero lamport accounts into runtime because
        // the existence of zero-lamport accounts are never deterministic!!
        lamports > 0
    }

    fn load_while_filtering<F: Fn(&AccountSharedData) -> bool>(
        collector: &mut Vec<TransactionAccount>,
        some_account_tuple: Option<(&Pubkey, AccountSharedData, Slot)>,
        filter: F,
    ) {
        if let Some(mapped_account_tuple) = some_account_tuple
            .filter(|(_, account, _)| Self::is_loadable(account.lamports()) && filter(account))
            .map(|(pubkey, account, _slot)| (*pubkey, account))
        {
            collector.push(mapped_account_tuple)
        }
    }

    fn load_with_slot(
        collector: &mut Vec<PubkeyAccountSlot>,
        some_account_tuple: Option<(&Pubkey, AccountSharedData, Slot)>,
    ) {
        if let Some(mapped_account_tuple) = some_account_tuple
            .filter(|(_, account, _)| Self::is_loadable(account.lamports()))
            .map(|(pubkey, account, slot)| (*pubkey, account, slot))
        {
            collector.push(mapped_account_tuple)
        }
    }

    pub fn load_by_program(
        &self,
        ancestors: &Ancestors,
        bank_id: BankId,
        program_id: &Pubkey,
        config: &ScanConfig,
    ) -> ScanResult<Vec<TransactionAccount>> {
        self.accounts_db.scan_accounts(
            ancestors,
            bank_id,
            |collector: &mut Vec<TransactionAccount>, some_account_tuple| {
                Self::load_while_filtering(collector, some_account_tuple, |account| {
                    account.owner() == program_id
                })
            },
            config,
        )
    }

    pub fn load_by_program_with_filter<F: Fn(&AccountSharedData) -> bool>(
        &self,
        ancestors: &Ancestors,
        bank_id: BankId,
        program_id: &Pubkey,
        filter: F,
        config: &ScanConfig,
    ) -> ScanResult<Vec<TransactionAccount>> {
        self.accounts_db.scan_accounts(
            ancestors,
            bank_id,
            |collector: &mut Vec<TransactionAccount>, some_account_tuple| {
                Self::load_while_filtering(collector, some_account_tuple, |account| {
                    account.owner() == program_id && filter(account)
                })
            },
            config,
        )
    }

    fn calc_scan_result_size(account: &AccountSharedData) -> usize {
        account.data().len()
            + std::mem::size_of::<AccountSharedData>()
            + std::mem::size_of::<Pubkey>()
    }

    /// Accumulate size of (pubkey + account) into sum.
    /// Return true iff sum > 'byte_limit_for_scan'
    fn accumulate_and_check_scan_result_size(
        sum: &AtomicUsize,
        account: &AccountSharedData,
        byte_limit_for_scan: &Option<usize>,
    ) -> bool {
        if let Some(byte_limit_for_scan) = byte_limit_for_scan.as_ref() {
            let added = Self::calc_scan_result_size(account);
            sum.fetch_add(added, Ordering::Relaxed)
                .saturating_add(added)
                > *byte_limit_for_scan
        } else {
            false
        }
    }

    fn maybe_abort_scan(
        result: ScanResult<Vec<TransactionAccount>>,
        config: &ScanConfig,
    ) -> ScanResult<Vec<TransactionAccount>> {
        if config.is_aborted() {
            ScanResult::Err(ScanError::Aborted(
                "The accumulated scan results exceeded the limit".to_string(),
            ))
        } else {
            result
        }
    }

    pub fn load_by_index_key_with_filter<F: Fn(&AccountSharedData) -> bool>(
        &self,
        ancestors: &Ancestors,
        bank_id: BankId,
        index_key: &IndexKey,
        filter: F,
        config: &ScanConfig,
        byte_limit_for_scan: Option<usize>,
    ) -> ScanResult<Vec<TransactionAccount>> {
        let sum = AtomicUsize::default();
        let config = config.recreate_with_abort();
        let result = self
            .accounts_db
            .index_scan_accounts(
                ancestors,
                bank_id,
                *index_key,
                |collector: &mut Vec<TransactionAccount>, some_account_tuple| {
                    Self::load_while_filtering(collector, some_account_tuple, |account| {
                        let use_account = filter(account);
                        if use_account
                            && Self::accumulate_and_check_scan_result_size(
                                &sum,
                                account,
                                &byte_limit_for_scan,
                            )
                        {
                            // total size of results exceeds size limit, so abort scan
                            config.abort();
                        }
                        use_account
                    });
                },
                &config,
            )
            .map(|result| result.0);
        Self::maybe_abort_scan(result, &config)
    }

    pub fn account_indexes_include_key(&self, key: &Pubkey) -> bool {
        self.accounts_db.account_indexes.include_key(key)
    }

    pub fn load_all(
        &self,
        ancestors: &Ancestors,
        bank_id: BankId,
    ) -> ScanResult<Vec<PubkeyAccountSlot>> {
        self.accounts_db.scan_accounts(
            ancestors,
            bank_id,
            |collector: &mut Vec<PubkeyAccountSlot>, some_account_tuple| {
                if let Some((pubkey, account, slot)) = some_account_tuple
                    .filter(|(_, account, _)| Self::is_loadable(account.lamports()))
                {
                    collector.push((*pubkey, account, slot))
                }
            },
            &ScanConfig::default(),
        )
    }

    pub fn hold_range_in_memory<R>(
        &self,
        range: &R,
        start_holding: bool,
        thread_pool: &rayon::ThreadPool,
    ) where
        R: RangeBounds<Pubkey> + std::fmt::Debug + Sync,
    {
        self.accounts_db
            .accounts_index
            .hold_range_in_memory(range, start_holding, thread_pool)
    }

    pub fn load_to_collect_rent_eagerly<R: RangeBounds<Pubkey> + std::fmt::Debug>(
        &self,
        ancestors: &Ancestors,
        range: R,
    ) -> Vec<PubkeyAccountSlot> {
        self.accounts_db.range_scan_accounts(
            "load_to_collect_rent_eagerly_scan_elapsed",
            ancestors,
            range,
            &ScanConfig::new(true),
            |collector: &mut Vec<PubkeyAccountSlot>, option| {
                Self::load_with_slot(collector, option)
            },
        )
    }

    /// Slow because lock is held for 1 operation instead of many.
    /// WARNING: This noncached version is only to be used for tests/benchmarking
    /// as bypassing the cache in general is not supported
    pub fn store_slow_uncached(&self, slot: Slot, pubkey: &Pubkey, account: &AccountSharedData) {
        self.accounts_db.store_uncached(slot, &[(pubkey, account)]);
    }

    fn lock_account(
        &self,
        account_locks: &mut AccountLocks,
        writable_keys: Vec<&Pubkey>,
        readonly_keys: Vec<&Pubkey>,
    ) -> Result<()> {
        for k in writable_keys.iter() {
            if account_locks.is_locked_write(k) || account_locks.is_locked_readonly(k) {
                debug!("Writable account in use: {:?}", k);
                return Err(TransactionError::AccountInUse);
            }
        }
        for k in readonly_keys.iter() {
            if account_locks.is_locked_write(k) {
                debug!("Read-only account in use: {:?}", k);
                return Err(TransactionError::AccountInUse);
            }
        }

        for k in writable_keys {
            account_locks.write_locks.insert(*k);
        }

        for k in readonly_keys {
            if !account_locks.lock_readonly(k) {
                account_locks.insert_new_readonly(k);
            }
        }

        Ok(())
    }

    fn unlock_account(
        &self,
        account_locks: &mut AccountLocks,
        writable_keys: Vec<&Pubkey>,
        readonly_keys: Vec<&Pubkey>,
    ) {
        for k in writable_keys {
            account_locks.unlock_write(k);
        }
        for k in readonly_keys {
            account_locks.unlock_readonly(k);
        }
    }

    pub fn bank_hash_at(&self, slot: Slot, rewrites: &Rewrites) -> Hash {
        self.bank_hash_info_at(slot, rewrites).hash
    }

    pub fn bank_hash_info_at(&self, slot: Slot, rewrites: &Rewrites) -> BankHashInfo {
        let delta_hash = self
            .accounts_db
            .get_accounts_delta_hash_with_rewrites(slot, rewrites);
        let bank_hashes = self.accounts_db.bank_hashes.read().unwrap();
        let mut hash_info = bank_hashes
            .get(&slot)
            .expect("No bank hash was found for this bank, that should not be possible")
            .clone();
        hash_info.hash = delta_hash;
        hash_info
    }

    /// This function will prevent multiple threads from modifying the same account state at the
    /// same time
    #[must_use]
    #[allow(clippy::needless_collect)]
    pub fn lock_accounts<'a>(
        &self,
        txs: impl Iterator<Item = &'a SanitizedTransaction>,
        feature_set: &FeatureSet,
    ) -> Vec<Result<()>> {
        let tx_account_locks_results: Vec<Result<_>> =
            txs.map(|tx| tx.get_account_locks(feature_set)).collect();
        self.lock_accounts_inner(tx_account_locks_results)
    }

    pub fn lock_accounts_sequential_with_results<'a>(
        &self,
        txs: impl Iterator<Item = &'a SanitizedTransaction>,
        feature_set: &FeatureSet,
<<<<<<< HEAD
    ) -> Vec<Result<()>> {
        let tx_account_locks_results: Vec<Result<_>> =
            txs.map(|tx| tx.get_account_locks(feature_set)).collect();
        self.lock_accounts_sequential_inner(tx_account_locks_results)
=======
        account_locks_override: Option<Mutex<AccountLocks>>,
    ) -> Vec<Result<()>> {
        let tx_account_locks_results: Vec<Result<_>> =
            txs.map(|tx| tx.get_account_locks(feature_set)).collect();
        self.lock_accounts_sequential_inner(tx_account_locks_results, account_locks_override)
>>>>>>> dae1902f
    }

    #[must_use]
    #[allow(clippy::needless_collect)]
    pub fn lock_accounts_with_results<'a>(
        &self,
        txs: impl Iterator<Item = &'a SanitizedTransaction>,
        results: impl Iterator<Item = &'a Result<()>>,
        feature_set: &FeatureSet,
    ) -> Vec<Result<()>> {
        let tx_account_locks_results: Vec<Result<_>> = txs
            .zip(results)
            .map(|(tx, result)| match result {
                Ok(()) => tx.get_account_locks(feature_set),
                Err(err) => Err(err.clone()),
            })
            .collect();
        self.lock_accounts_inner(tx_account_locks_results)
    }

    #[must_use]
    fn lock_accounts_inner(
        &self,
        tx_account_locks_results: Vec<Result<TransactionAccountLocks>>,
    ) -> Vec<Result<()>> {
        let account_locks = &mut self.account_locks.lock().unwrap();
        tx_account_locks_results
            .into_iter()
            .map(|tx_account_locks_result| match tx_account_locks_result {
                Ok(tx_account_locks) => self.lock_account(
                    account_locks,
                    tx_account_locks.writable,
                    tx_account_locks.readonly,
                ),
                Err(err) => Err(err),
            })
            .collect()
    }

    #[must_use]
    fn lock_accounts_sequential_inner(
        &self,
        tx_account_locks_results: Vec<Result<TransactionAccountLocks>>,
<<<<<<< HEAD
    ) -> Vec<Result<()>> {
        let account_locks = &mut self.account_locks.lock().unwrap();
=======
        account_locks_override: Option<Mutex<AccountLocks>>,
    ) -> Vec<Result<()>> {
        let mut l_account_locks = if let Some(ref account_locks) = account_locks_override {
            account_locks.lock().unwrap()
        } else {
            self.account_locks.lock().unwrap()
        };

>>>>>>> dae1902f
        let mut account_in_use_set = false;
        tx_account_locks_results
            .into_iter()
            .map(|tx_account_locks_result| match tx_account_locks_result {
                Ok(tx_account_locks) => match account_in_use_set {
                    true => Err(TransactionError::BundleNotContinuous),
                    false => {
                        let locked = self.lock_account(
<<<<<<< HEAD
                            account_locks,
=======
                            &mut l_account_locks,
>>>>>>> dae1902f
                            tx_account_locks.writable,
                            tx_account_locks.readonly,
                        );
                        if matches!(locked, Err(TransactionError::AccountInUse)) {
                            account_in_use_set = true;
                        }
                        locked
                    }
                },
                Err(err) => Err(err),
            })
            .collect()
    }

    /// Once accounts are unlocked, new transactions that modify that state can enter the pipeline
    #[allow(clippy::needless_collect)]
    pub fn unlock_accounts<'a>(
        &self,
        txs: impl Iterator<Item = &'a SanitizedTransaction>,
        results: &[Result<()>],
    ) {
        let keys: Vec<_> = txs
            .zip(results)
            .filter_map(|(tx, res)| match res {
                Err(TransactionError::AccountLoadedTwice)
                | Err(TransactionError::AccountInUse)
                | Err(TransactionError::SanitizeFailure)
                | Err(TransactionError::TooManyAccountLocks)
                | Err(TransactionError::WouldExceedMaxBlockCostLimit)
                | Err(TransactionError::WouldExceedMaxVoteCostLimit)
                | Err(TransactionError::WouldExceedMaxAccountCostLimit)
                | Err(TransactionError::WouldExceedAccountDataBlockLimit)
                | Err(TransactionError::WouldExceedAccountDataTotalLimit) => None,
                _ => Some(tx.get_account_locks_unchecked()),
            })
            .collect();
        let mut account_locks = self.account_locks.lock().unwrap();
        debug!("bank unlock accounts");
        keys.into_iter().for_each(|keys| {
            self.unlock_account(&mut account_locks, keys.writable, keys.readonly);
        });
    }

    /// Store the accounts into the DB
    // allow(clippy) needed for various gating flags
    #[allow(clippy::too_many_arguments)]
    pub fn store_cached<'a>(
        &self,
        slot: Slot,
        txs: &'a [SanitizedTransaction],
        res: &'a [TransactionExecutionResult],
        loaded: &'a mut [TransactionLoadResult],
        rent_collector: &RentCollector,
        durable_nonce: &(DurableNonce, /*separate_domains:*/ bool),
        lamports_per_signature: u64,
        leave_nonce_on_success: bool,
    ) {
        let (accounts_to_store, txn_signatures) = Self::collect_accounts_to_store(
            txs,
            res,
            loaded,
            rent_collector,
            durable_nonce,
            lamports_per_signature,
            leave_nonce_on_success,
        );
        self.accounts_db
            .store_cached(slot, &accounts_to_store, Some(&txn_signatures));
    }

    pub fn store_accounts_cached(&self, slot: Slot, accounts: &[(&Pubkey, &AccountSharedData)]) {
        self.accounts_db.store_cached(slot, accounts, None)
    }

    /// Add a slot to root.  Root slots cannot be purged
    pub fn add_root(&self, slot: Slot) -> AccountsAddRootTiming {
        self.accounts_db.add_root(slot)
    }

    #[allow(clippy::too_many_arguments)]
    pub fn collect_accounts_to_store<'a>(
        txs: &'a [SanitizedTransaction],
        execution_results: &'a [TransactionExecutionResult],
        load_results: &'a mut [TransactionLoadResult],
        rent_collector: &RentCollector,
        durable_nonce: &(DurableNonce, /*separate_domains:*/ bool),
        lamports_per_signature: u64,
        leave_nonce_on_success: bool,
    ) -> (
        Vec<(&'a Pubkey, &'a AccountSharedData)>,
        Vec<Option<&'a Signature>>,
    ) {
        let mut accounts = Vec::with_capacity(load_results.len());
        let mut signatures = Vec::with_capacity(load_results.len());
        for (i, ((tx_load_result, nonce), tx)) in load_results.iter_mut().zip(txs).enumerate() {
            if tx_load_result.is_err() {
                // Don't store any accounts if tx failed to load
                continue;
            }

            let execution_status = match &execution_results[i] {
                TransactionExecutionResult::Executed { details, .. } => &details.status,
                // Don't store any accounts if tx wasn't executed
                TransactionExecutionResult::NotExecuted(_) => continue,
            };

            let maybe_nonce = match (execution_status, &*nonce) {
                (Ok(()), Some(nonce)) => {
                    if leave_nonce_on_success {
                        None
                    } else {
                        Some((nonce, false /* rollback */))
                    }
                }
                (Err(_), Some(nonce)) => {
                    Some((nonce, true /* rollback */))
                }
                (Ok(_), None) => None, // Success, don't do any additional nonce processing
                (Err(_), None) => {
                    // Fees for failed transactions which don't use durable nonces are
                    // deducted in Bank::filter_program_errors_and_collect_fee
                    continue;
                }
            };

            let message = tx.message();
            let loaded_transaction = tx_load_result.as_mut().unwrap();
            let mut fee_payer_index = None;
            for (i, (address, account)) in (0..message.account_keys().len())
                .zip(loaded_transaction.accounts.iter_mut())
                .filter(|(i, _)| message.is_non_loader_key(*i))
            {
                if fee_payer_index.is_none() {
                    fee_payer_index = Some(i);
                }
                let is_fee_payer = Some(i) == fee_payer_index;
                if message.is_writable(i) {
                    let is_nonce_account = prepare_if_nonce_account(
                        address,
                        account,
                        execution_status,
                        is_fee_payer,
                        maybe_nonce,
                        durable_nonce,
                        lamports_per_signature,
                    );

                    if execution_status.is_ok() || is_nonce_account || is_fee_payer {
                        if account.rent_epoch() == INITIAL_RENT_EPOCH {
                            let rent = rent_collector
                                .collect_from_created_account(address, account)
                                .rent_amount;
                            loaded_transaction.rent += rent;
                            loaded_transaction.rent_debits.insert(
                                address,
                                rent,
                                account.lamports(),
                            );
                        }

                        // Add to the accounts to store
                        accounts.push((&*address, &*account));
                        signatures.push(Some(tx.signature()));
                    }
                }
            }
        }
        (accounts, signatures)
    }
}

fn prepare_if_nonce_account<'a>(
    address: &Pubkey,
    account: &mut AccountSharedData,
    execution_result: &Result<()>,
    is_fee_payer: bool,
    maybe_nonce: Option<(&'a NonceFull, bool)>,
    &(durable_nonce, separate_domains): &(DurableNonce, bool),
    lamports_per_signature: u64,
) -> bool {
    if let Some((nonce, rollback)) = maybe_nonce {
        if address == nonce.address() {
            if rollback {
                // The transaction failed which would normally drop the account
                // processing changes, since this account is now being included
                // in the accounts written back to the db, roll it back to
                // pre-processing state.
                *account = nonce.account().clone();
            }

            // Advance the stored blockhash to prevent fee theft by someone
            // replaying nonce transactions that have failed with an
            // `InstructionError`.
            //
            // Since we know we are dealing with a valid nonce account,
            // unwrap is safe here
            let nonce_versions = StateMut::<NonceVersions>::state(nonce.account()).unwrap();
            if let NonceState::Initialized(ref data) = nonce_versions.state() {
                let nonce_state = NonceState::new_initialized(
                    &data.authority,
                    durable_nonce,
                    lamports_per_signature,
                );
                let nonce_versions = NonceVersions::new(nonce_state, separate_domains);
                account.set_state(&nonce_versions).unwrap();
            }
            true
        } else {
            if execution_result.is_err() && is_fee_payer {
                if let Some(fee_payer_account) = nonce.fee_payer_account() {
                    // Instruction error and fee-payer for this nonce tx is not
                    // the nonce account itself, rollback the fee payer to the
                    // fee-paid original state.
                    *account = fee_payer_account.clone();
                }
            }

            false
        }
    } else {
        false
    }
}

/// A set of utility functions used for testing and benchmarking
pub mod test_utils {
    use super::*;

    pub fn create_test_accounts(
        accounts: &Accounts,
        pubkeys: &mut Vec<Pubkey>,
        num: usize,
        slot: Slot,
    ) {
        for t in 0..num {
            let pubkey = solana_sdk::pubkey::new_rand();
            let account =
                AccountSharedData::new((t + 1) as u64, 0, AccountSharedData::default().owner());
            accounts.store_slow_uncached(slot, &pubkey, &account);
            pubkeys.push(pubkey);
        }
    }

    // Only used by bench, not safe to call otherwise accounts can conflict with the
    // accounts cache!
    pub fn update_accounts_bench(accounts: &Accounts, pubkeys: &[Pubkey], slot: u64) {
        for pubkey in pubkeys {
            let amount = thread_rng().gen_range(0, 10);
            let account = AccountSharedData::new(amount, 0, AccountSharedData::default().owner());
            accounts.store_slow_uncached(slot, pubkey, &account);
        }
    }
}

#[cfg(test)]
mod tests {
    use {
        super::*,
        crate::{
            bank::{DurableNonceFee, TransactionExecutionDetails},
            rent_collector::RentCollector,
        },
        assert_matches::assert_matches,
        solana_address_lookup_table_program::state::LookupTableMeta,
        solana_program_runtime::invoke_context::Executors,
        solana_sdk::{
            account::{AccountSharedData, WritableAccount},
            epoch_schedule::EpochSchedule,
            genesis_config::ClusterType,
            hash::Hash,
            instruction::{CompiledInstruction, InstructionError},
            message::{Message, MessageHeader},
            nonce, nonce_account,
            rent::Rent,
            signature::{keypair_from_seed, signers::Signers, Keypair, Signer},
            system_instruction, system_program,
            transaction::{Transaction, MAX_TX_ACCOUNT_LOCKS},
        },
        std::{
            borrow::Cow,
            cell::RefCell,
            convert::TryFrom,
            rc::Rc,
            sync::atomic::{AtomicBool, AtomicU64, Ordering},
            thread, time,
        },
    };

    fn new_sanitized_tx<T: Signers>(
        from_keypairs: &T,
        message: Message,
        recent_blockhash: Hash,
    ) -> SanitizedTransaction {
        SanitizedTransaction::from_transaction_for_tests(Transaction::new(
            from_keypairs,
            message,
            recent_blockhash,
        ))
    }

    fn new_execution_result(
        status: Result<()>,
        nonce: Option<&NonceFull>,
    ) -> TransactionExecutionResult {
        TransactionExecutionResult::Executed {
            details: TransactionExecutionDetails {
                status,
                log_messages: None,
                inner_instructions: None,
                durable_nonce_fee: nonce.map(DurableNonceFee::from),
                return_data: None,
                executed_units: 0,
                accounts_data_len_delta: 0,
            },
            executors: Rc::new(RefCell::new(Executors::default())),
        }
    }

    fn load_accounts_with_fee_and_rent(
        tx: Transaction,
        ka: &[TransactionAccount],
        lamports_per_signature: u64,
        rent_collector: &RentCollector,
        error_counters: &mut TransactionErrorMetrics,
        feature_set: &FeatureSet,
        fee_structure: &FeeStructure,
    ) -> Vec<TransactionLoadResult> {
        let mut hash_queue = BlockhashQueue::new(100);
        hash_queue.register_hash(&tx.message().recent_blockhash, lamports_per_signature);
        let accounts = Accounts::new_with_config_for_tests(
            Vec::new(),
            &ClusterType::Development,
            AccountSecondaryIndexes::default(),
            false,
            AccountShrinkThreshold::default(),
        );
        for ka in ka.iter() {
            accounts.store_slow_uncached(0, &ka.0, &ka.1);
        }

        let ancestors = vec![(0, 0)].into_iter().collect();
        let sanitized_tx = SanitizedTransaction::from_transaction_for_tests(tx);
        accounts.load_accounts(
            &ancestors,
            &[sanitized_tx],
            vec![(Ok(()), None)],
            &hash_queue,
            error_counters,
            rent_collector,
            feature_set,
            fee_structure,
            None,
        )
    }

    fn load_accounts_with_fee(
        tx: Transaction,
        ka: &[TransactionAccount],
        lamports_per_signature: u64,
        error_counters: &mut TransactionErrorMetrics,
    ) -> Vec<TransactionLoadResult> {
        load_accounts_with_fee_and_rent(
            tx,
            ka,
            lamports_per_signature,
            &RentCollector::default(),
            error_counters,
            &FeatureSet::all_enabled(),
            &FeeStructure::default(),
        )
    }

    fn load_accounts(
        tx: Transaction,
        ka: &[TransactionAccount],
        error_counters: &mut TransactionErrorMetrics,
    ) -> Vec<TransactionLoadResult> {
        load_accounts_with_fee(tx, ka, 0, error_counters)
    }

    #[test]
    fn test_hold_range_in_memory() {
        let accts = Accounts::default_for_tests();
        let range = Pubkey::new(&[0; 32])..=Pubkey::new(&[0xff; 32]);
        accts.hold_range_in_memory(&range, true, &test_thread_pool());
        accts.hold_range_in_memory(&range, false, &test_thread_pool());
        accts.hold_range_in_memory(&range, true, &test_thread_pool());
        accts.hold_range_in_memory(&range, true, &test_thread_pool());
        accts.hold_range_in_memory(&range, false, &test_thread_pool());
        accts.hold_range_in_memory(&range, false, &test_thread_pool());
    }

    #[test]
    fn test_hold_range_in_memory2() {
        let accts = Accounts::default_for_tests();
        let range = Pubkey::new(&[0; 32])..=Pubkey::new(&[0xff; 32]);
        let idx = &accts.accounts_db.accounts_index;
        let bins = idx.account_maps.len();
        // use bins * 2 to get the first half of the range within bin 0
        let bins_2 = bins * 2;
        let binner = crate::pubkey_bins::PubkeyBinCalculator24::new(bins_2);
        let range2 =
            binner.lowest_pubkey_from_bin(0, bins_2)..binner.lowest_pubkey_from_bin(1, bins_2);
        let range2_inclusive = range2.start..=range2.end;
        assert_eq!(0, idx.bin_calculator.bin_from_pubkey(&range2.start));
        assert_eq!(0, idx.bin_calculator.bin_from_pubkey(&range2.end));
        accts.hold_range_in_memory(&range, true, &test_thread_pool());
        idx.account_maps.iter().enumerate().for_each(|(_bin, map)| {
            let map = map.read().unwrap();
            assert_eq!(
                map.cache_ranges_held.read().unwrap().to_vec(),
                vec![range.clone()]
            );
        });
        accts.hold_range_in_memory(&range2, true, &test_thread_pool());
        idx.account_maps.iter().enumerate().for_each(|(bin, map)| {
            let map = map.read().unwrap();
            let expected = if bin == 0 {
                vec![range.clone(), range2_inclusive.clone()]
            } else {
                vec![range.clone()]
            };
            assert_eq!(
                map.cache_ranges_held.read().unwrap().to_vec(),
                expected,
                "bin: {}",
                bin
            );
        });
        accts.hold_range_in_memory(&range, false, &test_thread_pool());
        accts.hold_range_in_memory(&range2, false, &test_thread_pool());
    }

    fn test_thread_pool() -> rayon::ThreadPool {
        crate::accounts_db::make_min_priority_thread_pool()
    }

    #[test]
    fn test_load_accounts_no_account_0_exists() {
        let accounts: Vec<TransactionAccount> = Vec::new();
        let mut error_counters = TransactionErrorMetrics::default();

        let keypair = Keypair::new();

        let instructions = vec![CompiledInstruction::new(1, &(), vec![0])];
        let tx = Transaction::new_with_compiled_instructions(
            &[&keypair],
            &[],
            Hash::default(),
            vec![native_loader::id()],
            instructions,
        );

        let loaded_accounts = load_accounts(tx, &accounts, &mut error_counters);

        assert_eq!(error_counters.account_not_found, 1);
        assert_eq!(loaded_accounts.len(), 1);
        assert_eq!(
            loaded_accounts[0],
            (Err(TransactionError::AccountNotFound), None,),
        );
    }

    #[test]
    fn test_load_accounts_unknown_program_id() {
        let mut accounts: Vec<TransactionAccount> = Vec::new();
        let mut error_counters = TransactionErrorMetrics::default();

        let keypair = Keypair::new();
        let key0 = keypair.pubkey();
        let key1 = Pubkey::new(&[5u8; 32]);

        let account = AccountSharedData::new(1, 0, &Pubkey::default());
        accounts.push((key0, account));

        let account = AccountSharedData::new(2, 1, &Pubkey::default());
        accounts.push((key1, account));

        let instructions = vec![CompiledInstruction::new(1, &(), vec![0])];
        let tx = Transaction::new_with_compiled_instructions(
            &[&keypair],
            &[],
            Hash::default(),
            vec![Pubkey::default()],
            instructions,
        );

        let loaded_accounts = load_accounts(tx, &accounts, &mut error_counters);

        assert_eq!(error_counters.account_not_found, 1);
        assert_eq!(loaded_accounts.len(), 1);
        assert_eq!(
            loaded_accounts[0],
            (Err(TransactionError::ProgramAccountNotFound), None,)
        );
    }

    #[test]
    fn test_load_accounts_insufficient_funds() {
        let mut accounts: Vec<TransactionAccount> = Vec::new();
        let mut error_counters = TransactionErrorMetrics::default();

        let keypair = Keypair::new();
        let key0 = keypair.pubkey();

        let account = AccountSharedData::new(1, 0, &Pubkey::default());
        accounts.push((key0, account));

        let instructions = vec![CompiledInstruction::new(1, &(), vec![0])];
        let tx = Transaction::new_with_compiled_instructions(
            &[&keypair],
            &[],
            Hash::default(),
            vec![native_loader::id()],
            instructions,
        );

        let fee = Bank::calculate_fee(
            &SanitizedMessage::try_from(tx.message().clone()).unwrap(),
            10,
            &FeeStructure::default(),
            false,
            true,
        );
        assert_eq!(fee, 10);

        let loaded_accounts = load_accounts_with_fee(tx, &accounts, 10, &mut error_counters);

        assert_eq!(error_counters.insufficient_funds, 1);
        assert_eq!(loaded_accounts.len(), 1);
        assert_eq!(
            loaded_accounts[0].clone(),
            (Err(TransactionError::InsufficientFundsForFee), None,),
        );
    }

    #[test]
    fn test_load_accounts_invalid_account_for_fee() {
        let mut accounts: Vec<TransactionAccount> = Vec::new();
        let mut error_counters = TransactionErrorMetrics::default();

        let keypair = Keypair::new();
        let key0 = keypair.pubkey();

        let account = AccountSharedData::new(1, 1, &solana_sdk::pubkey::new_rand()); // <-- owner is not the system program
        accounts.push((key0, account));

        let instructions = vec![CompiledInstruction::new(1, &(), vec![0])];
        let tx = Transaction::new_with_compiled_instructions(
            &[&keypair],
            &[],
            Hash::default(),
            vec![native_loader::id()],
            instructions,
        );

        let loaded_accounts = load_accounts(tx, &accounts, &mut error_counters);

        assert_eq!(error_counters.invalid_account_for_fee, 1);
        assert_eq!(loaded_accounts.len(), 1);
        assert_eq!(
            loaded_accounts[0],
            (Err(TransactionError::InvalidAccountForFee), None,),
        );
    }

    #[test]
    fn test_load_accounts_fee_payer_is_nonce() {
        let mut error_counters = TransactionErrorMetrics::default();
        let mut feature_set = FeatureSet::all_enabled();
        feature_set.deactivate(&tx_wide_compute_cap::id());
        let rent_collector = RentCollector::new(
            0,
            &EpochSchedule::default(),
            500_000.0,
            &Rent {
                lamports_per_byte_year: 42,
                ..Rent::default()
            },
        );
        let min_balance = rent_collector.rent.minimum_balance(NonceState::size());
        let nonce = Keypair::new();
        let mut accounts = vec![(
            nonce.pubkey(),
            AccountSharedData::new_data(
                min_balance * 2,
                &NonceVersions::new(
                    NonceState::Initialized(nonce::state::Data::default()),
                    true, // separate_domains
                ),
                &system_program::id(),
            )
            .unwrap(),
        )];
        let instructions = vec![CompiledInstruction::new(1, &(), vec![0])];
        let tx = Transaction::new_with_compiled_instructions(
            &[&nonce],
            &[],
            Hash::default(),
            vec![native_loader::id()],
            instructions,
        );

        // Fee leaves min_balance balance succeeds
        let loaded_accounts = load_accounts_with_fee_and_rent(
            tx.clone(),
            &accounts,
            min_balance,
            &rent_collector,
            &mut error_counters,
            &feature_set,
            &FeeStructure::default(),
        );
        assert_eq!(loaded_accounts.len(), 1);
        let (load_res, _nonce) = &loaded_accounts[0];
        let loaded_transaction = load_res.as_ref().unwrap();
        assert_eq!(loaded_transaction.accounts[0].1.lamports(), min_balance);

        // Fee leaves zero balance fails
        accounts[0].1.set_lamports(min_balance);
        let loaded_accounts = load_accounts_with_fee_and_rent(
            tx.clone(),
            &accounts,
            min_balance,
            &rent_collector,
            &mut error_counters,
            &feature_set,
            &FeeStructure::default(),
        );
        assert_eq!(loaded_accounts.len(), 1);
        let (load_res, _nonce) = &loaded_accounts[0];
        assert_eq!(*load_res, Err(TransactionError::InsufficientFundsForFee));

        // Fee leaves non-zero, but sub-min_balance balance fails
        accounts[0].1.set_lamports(3 * min_balance / 2);
        let loaded_accounts = load_accounts_with_fee_and_rent(
            tx,
            &accounts,
            min_balance,
            &rent_collector,
            &mut error_counters,
            &feature_set,
            &FeeStructure::default(),
        );
        assert_eq!(loaded_accounts.len(), 1);
        let (load_res, _nonce) = &loaded_accounts[0];
        assert_eq!(*load_res, Err(TransactionError::InsufficientFundsForFee));
    }

    #[test]
    fn test_load_accounts_no_loaders() {
        let mut accounts: Vec<TransactionAccount> = Vec::new();
        let mut error_counters = TransactionErrorMetrics::default();

        let keypair = Keypair::new();
        let key0 = keypair.pubkey();
        let key1 = Pubkey::new(&[5u8; 32]);

        let mut account = AccountSharedData::new(1, 0, &Pubkey::default());
        account.set_rent_epoch(1);
        accounts.push((key0, account));

        let mut account = AccountSharedData::new(2, 1, &Pubkey::default());
        account.set_rent_epoch(1);
        accounts.push((key1, account));

        let instructions = vec![CompiledInstruction::new(2, &(), vec![0, 1])];
        let tx = Transaction::new_with_compiled_instructions(
            &[&keypair],
            &[key1],
            Hash::default(),
            vec![native_loader::id()],
            instructions,
        );

        let loaded_accounts = load_accounts(tx, &accounts, &mut error_counters);

        assert_eq!(error_counters.account_not_found, 0);
        assert_eq!(loaded_accounts.len(), 1);
        match &loaded_accounts[0] {
            (Ok(loaded_transaction), _nonce) => {
                assert_eq!(loaded_transaction.accounts.len(), 3);
                assert_eq!(loaded_transaction.accounts[0].1, accounts[0].1);
                assert_eq!(loaded_transaction.program_indices.len(), 1);
                assert_eq!(loaded_transaction.program_indices[0].len(), 0);
            }
            (Err(e), _nonce) => Err(e).unwrap(),
        }
    }

    #[test]
    fn test_load_accounts_max_call_depth() {
        let mut accounts: Vec<TransactionAccount> = Vec::new();
        let mut error_counters = TransactionErrorMetrics::default();

        let keypair = Keypair::new();
        let key0 = keypair.pubkey();
        let key1 = Pubkey::new(&[5u8; 32]);
        let key2 = Pubkey::new(&[6u8; 32]);
        let key3 = Pubkey::new(&[7u8; 32]);
        let key4 = Pubkey::new(&[8u8; 32]);
        let key5 = Pubkey::new(&[9u8; 32]);
        let key6 = Pubkey::new(&[10u8; 32]);

        let account = AccountSharedData::new(1, 0, &Pubkey::default());
        accounts.push((key0, account));

        let mut account = AccountSharedData::new(40, 1, &Pubkey::default());
        account.set_executable(true);
        account.set_owner(native_loader::id());
        accounts.push((key1, account));

        let mut account = AccountSharedData::new(41, 1, &Pubkey::default());
        account.set_executable(true);
        account.set_owner(key1);
        accounts.push((key2, account));

        let mut account = AccountSharedData::new(42, 1, &Pubkey::default());
        account.set_executable(true);
        account.set_owner(key2);
        accounts.push((key3, account));

        let mut account = AccountSharedData::new(43, 1, &Pubkey::default());
        account.set_executable(true);
        account.set_owner(key3);
        accounts.push((key4, account));

        let mut account = AccountSharedData::new(44, 1, &Pubkey::default());
        account.set_executable(true);
        account.set_owner(key4);
        accounts.push((key5, account));

        let mut account = AccountSharedData::new(45, 1, &Pubkey::default());
        account.set_executable(true);
        account.set_owner(key5);
        accounts.push((key6, account));

        let instructions = vec![CompiledInstruction::new(1, &(), vec![0])];
        let tx = Transaction::new_with_compiled_instructions(
            &[&keypair],
            &[],
            Hash::default(),
            vec![key6],
            instructions,
        );

        let loaded_accounts = load_accounts(tx, &accounts, &mut error_counters);

        assert_eq!(error_counters.call_chain_too_deep, 1);
        assert_eq!(loaded_accounts.len(), 1);
        assert_eq!(
            loaded_accounts[0],
            (Err(TransactionError::CallChainTooDeep), None,)
        );
    }

    #[test]
    fn test_load_accounts_bad_owner() {
        let mut accounts: Vec<TransactionAccount> = Vec::new();
        let mut error_counters = TransactionErrorMetrics::default();

        let keypair = Keypair::new();
        let key0 = keypair.pubkey();
        let key1 = Pubkey::new(&[5u8; 32]);

        let account = AccountSharedData::new(1, 0, &Pubkey::default());
        accounts.push((key0, account));

        let mut account = AccountSharedData::new(40, 1, &Pubkey::default());
        account.set_executable(true);
        accounts.push((key1, account));

        let instructions = vec![CompiledInstruction::new(1, &(), vec![0])];
        let tx = Transaction::new_with_compiled_instructions(
            &[&keypair],
            &[],
            Hash::default(),
            vec![key1],
            instructions,
        );

        let loaded_accounts = load_accounts(tx, &accounts, &mut error_counters);

        assert_eq!(error_counters.account_not_found, 1);
        assert_eq!(loaded_accounts.len(), 1);
        assert_eq!(
            loaded_accounts[0],
            (Err(TransactionError::ProgramAccountNotFound), None,)
        );
    }

    #[test]
    fn test_load_accounts_not_executable() {
        let mut accounts: Vec<TransactionAccount> = Vec::new();
        let mut error_counters = TransactionErrorMetrics::default();

        let keypair = Keypair::new();
        let key0 = keypair.pubkey();
        let key1 = Pubkey::new(&[5u8; 32]);

        let account = AccountSharedData::new(1, 0, &Pubkey::default());
        accounts.push((key0, account));

        let account = AccountSharedData::new(40, 1, &native_loader::id());
        accounts.push((key1, account));

        let instructions = vec![CompiledInstruction::new(1, &(), vec![0])];
        let tx = Transaction::new_with_compiled_instructions(
            &[&keypair],
            &[],
            Hash::default(),
            vec![key1],
            instructions,
        );

        let loaded_accounts = load_accounts(tx, &accounts, &mut error_counters);

        assert_eq!(error_counters.invalid_program_for_execution, 1);
        assert_eq!(loaded_accounts.len(), 1);
        assert_eq!(
            loaded_accounts[0],
            (Err(TransactionError::InvalidProgramForExecution), None,)
        );
    }

    #[test]
    fn test_load_accounts_multiple_loaders() {
        let mut accounts: Vec<TransactionAccount> = Vec::new();
        let mut error_counters = TransactionErrorMetrics::default();

        let keypair = Keypair::new();
        let key0 = keypair.pubkey();
        let key1 = Pubkey::new(&[5u8; 32]);
        let key2 = Pubkey::new(&[6u8; 32]);

        let mut account = AccountSharedData::new(1, 0, &Pubkey::default());
        account.set_rent_epoch(1);
        accounts.push((key0, account));

        let mut account = AccountSharedData::new(40, 1, &Pubkey::default());
        account.set_executable(true);
        account.set_rent_epoch(1);
        account.set_owner(native_loader::id());
        accounts.push((key1, account));

        let mut account = AccountSharedData::new(41, 1, &Pubkey::default());
        account.set_executable(true);
        account.set_rent_epoch(1);
        account.set_owner(key1);
        accounts.push((key2, account));

        let instructions = vec![
            CompiledInstruction::new(1, &(), vec![0]),
            CompiledInstruction::new(2, &(), vec![0]),
        ];
        let tx = Transaction::new_with_compiled_instructions(
            &[&keypair],
            &[],
            Hash::default(),
            vec![key1, key2],
            instructions,
        );

        let loaded_accounts = load_accounts(tx, &accounts, &mut error_counters);

        assert_eq!(error_counters.account_not_found, 0);
        assert_eq!(loaded_accounts.len(), 1);
        match &loaded_accounts[0] {
            (Ok(loaded_transaction), _nonce) => {
                assert_eq!(loaded_transaction.accounts.len(), 6);
                assert_eq!(loaded_transaction.accounts[0].1, accounts[0].1);
                assert_eq!(loaded_transaction.program_indices.len(), 2);
                assert_eq!(loaded_transaction.program_indices[0].len(), 1);
                assert_eq!(loaded_transaction.program_indices[1].len(), 2);
                for program_indices in loaded_transaction.program_indices.iter() {
                    for (i, program_index) in program_indices.iter().enumerate() {
                        // +1 to skip first not loader account
                        assert_eq!(
                            loaded_transaction.accounts[*program_index].0,
                            accounts[i + 1].0
                        );
                        assert_eq!(
                            loaded_transaction.accounts[*program_index].1,
                            accounts[i + 1].1
                        );
                    }
                }
            }
            (Err(e), _nonce) => Err(e).unwrap(),
        }
    }

    #[test]
    fn test_load_lookup_table_addresses_account_not_found() {
        let ancestors = vec![(0, 0)].into_iter().collect();
        let accounts = Accounts::new_with_config_for_tests(
            Vec::new(),
            &ClusterType::Development,
            AccountSecondaryIndexes::default(),
            false,
            AccountShrinkThreshold::default(),
        );

        let invalid_table_key = Pubkey::new_unique();
        let address_table_lookup = MessageAddressTableLookup {
            account_key: invalid_table_key,
            writable_indexes: vec![],
            readonly_indexes: vec![],
        };

        assert_eq!(
            accounts.load_lookup_table_addresses(
                &ancestors,
                &address_table_lookup,
                &SlotHashes::default(),
            ),
            Err(AddressLookupError::LookupTableAccountNotFound),
        );
    }

    #[test]
    fn test_load_lookup_table_addresses_invalid_account_owner() {
        let ancestors = vec![(0, 0)].into_iter().collect();
        let accounts = Accounts::new_with_config_for_tests(
            Vec::new(),
            &ClusterType::Development,
            AccountSecondaryIndexes::default(),
            false,
            AccountShrinkThreshold::default(),
        );

        let invalid_table_key = Pubkey::new_unique();
        let invalid_table_account = AccountSharedData::default();
        accounts.store_slow_uncached(0, &invalid_table_key, &invalid_table_account);

        let address_table_lookup = MessageAddressTableLookup {
            account_key: invalid_table_key,
            writable_indexes: vec![],
            readonly_indexes: vec![],
        };

        assert_eq!(
            accounts.load_lookup_table_addresses(
                &ancestors,
                &address_table_lookup,
                &SlotHashes::default(),
            ),
            Err(AddressLookupError::InvalidAccountOwner),
        );
    }

    #[test]
    fn test_load_lookup_table_addresses_invalid_account_data() {
        let ancestors = vec![(0, 0)].into_iter().collect();
        let accounts = Accounts::new_with_config_for_tests(
            Vec::new(),
            &ClusterType::Development,
            AccountSecondaryIndexes::default(),
            false,
            AccountShrinkThreshold::default(),
        );

        let invalid_table_key = Pubkey::new_unique();
        let invalid_table_account =
            AccountSharedData::new(1, 0, &solana_address_lookup_table_program::id());
        accounts.store_slow_uncached(0, &invalid_table_key, &invalid_table_account);

        let address_table_lookup = MessageAddressTableLookup {
            account_key: invalid_table_key,
            writable_indexes: vec![],
            readonly_indexes: vec![],
        };

        assert_eq!(
            accounts.load_lookup_table_addresses(
                &ancestors,
                &address_table_lookup,
                &SlotHashes::default(),
            ),
            Err(AddressLookupError::InvalidAccountData),
        );
    }

    #[test]
    fn test_load_lookup_table_addresses() {
        let ancestors = vec![(1, 1), (0, 0)].into_iter().collect();
        let accounts = Accounts::new_with_config_for_tests(
            Vec::new(),
            &ClusterType::Development,
            AccountSecondaryIndexes::default(),
            false,
            AccountShrinkThreshold::default(),
        );

        let table_key = Pubkey::new_unique();
        let table_addresses = vec![Pubkey::new_unique(), Pubkey::new_unique()];
        let table_account = {
            let table_state = AddressLookupTable {
                meta: LookupTableMeta::default(),
                addresses: Cow::Owned(table_addresses.clone()),
            };
            AccountSharedData::create(
                1,
                table_state.serialize_for_tests().unwrap(),
                solana_address_lookup_table_program::id(),
                false,
                0,
            )
        };
        accounts.store_slow_uncached(0, &table_key, &table_account);

        let address_table_lookup = MessageAddressTableLookup {
            account_key: table_key,
            writable_indexes: vec![0],
            readonly_indexes: vec![1],
        };

        assert_eq!(
            accounts.load_lookup_table_addresses(
                &ancestors,
                &address_table_lookup,
                &SlotHashes::default(),
            ),
            Ok(LoadedAddresses {
                writable: vec![table_addresses[0]],
                readonly: vec![table_addresses[1]],
            }),
        );
    }

    #[test]
    fn test_load_by_program_slot() {
        let accounts = Accounts::new_with_config_for_tests(
            Vec::new(),
            &ClusterType::Development,
            AccountSecondaryIndexes::default(),
            false,
            AccountShrinkThreshold::default(),
        );

        // Load accounts owned by various programs into AccountsDb
        let pubkey0 = solana_sdk::pubkey::new_rand();
        let account0 = AccountSharedData::new(1, 0, &Pubkey::new(&[2; 32]));
        accounts.store_slow_uncached(0, &pubkey0, &account0);
        let pubkey1 = solana_sdk::pubkey::new_rand();
        let account1 = AccountSharedData::new(1, 0, &Pubkey::new(&[2; 32]));
        accounts.store_slow_uncached(0, &pubkey1, &account1);
        let pubkey2 = solana_sdk::pubkey::new_rand();
        let account2 = AccountSharedData::new(1, 0, &Pubkey::new(&[3; 32]));
        accounts.store_slow_uncached(0, &pubkey2, &account2);

        let loaded = accounts.load_by_program_slot(0, Some(&Pubkey::new(&[2; 32])));
        assert_eq!(loaded.len(), 2);
        let loaded = accounts.load_by_program_slot(0, Some(&Pubkey::new(&[3; 32])));
        assert_eq!(loaded, vec![(pubkey2, account2)]);
        let loaded = accounts.load_by_program_slot(0, Some(&Pubkey::new(&[4; 32])));
        assert_eq!(loaded, vec![]);
    }

    #[test]
    fn test_load_accounts_executable_with_write_lock() {
        let mut accounts: Vec<TransactionAccount> = Vec::new();
        let mut error_counters = TransactionErrorMetrics::default();

        let keypair = Keypair::new();
        let key0 = keypair.pubkey();
        let key1 = Pubkey::new(&[5u8; 32]);
        let key2 = Pubkey::new(&[6u8; 32]);

        let mut account = AccountSharedData::new(1, 0, &Pubkey::default());
        account.set_rent_epoch(1);
        accounts.push((key0, account));

        let mut account = AccountSharedData::new(40, 1, &native_loader::id());
        account.set_executable(true);
        account.set_rent_epoch(1);
        accounts.push((key1, account));

        let mut account = AccountSharedData::new(40, 1, &native_loader::id());
        account.set_executable(true);
        account.set_rent_epoch(1);
        accounts.push((key2, account));

        let instructions = vec![CompiledInstruction::new(2, &(), vec![0, 1])];
        let mut message = Message::new_with_compiled_instructions(
            1,
            0,
            1, // only one executable marked as readonly
            vec![key0, key1, key2],
            Hash::default(),
            instructions,
        );
        let tx = Transaction::new(&[&keypair], message.clone(), Hash::default());
        let loaded_accounts = load_accounts(tx, &accounts, &mut error_counters);

        assert_eq!(error_counters.invalid_writable_account, 1);
        assert_eq!(loaded_accounts.len(), 1);
        assert_eq!(
            loaded_accounts[0],
            (Err(TransactionError::InvalidWritableAccount), None)
        );

        // Mark executables as readonly
        message.account_keys = vec![key0, key1, key2]; // revert key change
        message.header.num_readonly_unsigned_accounts = 2; // mark both executables as readonly
        let tx = Transaction::new(&[&keypair], message, Hash::default());
        let loaded_accounts = load_accounts(tx, &accounts, &mut error_counters);

        assert_eq!(error_counters.invalid_writable_account, 1);
        assert_eq!(loaded_accounts.len(), 1);
        let result = loaded_accounts[0].0.as_ref().unwrap();
        assert_eq!(result.accounts[..2], accounts[..2]);
        assert_eq!(result.accounts[result.program_indices[0][0]], accounts[2]);
    }

    #[test]
    fn test_load_accounts_upgradeable_with_write_lock() {
        let mut accounts: Vec<TransactionAccount> = Vec::new();
        let mut error_counters = TransactionErrorMetrics::default();

        let keypair = Keypair::new();
        let key0 = keypair.pubkey();
        let key1 = Pubkey::new(&[5u8; 32]);
        let key2 = Pubkey::new(&[6u8; 32]);
        let programdata_key1 = Pubkey::new(&[7u8; 32]);
        let programdata_key2 = Pubkey::new(&[8u8; 32]);

        let mut account = AccountSharedData::new(1, 0, &Pubkey::default());
        account.set_rent_epoch(1);
        accounts.push((key0, account));

        let program_data = UpgradeableLoaderState::ProgramData {
            slot: 42,
            upgrade_authority_address: None,
        };

        let program = UpgradeableLoaderState::Program {
            programdata_address: programdata_key1,
        };
        let mut account =
            AccountSharedData::new_data(40, &program, &bpf_loader_upgradeable::id()).unwrap();
        account.set_executable(true);
        account.set_rent_epoch(1);
        accounts.push((key1, account));
        let mut account =
            AccountSharedData::new_data(40, &program_data, &bpf_loader_upgradeable::id()).unwrap();
        account.set_rent_epoch(1);
        accounts.push((programdata_key1, account));

        let program = UpgradeableLoaderState::Program {
            programdata_address: programdata_key2,
        };
        let mut account =
            AccountSharedData::new_data(40, &program, &bpf_loader_upgradeable::id()).unwrap();
        account.set_executable(true);
        account.set_rent_epoch(1);
        accounts.push((key2, account));
        let mut account =
            AccountSharedData::new_data(40, &program_data, &bpf_loader_upgradeable::id()).unwrap();
        account.set_rent_epoch(1);
        accounts.push((programdata_key2, account));

        let mut account = AccountSharedData::new(40, 1, &native_loader::id()); // create mock bpf_loader_upgradeable
        account.set_executable(true);
        account.set_rent_epoch(1);
        accounts.push((bpf_loader_upgradeable::id(), account));

        let instructions = vec![CompiledInstruction::new(2, &(), vec![0, 1])];
        let mut message = Message::new_with_compiled_instructions(
            1,
            0,
            1, // only one executable marked as readonly
            vec![key0, key1, key2],
            Hash::default(),
            instructions,
        );
        let tx = Transaction::new(&[&keypair], message.clone(), Hash::default());
        let loaded_accounts = load_accounts(tx, &accounts, &mut error_counters);

        assert_eq!(error_counters.invalid_writable_account, 1);
        assert_eq!(loaded_accounts.len(), 1);
        assert_eq!(
            loaded_accounts[0],
            (Err(TransactionError::InvalidWritableAccount), None)
        );

        // Solution 1: include bpf_loader_upgradeable account
        message.account_keys = vec![key0, key1, bpf_loader_upgradeable::id()];
        let tx = Transaction::new(&[&keypair], message.clone(), Hash::default());
        let loaded_accounts = load_accounts(tx, &accounts, &mut error_counters);

        assert_eq!(error_counters.invalid_writable_account, 1);
        assert_eq!(loaded_accounts.len(), 1);
        let result = loaded_accounts[0].0.as_ref().unwrap();
        assert_eq!(result.accounts[..2], accounts[..2]);
        assert_eq!(result.accounts[result.program_indices[0][0]], accounts[5]);

        // Solution 2: mark programdata as readonly
        message.account_keys = vec![key0, key1, key2]; // revert key change
        message.header.num_readonly_unsigned_accounts = 2; // mark both executables as readonly
        let tx = Transaction::new(&[&keypair], message, Hash::default());
        let loaded_accounts = load_accounts(tx, &accounts, &mut error_counters);

        assert_eq!(error_counters.invalid_writable_account, 1);
        assert_eq!(loaded_accounts.len(), 1);
        let result = loaded_accounts[0].0.as_ref().unwrap();
        assert_eq!(result.accounts[..2], accounts[..2]);
        assert_eq!(result.accounts[result.program_indices[0][0]], accounts[5]);
        assert_eq!(result.accounts[result.program_indices[0][1]], accounts[4]);
        assert_eq!(result.accounts[result.program_indices[0][2]], accounts[3]);
    }

    #[test]
    fn test_load_accounts_programdata_with_write_lock() {
        let mut accounts: Vec<TransactionAccount> = Vec::new();
        let mut error_counters = TransactionErrorMetrics::default();

        let keypair = Keypair::new();
        let key0 = keypair.pubkey();
        let key1 = Pubkey::new(&[5u8; 32]);
        let key2 = Pubkey::new(&[6u8; 32]);

        let mut account = AccountSharedData::new(1, 0, &Pubkey::default());
        account.set_rent_epoch(1);
        accounts.push((key0, account));

        let program_data = UpgradeableLoaderState::ProgramData {
            slot: 42,
            upgrade_authority_address: None,
        };
        let mut account =
            AccountSharedData::new_data(40, &program_data, &bpf_loader_upgradeable::id()).unwrap();
        account.set_rent_epoch(1);
        accounts.push((key1, account));

        let mut account = AccountSharedData::new(40, 1, &native_loader::id());
        account.set_executable(true);
        account.set_rent_epoch(1);
        accounts.push((key2, account));

        let instructions = vec![CompiledInstruction::new(2, &(), vec![0, 1])];
        let mut message = Message::new_with_compiled_instructions(
            1,
            0,
            1, // only the program marked as readonly
            vec![key0, key1, key2],
            Hash::default(),
            instructions,
        );
        let tx = Transaction::new(&[&keypair], message.clone(), Hash::default());
        let loaded_accounts = load_accounts(tx, &accounts, &mut error_counters);

        assert_eq!(error_counters.invalid_writable_account, 1);
        assert_eq!(loaded_accounts.len(), 1);
        assert_eq!(
            loaded_accounts[0],
            (Err(TransactionError::InvalidWritableAccount), None)
        );

        // Solution 1: include bpf_loader_upgradeable account
        let mut account = AccountSharedData::new(40, 1, &native_loader::id()); // create mock bpf_loader_upgradeable
        account.set_executable(true);
        account.set_rent_epoch(1);
        let accounts_with_upgradeable_loader = vec![
            accounts[0].clone(),
            accounts[1].clone(),
            (bpf_loader_upgradeable::id(), account),
        ];
        message.account_keys = vec![key0, key1, bpf_loader_upgradeable::id()];
        let tx = Transaction::new(&[&keypair], message.clone(), Hash::default());
        let loaded_accounts =
            load_accounts(tx, &accounts_with_upgradeable_loader, &mut error_counters);

        assert_eq!(error_counters.invalid_writable_account, 1);
        assert_eq!(loaded_accounts.len(), 1);
        let result = loaded_accounts[0].0.as_ref().unwrap();
        assert_eq!(result.accounts[..2], accounts_with_upgradeable_loader[..2]);
        assert_eq!(
            result.accounts[result.program_indices[0][0]],
            accounts_with_upgradeable_loader[2]
        );

        // Solution 2: mark programdata as readonly
        message.account_keys = vec![key0, key1, key2]; // revert key change
        message.header.num_readonly_unsigned_accounts = 2; // extend readonly set to include programdata
        let tx = Transaction::new(&[&keypair], message, Hash::default());
        let loaded_accounts = load_accounts(tx, &accounts, &mut error_counters);

        assert_eq!(error_counters.invalid_writable_account, 1);
        assert_eq!(loaded_accounts.len(), 1);
        let result = loaded_accounts[0].0.as_ref().unwrap();
        assert_eq!(result.accounts[..2], accounts[..2]);
        assert_eq!(result.accounts[result.program_indices[0][0]], accounts[2]);
    }

    #[test]
    fn test_accounts_account_not_found() {
        let accounts = Accounts::new_with_config_for_tests(
            Vec::new(),
            &ClusterType::Development,
            AccountSecondaryIndexes::default(),
            false,
            AccountShrinkThreshold::default(),
        );
        let mut error_counters = TransactionErrorMetrics::default();
        let ancestors = vec![(0, 0)].into_iter().collect();

        let keypair = Keypair::new();
        let mut account = AccountSharedData::new(1, 0, &Pubkey::default());
        account.set_executable(true);
        accounts.store_slow_uncached(0, &keypair.pubkey(), &account);

        assert_eq!(
            accounts.load_executable_accounts(
                &ancestors,
                &mut vec![(keypair.pubkey(), account)],
                0,
                &mut error_counters,
            ),
            Err(TransactionError::ProgramAccountNotFound)
        );
        assert_eq!(error_counters.account_not_found, 1);
    }

    #[test]
    #[should_panic]
    fn test_accounts_empty_bank_hash() {
        let accounts = Accounts::new_with_config_for_tests(
            Vec::new(),
            &ClusterType::Development,
            AccountSecondaryIndexes::default(),
            false,
            AccountShrinkThreshold::default(),
        );
        accounts.bank_hash_at(1, &Rewrites::default());
    }

    #[test]
    fn test_lock_accounts_with_duplicates() {
        let accounts = Accounts::new_with_config_for_tests(
            Vec::new(),
            &ClusterType::Development,
            AccountSecondaryIndexes::default(),
            false,
            AccountShrinkThreshold::default(),
        );

        let keypair = Keypair::new();
        let message = Message {
            header: MessageHeader {
                num_required_signatures: 1,
                ..MessageHeader::default()
            },
            account_keys: vec![keypair.pubkey(), keypair.pubkey()],
            ..Message::default()
        };

        let tx = new_sanitized_tx(&[&keypair], message, Hash::default());
        let results = accounts.lock_accounts([tx].iter(), &FeatureSet::all_enabled());
        assert_eq!(results[0], Err(TransactionError::AccountLoadedTwice));
    }

    #[test]
    fn test_lock_accounts_with_too_many_accounts() {
        let accounts = Accounts::new_with_config_for_tests(
            Vec::new(),
            &ClusterType::Development,
            AccountSecondaryIndexes::default(),
            false,
            AccountShrinkThreshold::default(),
        );

        let keypair = Keypair::new();

        // Allow up to MAX_TX_ACCOUNT_LOCKS
        {
            let num_account_keys = MAX_TX_ACCOUNT_LOCKS;
            let mut account_keys: Vec<_> = (0..num_account_keys)
                .map(|_| Pubkey::new_unique())
                .collect();
            account_keys[0] = keypair.pubkey();
            let message = Message {
                header: MessageHeader {
                    num_required_signatures: 1,
                    ..MessageHeader::default()
                },
                account_keys,
                ..Message::default()
            };

            let txs = vec![new_sanitized_tx(&[&keypair], message, Hash::default())];
            let results = accounts.lock_accounts(txs.iter(), &FeatureSet::all_enabled());
            assert_eq!(results[0], Ok(()));
            accounts.unlock_accounts(txs.iter(), &results);
        }

        // Allow over MAX_TX_ACCOUNT_LOCKS before feature activation
        {
            let num_account_keys = MAX_TX_ACCOUNT_LOCKS + 1;
            let mut account_keys: Vec<_> = (0..num_account_keys)
                .map(|_| Pubkey::new_unique())
                .collect();
            account_keys[0] = keypair.pubkey();
            let message = Message {
                header: MessageHeader {
                    num_required_signatures: 1,
                    ..MessageHeader::default()
                },
                account_keys,
                ..Message::default()
            };

            let txs = vec![new_sanitized_tx(&[&keypair], message, Hash::default())];
            let results = accounts.lock_accounts(txs.iter(), &FeatureSet::default());
            assert_eq!(results[0], Ok(()));
            accounts.unlock_accounts(txs.iter(), &results);
        }

        // Disallow over MAX_TX_ACCOUNT_LOCKS after feature activation
        {
            let num_account_keys = MAX_TX_ACCOUNT_LOCKS + 1;
            let mut account_keys: Vec<_> = (0..num_account_keys)
                .map(|_| Pubkey::new_unique())
                .collect();
            account_keys[0] = keypair.pubkey();
            let message = Message {
                header: MessageHeader {
                    num_required_signatures: 1,
                    ..MessageHeader::default()
                },
                account_keys,
                ..Message::default()
            };

            let txs = vec![new_sanitized_tx(&[&keypair], message, Hash::default())];
            let results = accounts.lock_accounts(txs.iter(), &FeatureSet::all_enabled());
            assert_eq!(results[0], Err(TransactionError::TooManyAccountLocks));
        }
    }

    #[test]
    fn test_accounts_locks() {
        let keypair0 = Keypair::new();
        let keypair1 = Keypair::new();
        let keypair2 = Keypair::new();
        let keypair3 = Keypair::new();

        let account0 = AccountSharedData::new(1, 0, &Pubkey::default());
        let account1 = AccountSharedData::new(2, 0, &Pubkey::default());
        let account2 = AccountSharedData::new(3, 0, &Pubkey::default());
        let account3 = AccountSharedData::new(4, 0, &Pubkey::default());

        let accounts = Accounts::new_with_config_for_tests(
            Vec::new(),
            &ClusterType::Development,
            AccountSecondaryIndexes::default(),
            false,
            AccountShrinkThreshold::default(),
        );
        accounts.store_slow_uncached(0, &keypair0.pubkey(), &account0);
        accounts.store_slow_uncached(0, &keypair1.pubkey(), &account1);
        accounts.store_slow_uncached(0, &keypair2.pubkey(), &account2);
        accounts.store_slow_uncached(0, &keypair3.pubkey(), &account3);

        let instructions = vec![CompiledInstruction::new(2, &(), vec![0, 1])];
        let message = Message::new_with_compiled_instructions(
            1,
            0,
            2,
            vec![keypair0.pubkey(), keypair1.pubkey(), native_loader::id()],
            Hash::default(),
            instructions,
        );
        let tx = new_sanitized_tx(&[&keypair0], message, Hash::default());
        let results0 = accounts.lock_accounts([tx.clone()].iter(), &FeatureSet::all_enabled());

        assert!(results0[0].is_ok());
        assert_eq!(
            *accounts
                .account_locks
                .lock()
                .unwrap()
                .readonly_locks
                .get(&keypair1.pubkey())
                .unwrap(),
            1
        );

        let instructions = vec![CompiledInstruction::new(2, &(), vec![0, 1])];
        let message = Message::new_with_compiled_instructions(
            1,
            0,
            2,
            vec![keypair2.pubkey(), keypair1.pubkey(), native_loader::id()],
            Hash::default(),
            instructions,
        );
        let tx0 = new_sanitized_tx(&[&keypair2], message, Hash::default());
        let instructions = vec![CompiledInstruction::new(2, &(), vec![0, 1])];
        let message = Message::new_with_compiled_instructions(
            1,
            0,
            2,
            vec![keypair1.pubkey(), keypair3.pubkey(), native_loader::id()],
            Hash::default(),
            instructions,
        );
        let tx1 = new_sanitized_tx(&[&keypair1], message, Hash::default());
        let txs = vec![tx0, tx1];
        let results1 = accounts.lock_accounts(txs.iter(), &FeatureSet::all_enabled());

        assert!(results1[0].is_ok()); // Read-only account (keypair1) can be referenced multiple times
        assert!(results1[1].is_err()); // Read-only account (keypair1) cannot also be locked as writable
        assert_eq!(
            *accounts
                .account_locks
                .lock()
                .unwrap()
                .readonly_locks
                .get(&keypair1.pubkey())
                .unwrap(),
            2
        );

        accounts.unlock_accounts([tx].iter(), &results0);
        accounts.unlock_accounts(txs.iter(), &results1);
        let instructions = vec![CompiledInstruction::new(2, &(), vec![0, 1])];
        let message = Message::new_with_compiled_instructions(
            1,
            0,
            2,
            vec![keypair1.pubkey(), keypair3.pubkey(), native_loader::id()],
            Hash::default(),
            instructions,
        );
        let tx = new_sanitized_tx(&[&keypair1], message, Hash::default());
        let results2 = accounts.lock_accounts([tx].iter(), &FeatureSet::all_enabled());
        assert!(results2[0].is_ok()); // Now keypair1 account can be locked as writable

        // Check that read-only lock with zero references is deleted
        assert!(accounts
            .account_locks
            .lock()
            .unwrap()
            .readonly_locks
            .get(&keypair1.pubkey())
            .is_none());
    }

    #[test]
    fn test_accounts_locks_multithreaded() {
        let counter = Arc::new(AtomicU64::new(0));
        let exit = Arc::new(AtomicBool::new(false));

        let keypair0 = Keypair::new();
        let keypair1 = Keypair::new();
        let keypair2 = Keypair::new();

        let account0 = AccountSharedData::new(1, 0, &Pubkey::default());
        let account1 = AccountSharedData::new(2, 0, &Pubkey::default());
        let account2 = AccountSharedData::new(3, 0, &Pubkey::default());

        let accounts = Accounts::new_with_config_for_tests(
            Vec::new(),
            &ClusterType::Development,
            AccountSecondaryIndexes::default(),
            false,
            AccountShrinkThreshold::default(),
        );
        accounts.store_slow_uncached(0, &keypair0.pubkey(), &account0);
        accounts.store_slow_uncached(0, &keypair1.pubkey(), &account1);
        accounts.store_slow_uncached(0, &keypair2.pubkey(), &account2);

        let accounts_arc = Arc::new(accounts);

        let instructions = vec![CompiledInstruction::new(2, &(), vec![0, 1])];
        let readonly_message = Message::new_with_compiled_instructions(
            1,
            0,
            2,
            vec![keypair0.pubkey(), keypair1.pubkey(), native_loader::id()],
            Hash::default(),
            instructions,
        );
        let readonly_tx = new_sanitized_tx(&[&keypair0], readonly_message, Hash::default());

        let instructions = vec![CompiledInstruction::new(2, &(), vec![0, 1])];
        let writable_message = Message::new_with_compiled_instructions(
            1,
            0,
            2,
            vec![keypair1.pubkey(), keypair2.pubkey(), native_loader::id()],
            Hash::default(),
            instructions,
        );
        let writable_tx = new_sanitized_tx(&[&keypair1], writable_message, Hash::default());

        let counter_clone = counter.clone();
        let accounts_clone = accounts_arc.clone();
        let exit_clone = exit.clone();
        thread::spawn(move || {
            let counter_clone = counter_clone.clone();
            let exit_clone = exit_clone.clone();
            loop {
                let txs = vec![writable_tx.clone()];
                let results = accounts_clone
                    .clone()
                    .lock_accounts(txs.iter(), &FeatureSet::all_enabled());
                for result in results.iter() {
                    if result.is_ok() {
                        counter_clone.clone().fetch_add(1, Ordering::SeqCst);
                    }
                }
                accounts_clone.unlock_accounts(txs.iter(), &results);
                if exit_clone.clone().load(Ordering::Relaxed) {
                    break;
                }
            }
        });
        let counter_clone = counter;
        for _ in 0..5 {
            let txs = vec![readonly_tx.clone()];
            let results = accounts_arc
                .clone()
                .lock_accounts(txs.iter(), &FeatureSet::all_enabled());
            if results[0].is_ok() {
                let counter_value = counter_clone.clone().load(Ordering::SeqCst);
                thread::sleep(time::Duration::from_millis(50));
                assert_eq!(counter_value, counter_clone.clone().load(Ordering::SeqCst));
            }
            accounts_arc.unlock_accounts(txs.iter(), &results);
            thread::sleep(time::Duration::from_millis(50));
        }
        exit.store(true, Ordering::Relaxed);
    }

    #[test]
    fn test_demote_program_write_locks() {
        let keypair0 = Keypair::new();
        let keypair1 = Keypair::new();
        let keypair2 = Keypair::new();
        let keypair3 = Keypair::new();

        let account0 = AccountSharedData::new(1, 0, &Pubkey::default());
        let account1 = AccountSharedData::new(2, 0, &Pubkey::default());
        let account2 = AccountSharedData::new(3, 0, &Pubkey::default());
        let account3 = AccountSharedData::new(4, 0, &Pubkey::default());

        let accounts = Accounts::new_with_config_for_tests(
            Vec::new(),
            &ClusterType::Development,
            AccountSecondaryIndexes::default(),
            false,
            AccountShrinkThreshold::default(),
        );
        accounts.store_slow_uncached(0, &keypair0.pubkey(), &account0);
        accounts.store_slow_uncached(0, &keypair1.pubkey(), &account1);
        accounts.store_slow_uncached(0, &keypair2.pubkey(), &account2);
        accounts.store_slow_uncached(0, &keypair3.pubkey(), &account3);

        let instructions = vec![CompiledInstruction::new(2, &(), vec![0, 1])];
        let message = Message::new_with_compiled_instructions(
            1,
            0,
            0, // All accounts marked as writable
            vec![keypair0.pubkey(), keypair1.pubkey(), native_loader::id()],
            Hash::default(),
            instructions,
        );
        let tx = new_sanitized_tx(&[&keypair0], message, Hash::default());
        let results0 = accounts.lock_accounts([tx].iter(), &FeatureSet::all_enabled());

        assert!(results0[0].is_ok());
        // Instruction program-id account demoted to readonly
        assert_eq!(
            *accounts
                .account_locks
                .lock()
                .unwrap()
                .readonly_locks
                .get(&native_loader::id())
                .unwrap(),
            1
        );
        // Non-program accounts remain writable
        assert!(accounts
            .account_locks
            .lock()
            .unwrap()
            .write_locks
            .contains(&keypair0.pubkey()));
        assert!(accounts
            .account_locks
            .lock()
            .unwrap()
            .write_locks
            .contains(&keypair1.pubkey()));
    }

    #[test]
    fn test_accounts_locks_with_results() {
        let keypair0 = Keypair::new();
        let keypair1 = Keypair::new();
        let keypair2 = Keypair::new();
        let keypair3 = Keypair::new();

        let account0 = AccountSharedData::new(1, 0, &Pubkey::default());
        let account1 = AccountSharedData::new(2, 0, &Pubkey::default());
        let account2 = AccountSharedData::new(3, 0, &Pubkey::default());
        let account3 = AccountSharedData::new(4, 0, &Pubkey::default());

        let accounts = Accounts::new_with_config_for_tests(
            Vec::new(),
            &ClusterType::Development,
            AccountSecondaryIndexes::default(),
            false,
            AccountShrinkThreshold::default(),
        );
        accounts.store_slow_uncached(0, &keypair0.pubkey(), &account0);
        accounts.store_slow_uncached(0, &keypair1.pubkey(), &account1);
        accounts.store_slow_uncached(0, &keypair2.pubkey(), &account2);
        accounts.store_slow_uncached(0, &keypair3.pubkey(), &account3);

        let instructions = vec![CompiledInstruction::new(2, &(), vec![0, 1])];
        let message = Message::new_with_compiled_instructions(
            1,
            0,
            2,
            vec![keypair1.pubkey(), keypair0.pubkey(), native_loader::id()],
            Hash::default(),
            instructions,
        );
        let tx0 = new_sanitized_tx(&[&keypair1], message, Hash::default());
        let instructions = vec![CompiledInstruction::new(2, &(), vec![0, 1])];
        let message = Message::new_with_compiled_instructions(
            1,
            0,
            2,
            vec![keypair2.pubkey(), keypair0.pubkey(), native_loader::id()],
            Hash::default(),
            instructions,
        );
        let tx1 = new_sanitized_tx(&[&keypair2], message, Hash::default());
        let instructions = vec![CompiledInstruction::new(2, &(), vec![0, 1])];
        let message = Message::new_with_compiled_instructions(
            1,
            0,
            2,
            vec![keypair3.pubkey(), keypair0.pubkey(), native_loader::id()],
            Hash::default(),
            instructions,
        );
        let tx2 = new_sanitized_tx(&[&keypair3], message, Hash::default());
        let txs = vec![tx0, tx1, tx2];

        let qos_results = vec![
            Ok(()),
            Err(TransactionError::WouldExceedMaxBlockCostLimit),
            Ok(()),
        ];

        let results = accounts.lock_accounts_with_results(
            txs.iter(),
            qos_results.iter(),
            &FeatureSet::all_enabled(),
        );

        assert!(results[0].is_ok()); // Read-only account (keypair0) can be referenced multiple times
        assert!(results[1].is_err()); // is not locked due to !qos_results[1].is_ok()
        assert!(results[2].is_ok()); // Read-only account (keypair0) can be referenced multiple times

        // verify that keypair0 read-only lock twice (for tx0 and tx2)
        assert_eq!(
            *accounts
                .account_locks
                .lock()
                .unwrap()
                .readonly_locks
                .get(&keypair0.pubkey())
                .unwrap(),
            2
        );
        // verify that keypair2 (for tx1) is not write-locked
        assert!(accounts
            .account_locks
            .lock()
            .unwrap()
            .write_locks
            .get(&keypair2.pubkey())
            .is_none());

        accounts.unlock_accounts(txs.iter(), &results);

        // check all locks to be removed
        assert!(accounts
            .account_locks
            .lock()
            .unwrap()
            .readonly_locks
            .is_empty());
        assert!(accounts
            .account_locks
            .lock()
            .unwrap()
            .write_locks
            .is_empty());
    }

    #[test]
    fn test_collect_accounts_to_store() {
        let keypair0 = Keypair::new();
        let keypair1 = Keypair::new();
        let pubkey = solana_sdk::pubkey::new_rand();
        let account0 = AccountSharedData::new(1, 0, &Pubkey::default());
        let account1 = AccountSharedData::new(2, 0, &Pubkey::default());
        let account2 = AccountSharedData::new(3, 0, &Pubkey::default());

        let rent_collector = RentCollector::default();

        let instructions = vec![CompiledInstruction::new(2, &(), vec![0, 1])];
        let message = Message::new_with_compiled_instructions(
            1,
            0,
            2,
            vec![keypair0.pubkey(), pubkey, native_loader::id()],
            Hash::default(),
            instructions,
        );
        let transaction_accounts0 = vec![
            (message.account_keys[0], account0),
            (message.account_keys[1], account2.clone()),
        ];
        let tx0 = new_sanitized_tx(&[&keypair0], message, Hash::default());
        let tx0_sign = *tx0.signature();

        let instructions = vec![CompiledInstruction::new(2, &(), vec![0, 1])];
        let message = Message::new_with_compiled_instructions(
            1,
            0,
            2,
            vec![keypair1.pubkey(), pubkey, native_loader::id()],
            Hash::default(),
            instructions,
        );
        let transaction_accounts1 = vec![
            (message.account_keys[0], account1),
            (message.account_keys[1], account2),
        ];
        let tx1 = new_sanitized_tx(&[&keypair1], message, Hash::default());
        let tx1_sign = *tx1.signature();

        let loaded0 = (
            Ok(LoadedTransaction {
                accounts: transaction_accounts0,
                program_indices: vec![],
                rent: 0,
                rent_debits: RentDebits::default(),
            }),
            None,
        );

        let loaded1 = (
            Ok(LoadedTransaction {
                accounts: transaction_accounts1,
                program_indices: vec![],
                rent: 0,
                rent_debits: RentDebits::default(),
            }),
            None,
        );

        let mut loaded = vec![loaded0, loaded1];

        let accounts = Accounts::new_with_config_for_tests(
            Vec::new(),
            &ClusterType::Development,
            AccountSecondaryIndexes::default(),
            false,
            AccountShrinkThreshold::default(),
        );
        {
            accounts
                .account_locks
                .lock()
                .unwrap()
                .insert_new_readonly(&pubkey);
        }
        let txs = vec![tx0, tx1];
        let execution_results = vec![new_execution_result(Ok(()), None); 2];
        let (collected_accounts, txn_signatures) = Accounts::collect_accounts_to_store(
            &txs,
            &execution_results,
            loaded.as_mut_slice(),
            &rent_collector,
            &(DurableNonce::default(), /*separate_domains:*/ true),
            0,
            true, // leave_nonce_on_success
        );
        assert_eq!(collected_accounts.len(), 2);
        assert!(collected_accounts
            .iter()
            .any(|(pubkey, _account)| *pubkey == &keypair0.pubkey()));
        assert!(collected_accounts
            .iter()
            .any(|(pubkey, _account)| *pubkey == &keypair1.pubkey()));

        assert_eq!(txn_signatures.len(), 2);
        assert!(txn_signatures
            .iter()
            .any(|signature| signature.unwrap().to_string().eq(&tx0_sign.to_string())));
        assert!(txn_signatures
            .iter()
            .any(|signature| signature.unwrap().to_string().eq(&tx1_sign.to_string())));

        // Ensure readonly_lock reflects lock
        assert_eq!(
            *accounts
                .account_locks
                .lock()
                .unwrap()
                .readonly_locks
                .get(&pubkey)
                .unwrap(),
            1
        );
    }

    #[test]
    fn huge_clean() {
        solana_logger::setup();
        let accounts = Accounts::new_with_config_for_tests(
            Vec::new(),
            &ClusterType::Development,
            AccountSecondaryIndexes::default(),
            false,
            AccountShrinkThreshold::default(),
        );
        let mut old_pubkey = Pubkey::default();
        let zero_account = AccountSharedData::new(0, 0, AccountSharedData::default().owner());
        info!("storing..");
        for i in 0..2_000 {
            let pubkey = solana_sdk::pubkey::new_rand();
            let account =
                AccountSharedData::new((i + 1) as u64, 0, AccountSharedData::default().owner());
            accounts.store_slow_uncached(i, &pubkey, &account);
            accounts.store_slow_uncached(i, &old_pubkey, &zero_account);
            old_pubkey = pubkey;
            accounts.add_root(i);
            if i % 1_000 == 0 {
                info!("  store {}", i);
            }
        }
        info!("done..cleaning..");
        accounts.accounts_db.clean_accounts(None, false, None);
    }

    fn load_accounts_no_store(
        accounts: &Accounts,
        tx: Transaction,
        account_overrides: Option<&AccountOverrides>,
    ) -> Vec<TransactionLoadResult> {
        let tx = SanitizedTransaction::from_transaction_for_tests(tx);
        let rent_collector = RentCollector::default();
        let mut hash_queue = BlockhashQueue::new(100);
        hash_queue.register_hash(tx.message().recent_blockhash(), 10);

        let ancestors = vec![(0, 0)].into_iter().collect();
        let mut error_counters = TransactionErrorMetrics::default();
        accounts.load_accounts(
            &ancestors,
            &[tx],
            vec![(Ok(()), None)],
            &hash_queue,
            &mut error_counters,
            &rent_collector,
            &FeatureSet::all_enabled(),
            &FeeStructure::default(),
            account_overrides,
        )
    }

    #[test]
    fn test_instructions() {
        solana_logger::setup();
        let accounts = Accounts::new_with_config_for_tests(
            Vec::new(),
            &ClusterType::Development,
            AccountSecondaryIndexes::default(),
            false,
            AccountShrinkThreshold::default(),
        );

        let instructions_key = solana_sdk::sysvar::instructions::id();
        let keypair = Keypair::new();
        let instructions = vec![CompiledInstruction::new(1, &(), vec![0, 1])];
        let tx = Transaction::new_with_compiled_instructions(
            &[&keypair],
            &[solana_sdk::pubkey::new_rand(), instructions_key],
            Hash::default(),
            vec![native_loader::id()],
            instructions,
        );

        let loaded_accounts = load_accounts_no_store(&accounts, tx, None);
        assert_eq!(loaded_accounts.len(), 1);
        assert!(loaded_accounts[0].0.is_err());
    }

    #[test]
    fn test_overrides() {
        solana_logger::setup();
        let accounts = Accounts::new_with_config_for_tests(
            Vec::new(),
            &ClusterType::Development,
            AccountSecondaryIndexes::default(),
            false,
            AccountShrinkThreshold::default(),
        );
        let mut account_overrides = AccountOverrides::default();
        let slot_history_id = sysvar::slot_history::id();
        let account = AccountSharedData::new(42, 0, &Pubkey::default());
        account_overrides.set_slot_history(Some(account));

        let keypair = Keypair::new();
        let account = AccountSharedData::new(1_000_000, 0, &Pubkey::default());
        accounts.store_slow_uncached(0, &keypair.pubkey(), &account);

        let instructions = vec![CompiledInstruction::new(2, &(), vec![0])];
        let tx = Transaction::new_with_compiled_instructions(
            &[&keypair],
            &[slot_history_id],
            Hash::default(),
            vec![native_loader::id()],
            instructions,
        );

        let loaded_accounts = load_accounts_no_store(&accounts, tx, Some(&account_overrides));
        assert_eq!(loaded_accounts.len(), 1);
        let loaded_transaction = loaded_accounts[0].0.as_ref().unwrap();
        assert_eq!(loaded_transaction.accounts[0].0, keypair.pubkey());
        assert_eq!(loaded_transaction.accounts[1].0, slot_history_id);
        assert_eq!(loaded_transaction.accounts[1].1.lamports(), 42);
    }

    fn create_accounts_prepare_if_nonce_account() -> (
        Pubkey,
        AccountSharedData,
        AccountSharedData,
        (DurableNonce, /*separate_domains:*/ bool),
        u64,
        Option<AccountSharedData>,
    ) {
        let data = NonceVersions::new(
            NonceState::Initialized(nonce::state::Data::default()),
            true, // separate_domains
        );
        let account = AccountSharedData::new_data(42, &data, &system_program::id()).unwrap();
        let mut pre_account = account.clone();
        pre_account.set_lamports(43);
        let durable_nonce =
            DurableNonce::from_blockhash(&Hash::new(&[1u8; 32]), /*separate_domains:*/ true);
        (
            Pubkey::default(),
            pre_account,
            account,
            (durable_nonce, /*separate_domains:*/ true),
            1234,
            None,
        )
    }

    fn run_prepare_if_nonce_account_test(
        account_address: &Pubkey,
        account: &mut AccountSharedData,
        tx_result: &Result<()>,
        is_fee_payer: bool,
        maybe_nonce: Option<(&NonceFull, bool)>,
        durable_nonce: &(DurableNonce, /*separate_domains:*/ bool),
        lamports_per_signature: u64,
        expect_account: &AccountSharedData,
    ) -> bool {
        // Verify expect_account's relationship
        if !is_fee_payer {
            match maybe_nonce {
                Some((nonce, _)) if nonce.address() == account_address => {
                    assert_ne!(expect_account, nonce.account())
                }
                _ => assert_eq!(expect_account, account),
            }
        }

        prepare_if_nonce_account(
            account_address,
            account,
            tx_result,
            is_fee_payer,
            maybe_nonce,
            durable_nonce,
            lamports_per_signature,
        );
        assert_eq!(expect_account, account);
        expect_account == account
    }

    #[test]
    fn test_prepare_if_nonce_account_expected() {
        let (
            pre_account_address,
            pre_account,
            mut post_account,
            blockhash,
            lamports_per_signature,
            maybe_fee_payer_account,
        ) = create_accounts_prepare_if_nonce_account();
        let post_account_address = pre_account_address;
        let nonce = NonceFull::new(
            pre_account_address,
            pre_account.clone(),
            maybe_fee_payer_account,
        );

        let mut expect_account = pre_account;
        expect_account
            .set_state(&NonceVersions::new(
                NonceState::Initialized(nonce::state::Data::new(
                    Pubkey::default(),
                    blockhash.0,
                    lamports_per_signature,
                )),
                true, // separate_domains
            ))
            .unwrap();

        assert!(run_prepare_if_nonce_account_test(
            &post_account_address,
            &mut post_account,
            &Ok(()),
            false,
            Some((&nonce, true)),
            &blockhash,
            lamports_per_signature,
            &expect_account,
        ));
    }

    #[test]
    fn test_prepare_if_nonce_account_not_nonce_tx() {
        let (
            pre_account_address,
            _pre_account,
            _post_account,
            blockhash,
            lamports_per_signature,
            _maybe_fee_payer_account,
        ) = create_accounts_prepare_if_nonce_account();
        let post_account_address = pre_account_address;

        let mut post_account = AccountSharedData::default();
        let expect_account = post_account.clone();
        assert!(run_prepare_if_nonce_account_test(
            &post_account_address,
            &mut post_account,
            &Ok(()),
            false,
            None,
            &blockhash,
            lamports_per_signature,
            &expect_account,
        ));
    }

    #[test]
    fn test_prepare_if_nonce_account_not_nonce_address() {
        let (
            pre_account_address,
            pre_account,
            mut post_account,
            blockhash,
            lamports_per_signature,
            maybe_fee_payer_account,
        ) = create_accounts_prepare_if_nonce_account();

        let nonce = NonceFull::new(pre_account_address, pre_account, maybe_fee_payer_account);

        let expect_account = post_account.clone();
        // Wrong key
        assert!(run_prepare_if_nonce_account_test(
            &Pubkey::new(&[1u8; 32]),
            &mut post_account,
            &Ok(()),
            false,
            Some((&nonce, true)),
            &blockhash,
            lamports_per_signature,
            &expect_account,
        ));
    }

    #[test]
    fn test_prepare_if_nonce_account_tx_error() {
        let (
            pre_account_address,
            pre_account,
            mut post_account,
            blockhash,
            lamports_per_signature,
            maybe_fee_payer_account,
        ) = create_accounts_prepare_if_nonce_account();
        let post_account_address = pre_account_address;
        let mut expect_account = pre_account.clone();

        let nonce = NonceFull::new(pre_account_address, pre_account, maybe_fee_payer_account);

        expect_account
            .set_state(&NonceVersions::new(
                NonceState::Initialized(nonce::state::Data::new(
                    Pubkey::default(),
                    blockhash.0,
                    lamports_per_signature,
                )),
                true, // separate_domains
            ))
            .unwrap();

        assert!(run_prepare_if_nonce_account_test(
            &post_account_address,
            &mut post_account,
            &Err(TransactionError::InstructionError(
                0,
                InstructionError::InvalidArgument,
            )),
            false,
            Some((&nonce, true)),
            &blockhash,
            lamports_per_signature,
            &expect_account,
        ));
    }

    #[test]
    fn test_rollback_nonce_fee_payer() {
        let nonce_account = AccountSharedData::new_data(1, &(), &system_program::id()).unwrap();
        let pre_fee_payer_account =
            AccountSharedData::new_data(42, &(), &system_program::id()).unwrap();
        let mut post_fee_payer_account =
            AccountSharedData::new_data(84, &[1, 2, 3, 4], &system_program::id()).unwrap();
        let nonce = NonceFull::new(
            Pubkey::new_unique(),
            nonce_account,
            Some(pre_fee_payer_account.clone()),
        );

        assert!(run_prepare_if_nonce_account_test(
            &Pubkey::new_unique(),
            &mut post_fee_payer_account.clone(),
            &Err(TransactionError::InstructionError(
                0,
                InstructionError::InvalidArgument,
            )),
            false,
            Some((&nonce, true)),
            &(DurableNonce::default(), /*separate_domains:*/ true),
            1,
            &post_fee_payer_account.clone(),
        ));

        assert!(run_prepare_if_nonce_account_test(
            &Pubkey::new_unique(),
            &mut post_fee_payer_account.clone(),
            &Ok(()),
            true,
            Some((&nonce, true)),
            &(DurableNonce::default(), /*separate_domains:*/ true),
            1,
            &post_fee_payer_account.clone(),
        ));

        assert!(run_prepare_if_nonce_account_test(
            &Pubkey::new_unique(),
            &mut post_fee_payer_account.clone(),
            &Err(TransactionError::InstructionError(
                0,
                InstructionError::InvalidArgument,
            )),
            true,
            None,
            &(DurableNonce::default(), /*separate_domains:*/ true),
            1,
            &post_fee_payer_account.clone(),
        ));

        assert!(run_prepare_if_nonce_account_test(
            &Pubkey::new_unique(),
            &mut post_fee_payer_account,
            &Err(TransactionError::InstructionError(
                0,
                InstructionError::InvalidArgument,
            )),
            true,
            Some((&nonce, true)),
            &(DurableNonce::default(), /*separate_domains:*/ true),
            1,
            &pre_fee_payer_account,
        ));
    }

    #[test]
    fn test_nonced_failure_accounts_rollback_from_pays() {
        let rent_collector = RentCollector::default();

        let nonce_address = Pubkey::new_unique();
        let nonce_authority = keypair_from_seed(&[0; 32]).unwrap();
        let from = keypair_from_seed(&[1; 32]).unwrap();
        let from_address = from.pubkey();
        let to_address = Pubkey::new_unique();
        let durable_nonce =
            DurableNonce::from_blockhash(&Hash::new_unique(), /*separate_domains:*/ true);
        let nonce_state = NonceVersions::new(
            NonceState::Initialized(nonce::state::Data::new(
                nonce_authority.pubkey(),
                durable_nonce,
                0,
            )),
            true, // separate_domains
        );
        let nonce_account_post =
            AccountSharedData::new_data(43, &nonce_state, &system_program::id()).unwrap();
        let from_account_post = AccountSharedData::new(4199, 0, &Pubkey::default());
        let to_account = AccountSharedData::new(2, 0, &Pubkey::default());
        let nonce_authority_account = AccountSharedData::new(3, 0, &Pubkey::default());
        let recent_blockhashes_sysvar_account = AccountSharedData::new(4, 0, &Pubkey::default());

        let instructions = vec![
            system_instruction::advance_nonce_account(&nonce_address, &nonce_authority.pubkey()),
            system_instruction::transfer(&from_address, &to_address, 42),
        ];
        let message = Message::new(&instructions, Some(&from_address));
        let blockhash = Hash::new_unique();
        let transaction_accounts = vec![
            (message.account_keys[0], from_account_post),
            (message.account_keys[1], nonce_authority_account),
            (message.account_keys[2], nonce_account_post),
            (message.account_keys[3], to_account),
            (message.account_keys[4], recent_blockhashes_sysvar_account),
        ];
        let tx = new_sanitized_tx(&[&nonce_authority, &from], message, blockhash);

        let durable_nonce =
            DurableNonce::from_blockhash(&Hash::new_unique(), /*separate_domains:*/ true);
        let nonce_state = NonceVersions::new(
            NonceState::Initialized(nonce::state::Data::new(
                nonce_authority.pubkey(),
                durable_nonce,
                0,
            )),
            true, // separate_domains
        );
        let nonce_account_pre =
            AccountSharedData::new_data(42, &nonce_state, &system_program::id()).unwrap();
        let from_account_pre = AccountSharedData::new(4242, 0, &Pubkey::default());

        let nonce = Some(NonceFull::new(
            nonce_address,
            nonce_account_pre.clone(),
            Some(from_account_pre.clone()),
        ));

        let loaded = (
            Ok(LoadedTransaction {
                accounts: transaction_accounts,
                program_indices: vec![],
                rent: 0,
                rent_debits: RentDebits::default(),
            }),
            nonce.clone(),
        );

        let mut loaded = vec![loaded];

        let durable_nonce =
            DurableNonce::from_blockhash(&Hash::new_unique(), /*separate_domains:*/ true);
        let txs = vec![tx];
        let execution_results = vec![new_execution_result(
            Err(TransactionError::InstructionError(
                1,
                InstructionError::InvalidArgument,
            )),
            nonce.as_ref(),
        )];
        let (collected_accounts, _) = Accounts::collect_accounts_to_store(
            &txs,
            &execution_results,
            loaded.as_mut_slice(),
            &rent_collector,
            &(durable_nonce, /*separate_domains:*/ true),
            0,
            true, // leave_nonce_on_success
        );
        assert_eq!(collected_accounts.len(), 2);
        assert_eq!(
            collected_accounts
                .iter()
                .find(|(pubkey, _account)| *pubkey == &from_address)
                .map(|(_pubkey, account)| *account)
                .cloned()
                .unwrap(),
            from_account_pre,
        );
        let collected_nonce_account = collected_accounts
            .iter()
            .find(|(pubkey, _account)| *pubkey == &nonce_address)
            .map(|(_pubkey, account)| *account)
            .cloned()
            .unwrap();
        assert_eq!(
            collected_nonce_account.lamports(),
            nonce_account_pre.lamports(),
        );
        assert_matches!(
            nonce_account::verify_nonce_account(
                &collected_nonce_account,
                durable_nonce.as_hash(),
                true, // separate_domins
            ),
            Some(_)
        );
    }

    #[test]
    fn test_nonced_failure_accounts_rollback_nonce_pays() {
        let rent_collector = RentCollector::default();

        let nonce_authority = keypair_from_seed(&[0; 32]).unwrap();
        let nonce_address = nonce_authority.pubkey();
        let from = keypair_from_seed(&[1; 32]).unwrap();
        let from_address = from.pubkey();
        let to_address = Pubkey::new_unique();
        let durable_nonce =
            DurableNonce::from_blockhash(&Hash::new_unique(), /*separate_domains:*/ true);
        let nonce_state = NonceVersions::new(
            NonceState::Initialized(nonce::state::Data::new(
                nonce_authority.pubkey(),
                durable_nonce,
                0,
            )),
            true, // separate_domains
        );
        let nonce_account_post =
            AccountSharedData::new_data(43, &nonce_state, &system_program::id()).unwrap();
        let from_account_post = AccountSharedData::new(4200, 0, &Pubkey::default());
        let to_account = AccountSharedData::new(2, 0, &Pubkey::default());
        let nonce_authority_account = AccountSharedData::new(3, 0, &Pubkey::default());
        let recent_blockhashes_sysvar_account = AccountSharedData::new(4, 0, &Pubkey::default());

        let instructions = vec![
            system_instruction::advance_nonce_account(&nonce_address, &nonce_authority.pubkey()),
            system_instruction::transfer(&from_address, &to_address, 42),
        ];
        let message = Message::new(&instructions, Some(&nonce_address));
        let blockhash = Hash::new_unique();
        let transaction_accounts = vec![
            (message.account_keys[0], from_account_post),
            (message.account_keys[1], nonce_authority_account),
            (message.account_keys[2], nonce_account_post),
            (message.account_keys[3], to_account),
            (message.account_keys[4], recent_blockhashes_sysvar_account),
        ];
        let tx = new_sanitized_tx(&[&nonce_authority, &from], message, blockhash);

        let durable_nonce =
            DurableNonce::from_blockhash(&Hash::new_unique(), /*separate_domains:*/ true);
        let nonce_state = NonceVersions::new(
            NonceState::Initialized(nonce::state::Data::new(
                nonce_authority.pubkey(),
                durable_nonce,
                0,
            )),
            true, // separate_domains
        );
        let nonce_account_pre =
            AccountSharedData::new_data(42, &nonce_state, &system_program::id()).unwrap();

        let nonce = Some(NonceFull::new(
            nonce_address,
            nonce_account_pre.clone(),
            None,
        ));

        let loaded = (
            Ok(LoadedTransaction {
                accounts: transaction_accounts,
                program_indices: vec![],
                rent: 0,
                rent_debits: RentDebits::default(),
            }),
            nonce.clone(),
        );

        let mut loaded = vec![loaded];

        let durable_nonce =
            DurableNonce::from_blockhash(&Hash::new_unique(), /*separate_domains:*/ true);
        let txs = vec![tx];
        let execution_results = vec![new_execution_result(
            Err(TransactionError::InstructionError(
                1,
                InstructionError::InvalidArgument,
            )),
            nonce.as_ref(),
        )];
        let (collected_accounts, _) = Accounts::collect_accounts_to_store(
            &txs,
            &execution_results,
            loaded.as_mut_slice(),
            &rent_collector,
            &(durable_nonce, /*separate_domains:*/ true),
            0,
            true, // leave_nonce_on_success
        );
        assert_eq!(collected_accounts.len(), 1);
        let collected_nonce_account = collected_accounts
            .iter()
            .find(|(pubkey, _account)| *pubkey == &nonce_address)
            .map(|(_pubkey, account)| *account)
            .cloned()
            .unwrap();
        assert_eq!(
            collected_nonce_account.lamports(),
            nonce_account_pre.lamports()
        );
        assert_matches!(
            nonce_account::verify_nonce_account(
                &collected_nonce_account,
                durable_nonce.as_hash(),
                true, // separate_domins
            ),
            Some(_)
        );
    }

    #[test]
    fn test_load_largest_accounts() {
        let accounts = Accounts::new_with_config_for_tests(
            Vec::new(),
            &ClusterType::Development,
            AccountSecondaryIndexes::default(),
            false,
            AccountShrinkThreshold::default(),
        );

        let pubkey0 = Pubkey::new_unique();
        let account0 = AccountSharedData::new(42, 0, &Pubkey::default());
        accounts.store_slow_uncached(0, &pubkey0, &account0);
        let pubkey1 = Pubkey::new_unique();
        let account1 = AccountSharedData::new(42, 0, &Pubkey::default());
        accounts.store_slow_uncached(0, &pubkey1, &account1);
        let pubkey2 = Pubkey::new_unique();
        let account2 = AccountSharedData::new(41, 0, &Pubkey::default());
        accounts.store_slow_uncached(0, &pubkey2, &account2);

        let ancestors = vec![(0, 0)].into_iter().collect();
        let all_pubkeys: HashSet<_> = vec![pubkey0, pubkey1, pubkey2].into_iter().collect();

        // num == 0 should always return empty set
        let bank_id = 0;
        assert_eq!(
            accounts
                .load_largest_accounts(
                    &ancestors,
                    bank_id,
                    0,
                    &HashSet::new(),
                    AccountAddressFilter::Exclude
                )
                .unwrap(),
            vec![]
        );
        assert_eq!(
            accounts
                .load_largest_accounts(
                    &ancestors,
                    bank_id,
                    0,
                    &all_pubkeys,
                    AccountAddressFilter::Include
                )
                .unwrap(),
            vec![]
        );

        // list should be sorted by balance, then pubkey, descending
        assert!(pubkey1 > pubkey0);
        assert_eq!(
            accounts
                .load_largest_accounts(
                    &ancestors,
                    bank_id,
                    1,
                    &HashSet::new(),
                    AccountAddressFilter::Exclude
                )
                .unwrap(),
            vec![(pubkey1, 42)]
        );
        assert_eq!(
            accounts
                .load_largest_accounts(
                    &ancestors,
                    bank_id,
                    2,
                    &HashSet::new(),
                    AccountAddressFilter::Exclude
                )
                .unwrap(),
            vec![(pubkey1, 42), (pubkey0, 42)]
        );
        assert_eq!(
            accounts
                .load_largest_accounts(
                    &ancestors,
                    bank_id,
                    3,
                    &HashSet::new(),
                    AccountAddressFilter::Exclude
                )
                .unwrap(),
            vec![(pubkey1, 42), (pubkey0, 42), (pubkey2, 41)]
        );

        // larger num should not affect results
        assert_eq!(
            accounts
                .load_largest_accounts(
                    &ancestors,
                    bank_id,
                    6,
                    &HashSet::new(),
                    AccountAddressFilter::Exclude
                )
                .unwrap(),
            vec![(pubkey1, 42), (pubkey0, 42), (pubkey2, 41)]
        );

        // AccountAddressFilter::Exclude should exclude entry
        let exclude1: HashSet<_> = vec![pubkey1].into_iter().collect();
        assert_eq!(
            accounts
                .load_largest_accounts(
                    &ancestors,
                    bank_id,
                    1,
                    &exclude1,
                    AccountAddressFilter::Exclude
                )
                .unwrap(),
            vec![(pubkey0, 42)]
        );
        assert_eq!(
            accounts
                .load_largest_accounts(
                    &ancestors,
                    bank_id,
                    2,
                    &exclude1,
                    AccountAddressFilter::Exclude
                )
                .unwrap(),
            vec![(pubkey0, 42), (pubkey2, 41)]
        );
        assert_eq!(
            accounts
                .load_largest_accounts(
                    &ancestors,
                    bank_id,
                    3,
                    &exclude1,
                    AccountAddressFilter::Exclude
                )
                .unwrap(),
            vec![(pubkey0, 42), (pubkey2, 41)]
        );

        // AccountAddressFilter::Include should limit entries
        let include1_2: HashSet<_> = vec![pubkey1, pubkey2].into_iter().collect();
        assert_eq!(
            accounts
                .load_largest_accounts(
                    &ancestors,
                    bank_id,
                    1,
                    &include1_2,
                    AccountAddressFilter::Include
                )
                .unwrap(),
            vec![(pubkey1, 42)]
        );
        assert_eq!(
            accounts
                .load_largest_accounts(
                    &ancestors,
                    bank_id,
                    2,
                    &include1_2,
                    AccountAddressFilter::Include
                )
                .unwrap(),
            vec![(pubkey1, 42), (pubkey2, 41)]
        );
        assert_eq!(
            accounts
                .load_largest_accounts(
                    &ancestors,
                    bank_id,
                    3,
                    &include1_2,
                    AccountAddressFilter::Include
                )
                .unwrap(),
            vec![(pubkey1, 42), (pubkey2, 41)]
        );
    }

    fn zero_len_account_size() -> usize {
        std::mem::size_of::<AccountSharedData>() + std::mem::size_of::<Pubkey>()
    }

    #[test]
    fn test_calc_scan_result_size() {
        for len in 0..3 {
            assert_eq!(
                Accounts::calc_scan_result_size(&AccountSharedData::new(
                    0,
                    len,
                    &Pubkey::default()
                )),
                zero_len_account_size() + len
            );
        }
    }

    #[test]
    fn test_maybe_abort_scan() {
        assert!(Accounts::maybe_abort_scan(ScanResult::Ok(vec![]), &ScanConfig::default()).is_ok());
        let config = ScanConfig::default().recreate_with_abort();
        assert!(Accounts::maybe_abort_scan(ScanResult::Ok(vec![]), &config).is_ok());
        config.abort();
        assert!(Accounts::maybe_abort_scan(ScanResult::Ok(vec![]), &config).is_err());
    }

    #[test]
    fn test_accumulate_and_check_scan_result_size() {
        for (account, byte_limit_for_scan, result) in [
            (AccountSharedData::default(), zero_len_account_size(), false),
            (
                AccountSharedData::new(0, 1, &Pubkey::default()),
                zero_len_account_size(),
                true,
            ),
            (
                AccountSharedData::new(0, 2, &Pubkey::default()),
                zero_len_account_size() + 3,
                false,
            ),
        ] {
            let sum = AtomicUsize::default();
            assert_eq!(
                result,
                Accounts::accumulate_and_check_scan_result_size(
                    &sum,
                    &account,
                    &Some(byte_limit_for_scan)
                )
            );
            // calling a second time should accumulate above the threshold
            assert!(Accounts::accumulate_and_check_scan_result_size(
                &sum,
                &account,
                &Some(byte_limit_for_scan)
            ));
            assert!(!Accounts::accumulate_and_check_scan_result_size(
                &sum, &account, &None
            ));
        }
    }
}<|MERGE_RESOLUTION|>--- conflicted
+++ resolved
@@ -1141,18 +1141,11 @@
         &self,
         txs: impl Iterator<Item = &'a SanitizedTransaction>,
         feature_set: &FeatureSet,
-<<<<<<< HEAD
-    ) -> Vec<Result<()>> {
-        let tx_account_locks_results: Vec<Result<_>> =
-            txs.map(|tx| tx.get_account_locks(feature_set)).collect();
-        self.lock_accounts_sequential_inner(tx_account_locks_results)
-=======
         account_locks_override: Option<Mutex<AccountLocks>>,
     ) -> Vec<Result<()>> {
         let tx_account_locks_results: Vec<Result<_>> =
             txs.map(|tx| tx.get_account_locks(feature_set)).collect();
         self.lock_accounts_sequential_inner(tx_account_locks_results, account_locks_override)
->>>>>>> dae1902f
     }
 
     #[must_use]
@@ -1196,10 +1189,6 @@
     fn lock_accounts_sequential_inner(
         &self,
         tx_account_locks_results: Vec<Result<TransactionAccountLocks>>,
-<<<<<<< HEAD
-    ) -> Vec<Result<()>> {
-        let account_locks = &mut self.account_locks.lock().unwrap();
-=======
         account_locks_override: Option<Mutex<AccountLocks>>,
     ) -> Vec<Result<()>> {
         let mut l_account_locks = if let Some(ref account_locks) = account_locks_override {
@@ -1208,7 +1197,6 @@
             self.account_locks.lock().unwrap()
         };
 
->>>>>>> dae1902f
         let mut account_in_use_set = false;
         tx_account_locks_results
             .into_iter()
@@ -1217,11 +1205,7 @@
                     true => Err(TransactionError::BundleNotContinuous),
                     false => {
                         let locked = self.lock_account(
-<<<<<<< HEAD
-                            account_locks,
-=======
                             &mut l_account_locks,
->>>>>>> dae1902f
                             tx_account_locks.writable,
                             tx_account_locks.readonly,
                         );
