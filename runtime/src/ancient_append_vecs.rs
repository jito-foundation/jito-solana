//! helpers for squashing append vecs into ancient append vecs
//! an ancient append vec is:
//! 1. a slot that is older than an epoch old
//! 2. multiple 'slots' squashed into a single older (ie. ancient) slot for convenience and performance
//! Otherwise, an ancient append vec is the same as any other append vec
use {
    crate::{
        accounts_db::FoundStoredAccount,
        append_vec::{AppendVec, StoredAccountMeta},
    },
    solana_sdk::{clock::Slot, hash::Hash, pubkey::Pubkey},
};

/// a set of accounts need to be stored.
/// If there are too many to fit in 'Primary', the rest are put in 'Overflow'
#[derive(Copy, Clone, Debug, PartialEq, Eq)]
pub enum StorageSelector {
    Primary,
    Overflow,
}

/// reference a set of accounts to store
/// The accounts may have to be split between 2 storages (primary and overflow) if there is not enough room in the primary storage.
/// The 'store' functions need data stored in a slice of specific type.
/// We need 1-2 of these slices constructed based on available bytes and individual account sizes.
/// The slice arithmetic accross both hashes and account data gets messy. So, this struct abstracts that.
pub struct AccountsToStore<'a> {
    hashes: Vec<&'a Hash>,
    accounts: Vec<(&'a Pubkey, &'a StoredAccountMeta<'a>, Slot)>,
    /// if 'accounts' contains more items than can be contained in the primary storage, then we have to split these accounts.
    /// 'index_first_item_overflow' specifies the index of the first item in 'accounts' that will go into the overflow storage
    index_first_item_overflow: usize,
}

impl<'a> AccountsToStore<'a> {
    /// break 'stored_accounts' into primary and overflow
    /// available_bytes: how many bytes remain in the primary storage. Excess accounts will be directed to an overflow storage
    pub fn new(
        mut available_bytes: u64,
        stored_accounts: &'a [&'a (Pubkey, FoundStoredAccount<'a>)],
        slot: Slot,
    ) -> Self {
        let num_accounts = stored_accounts.len();
        let mut hashes = Vec::with_capacity(num_accounts);
        let mut accounts = Vec::with_capacity(num_accounts);
        // index of the first account that doesn't fit in the current append vec
        let mut index_first_item_overflow = num_accounts; // assume all fit
        stored_accounts.iter().for_each(|account| {
            let account_size = account.1.account.stored_size as u64;
            if available_bytes >= account_size {
                available_bytes = available_bytes.saturating_sub(account_size);
            } else if index_first_item_overflow == num_accounts {
                available_bytes = 0;
                // the # of accounts we have so far seen is the most that will fit in the current ancient append vec
                index_first_item_overflow = hashes.len();
            }
            hashes.push(account.1.account.hash);
            // we have to specify 'slot' here because we are writing to an ancient append vec and squashing slots,
            // so we need to update the previous accounts index entry for this account from 'slot' to 'ancient_slot'
            accounts.push((&account.1.account.meta.pubkey, &account.1.account, slot));
        });
        Self {
            hashes,
            accounts,
            index_first_item_overflow,
        }
    }

    /// true if a request to 'get' 'Overflow' would return accounts & hashes
    pub fn has_overflow(&self) -> bool {
        self.index_first_item_overflow < self.accounts.len()
    }

    /// get the accounts and hashes to store in the given 'storage'
    pub fn get(
        &self,
        storage: StorageSelector,
    ) -> (
        &[(&'a Pubkey, &'a StoredAccountMeta<'a>, Slot)],
        &[&'a Hash],
    ) {
        let range = match storage {
            StorageSelector::Primary => 0..self.index_first_item_overflow,
            StorageSelector::Overflow => self.index_first_item_overflow..self.accounts.len(),
        };
        (&self.accounts[range.clone()], &self.hashes[range])
    }
}

/// capacity of an ancient append vec
pub fn get_ancient_append_vec_capacity() -> u64 {
    use crate::append_vec::MAXIMUM_APPEND_VEC_FILE_SIZE;
    // smaller than max by a bit just in case
    // some functions add slop on allocation
    // temporarily smaller to force ancient append vec operations to occur more often to flush out any bugs
    MAXIMUM_APPEND_VEC_FILE_SIZE / 10 - 2048
}

/// true iff storage is ancient size and is almost completely full
pub fn is_full_ancient(storage: &AppendVec) -> bool {
    // not sure of slop amount here. Maybe max account size with 10MB data?
    // append vecs can't usually be made entirely full
    let threshold_bytes = 10_000;
    is_ancient(storage) && storage.remaining_bytes() < threshold_bytes
}

/// is this a max-size append vec designed to be used as an ancient append vec?
pub fn is_ancient(storage: &AppendVec) -> bool {
    storage.capacity() >= get_ancient_append_vec_capacity()
}

#[cfg(test)]
pub mod tests {
    use {
        super::*,
        crate::{
            accounts_db::{get_temp_accounts_paths, AppendVecId},
            append_vec::{AccountMeta, StoredMeta},
        },
        solana_sdk::account::{AccountSharedData, ReadableAccount},
    };

    #[test]
    fn test_accounts_to_store_simple() {
        let map = vec![];
        let slot = 1;
        let accounts_to_store = AccountsToStore::new(0, &map, slot);
        for selector in [StorageSelector::Primary, StorageSelector::Overflow] {
            let (accounts, hash) = accounts_to_store.get(selector);
            assert!(accounts.is_empty());
            assert!(hash.is_empty());
        }
        assert!(!accounts_to_store.has_overflow());
    }

    #[test]
    fn test_accounts_to_store_more() {
        let pubkey = Pubkey::new(&[1; 32]);
        let store_id = AppendVecId::default();
        let account_size = 3;

        let account = AccountSharedData::default();

        let account_meta = AccountMeta {
            lamports: 1,
            owner: Pubkey::new(&[2; 32]),
            executable: false,
            rent_epoch: 0,
        };
        let offset = 3;
        let hash = Hash::new(&[2; 32]);
        let stored_meta = StoredMeta {
            /// global write version
            write_version: 0,
            /// key for the account
            pubkey,
            data_len: 43,
        };
        let account = StoredAccountMeta {
            meta: &stored_meta,
            /// account data
            account_meta: &account_meta,
            data: account.data(),
            offset,
            stored_size: account_size,
            hash: &hash,
        };
<<<<<<< HEAD
        // let account = StoredAccountMeta::new();
        let found = FoundStoredAccount {
            account,
            store_id,
            account_size,
        };
=======
        let found = FoundStoredAccount { account, store_id };
>>>>>>> 263911e7
        let item = (pubkey, found);
        let map = vec![&item];
        for (selector, available_bytes) in [
            (StorageSelector::Primary, account_size),
            (StorageSelector::Overflow, account_size - 1),
        ] {
            let slot = 1;
            let accounts_to_store = AccountsToStore::new(available_bytes as u64, &map, slot);
            let (accounts, hashes) = accounts_to_store.get(selector);
            assert_eq!(
                accounts,
                map.iter()
                    .map(|(a, b)| (a, &b.account, slot))
                    .collect::<Vec<_>>(),
                "mismatch"
            );
            assert_eq!(hashes, vec![&hash]);
            let (accounts, hash) = accounts_to_store.get(get_opposite(&selector));
            assert_eq!(
                selector == StorageSelector::Overflow,
                accounts_to_store.has_overflow()
            );
            assert!(accounts.is_empty());
            assert!(hash.is_empty());
        }
    }
    fn get_opposite(selector: &StorageSelector) -> StorageSelector {
        match selector {
            StorageSelector::Overflow => StorageSelector::Primary,
            StorageSelector::Primary => StorageSelector::Overflow,
        }
    }

    #[test]
    fn test_get_ancient_append_vec_capacity() {
        assert_eq!(
            get_ancient_append_vec_capacity(),
            crate::append_vec::MAXIMUM_APPEND_VEC_FILE_SIZE / 10 - 2048
        );
    }

    #[test]
    fn test_is_ancient() {
        for (size, expected_ancient) in [
            (get_ancient_append_vec_capacity() + 1, true),
            (get_ancient_append_vec_capacity(), true),
            (get_ancient_append_vec_capacity() - 1, false),
        ] {
            let tf = crate::append_vec::test_utils::get_append_vec_path("test_is_ancient");
            let (_temp_dirs, _paths) = get_temp_accounts_paths(1).unwrap();
            let av = AppendVec::new(&tf.path, true, size as usize);

            assert_eq!(expected_ancient, is_ancient(&av));
            assert!(!is_full_ancient(&av));
        }
    }

    #[test]
    fn test_is_full_ancient() {
        let size = get_ancient_append_vec_capacity();
        let tf = crate::append_vec::test_utils::get_append_vec_path("test_is_ancient");
        let (_temp_dirs, _paths) = get_temp_accounts_paths(1).unwrap();
        let av = AppendVec::new(&tf.path, true, size as usize);
        assert!(is_ancient(&av));
        assert!(!is_full_ancient(&av));
        let overhead = 400;
        let data_len = size - overhead;
        let mut account = AccountSharedData::default();
        account.set_data(vec![0; data_len as usize]);

        let sm = StoredMeta {
            write_version: 0,
            pubkey: Pubkey::new(&[0; 32]),
            data_len: data_len as u64,
        };
        av.append_accounts(&[(sm, Some(&account))], &[Hash::default()]);
        assert!(is_ancient(&av));
        assert!(is_full_ancient(&av), "Remaining: {}", av.remaining_bytes());
    }
}<|MERGE_RESOLUTION|>--- conflicted
+++ resolved
@@ -165,16 +165,7 @@
             stored_size: account_size,
             hash: &hash,
         };
-<<<<<<< HEAD
-        // let account = StoredAccountMeta::new();
-        let found = FoundStoredAccount {
-            account,
-            store_id,
-            account_size,
-        };
-=======
         let found = FoundStoredAccount { account, store_id };
->>>>>>> 263911e7
         let item = (pubkey, found);
         let map = vec![&item];
         for (selector, available_bytes) in [
