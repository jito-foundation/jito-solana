--- conflicted
+++ resolved
@@ -70,10 +70,7 @@
                 transaction_context,
                 i,
                 include_account_index_in_err,
-<<<<<<< HEAD
-=======
                 prevent_crediting_accounts_that_end_rent_paying,
->>>>>>> 263911e7
             )?;
         }
         Ok(())
