--- conflicted
+++ resolved
@@ -473,13 +473,10 @@
             while now.elapsed().as_millis() < (time as u128) * 10 {
                 if test.maybe_advance_age() {
                     test.bucket_flushed_at_current_age(true);
-<<<<<<< HEAD
-=======
                 }
 
                 if test.current_age() >= expected {
                     break;
->>>>>>> 37f4621c
                 }
             }
         });
