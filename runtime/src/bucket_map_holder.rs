--- conflicted
+++ resolved
@@ -469,14 +469,9 @@
         test.bucket_flushed_at_current_age(true); // done with age 0
         (0..threads).into_par_iter().for_each(|_| {
             // This test used to be more strict with time, but in a parallel, multi test environment,
-<<<<<<< HEAD
-            // sometimes threads starve and this test intermittently fails. So, give it 10x the necesary time it should require.
-            while now.elapsed().as_millis() < (time as u128) * 10 {
-=======
             // sometimes threads starve and this test intermittently fails. So, give it more time than it should require.
             // This may be aggrevated by the strategy of only allowing thread 0 to advance the age.
             while now.elapsed().as_millis() < (time as u128) * 100 {
->>>>>>> 263911e7
                 if test.maybe_advance_age() {
                     test.bucket_flushed_at_current_age(true);
                 }
