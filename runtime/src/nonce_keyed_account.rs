use {
    solana_program_runtime::{ic_msg, invoke_context::InvokeContext},
    solana_sdk::{
        feature_set::{self, nonce_must_be_writable},
        instruction::{checked_add, InstructionError},
        nonce::{
            self,
            state::{AuthorizeNonceError, DurableNonce, Versions},
            State,
        },
        pubkey::Pubkey,
        system_instruction::{nonce_to_instruction_error, NonceError},
        sysvar::rent::Rent,
        transaction_context::{BorrowedAccount, InstructionContext, TransactionContext},
    },
    std::collections::HashSet,
};

fn get_durable_nonce(invoke_context: &InvokeContext) -> (DurableNonce, /*separate_domains:*/ bool) {
    let separate_nonce_from_blockhash = invoke_context
        .feature_set
        .is_active(&feature_set::separate_nonce_from_blockhash::id());
    let durable_nonce =
        DurableNonce::from_blockhash(&invoke_context.blockhash, separate_nonce_from_blockhash);
    (durable_nonce, separate_nonce_from_blockhash)
}

pub fn advance_nonce_account(
    account: &mut BorrowedAccount,
    signers: &HashSet<Pubkey>,
    invoke_context: &InvokeContext,
) -> Result<(), InstructionError> {
    let merge_nonce_error_into_system_error = invoke_context
        .feature_set
        .is_active(&feature_set::merge_nonce_error_into_system_error::id());

    if invoke_context
        .feature_set
        .is_active(&nonce_must_be_writable::id())
        && !account.is_writable()
    {
        ic_msg!(
            invoke_context,
            "Advance nonce account: Account {} must be writeable",
            account.get_key()
        );
        return Err(InstructionError::InvalidArgument);
    }

    let state: Versions = account.get_state()?;
    match state.state() {
        State::Initialized(data) => {
            if !signers.contains(&data.authority) {
                ic_msg!(
                    invoke_context,
                    "Advance nonce account: Account {} must be a signer",
                    data.authority
                );
                return Err(InstructionError::MissingRequiredSignature);
            }
            let (next_durable_nonce, separate_domains) = get_durable_nonce(invoke_context);
            if data.durable_nonce == next_durable_nonce {
                ic_msg!(
                    invoke_context,
                    "Advance nonce account: nonce can only advance once per slot"
                );
                return Err(nonce_to_instruction_error(
                    NonceError::NotExpired,
                    merge_nonce_error_into_system_error,
                ));
            }

            let new_data = nonce::state::Data::new(
                data.authority,
                next_durable_nonce,
                invoke_context.lamports_per_signature,
            );
            account.set_state(&Versions::new(
                State::Initialized(new_data),
                separate_domains,
            ))
        }
        State::Uninitialized => {
            ic_msg!(
                invoke_context,
                "Advance nonce account: Account {} state is invalid",
                account.get_key()
            );
            Err(nonce_to_instruction_error(
                NonceError::BadAccountState,
                merge_nonce_error_into_system_error,
            ))
        }
    }
}

pub fn withdraw_nonce_account(
    from_account_index: usize,
    lamports: u64,
    to_account_index: usize,
    rent: &Rent,
    signers: &HashSet<Pubkey>,
    invoke_context: &InvokeContext,
    transaction_context: &TransactionContext,
    instruction_context: &InstructionContext,
) -> Result<(), InstructionError> {
    let mut from = instruction_context
        .try_borrow_instruction_account(transaction_context, from_account_index)?;
    let merge_nonce_error_into_system_error = invoke_context
        .feature_set
        .is_active(&feature_set::merge_nonce_error_into_system_error::id());

    if invoke_context
        .feature_set
        .is_active(&nonce_must_be_writable::id())
        && !from.is_writable()
    {
        ic_msg!(
            invoke_context,
            "Withdraw nonce account: Account {} must be writeable",
            from.get_key()
        );
        return Err(InstructionError::InvalidArgument);
    }

    let state: Versions = from.get_state()?;
    let signer = match state.state() {
        State::Uninitialized => {
            if lamports > from.get_lamports() {
                ic_msg!(
                    invoke_context,
                    "Withdraw nonce account: insufficient lamports {}, need {}",
                    from.get_lamports(),
                    lamports,
                );
                return Err(InstructionError::InsufficientFunds);
            }
            *from.get_key()
        }
        State::Initialized(ref data) => {
            if lamports == from.get_lamports() {
                let (durable_nonce, separate_domains) = get_durable_nonce(invoke_context);
                if data.durable_nonce == durable_nonce {
                    ic_msg!(
                        invoke_context,
                        "Withdraw nonce account: nonce can only advance once per slot"
                    );
                    return Err(nonce_to_instruction_error(
                        NonceError::NotExpired,
                        merge_nonce_error_into_system_error,
                    ));
                }
                from.set_state(&Versions::new(State::Uninitialized, separate_domains))?;
            } else {
                let min_balance = rent.minimum_balance(from.get_data().len());
                let amount = checked_add(lamports, min_balance)?;
                if amount > from.get_lamports() {
                    ic_msg!(
                        invoke_context,
                        "Withdraw nonce account: insufficient lamports {}, need {}",
                        from.get_lamports(),
                        amount,
                    );
                    return Err(InstructionError::InsufficientFunds);
                }
            }
            data.authority
        }
    };

    if !signers.contains(&signer) {
        ic_msg!(
            invoke_context,
            "Withdraw nonce account: Account {} must sign",
            signer
        );
        return Err(InstructionError::MissingRequiredSignature);
    }

    from.checked_sub_lamports(lamports)?;
    drop(from);
    let mut to = instruction_context
        .try_borrow_instruction_account(transaction_context, to_account_index)?;
<<<<<<< HEAD
    to.checked_add_lamports(lamports)
        .map_err(|_| InstructionError::ArithmeticOverflow)?;
=======
    to.checked_add_lamports(lamports)?;
>>>>>>> 37f4621c

    Ok(())
}

pub fn initialize_nonce_account(
    account: &mut BorrowedAccount,
    nonce_authority: &Pubkey,
    rent: &Rent,
    invoke_context: &InvokeContext,
) -> Result<(), InstructionError> {
    let merge_nonce_error_into_system_error = invoke_context
        .feature_set
        .is_active(&feature_set::merge_nonce_error_into_system_error::id());

    if invoke_context
        .feature_set
        .is_active(&nonce_must_be_writable::id())
        && !account.is_writable()
    {
        ic_msg!(
            invoke_context,
            "Initialize nonce account: Account {} must be writeable",
            account.get_key()
        );
        return Err(InstructionError::InvalidArgument);
    }

    match account.get_state::<Versions>()?.state() {
        State::Uninitialized => {
            let min_balance = rent.minimum_balance(account.get_data().len());
            if account.get_lamports() < min_balance {
                ic_msg!(
                    invoke_context,
                    "Initialize nonce account: insufficient lamports {}, need {}",
                    account.get_lamports(),
                    min_balance
                );
                return Err(InstructionError::InsufficientFunds);
            }
            let (durable_nonce, separate_domains) = get_durable_nonce(invoke_context);
            let data = nonce::state::Data::new(
                *nonce_authority,
                durable_nonce,
                invoke_context.lamports_per_signature,
            );
            let state = State::Initialized(data);
            account.set_state(&Versions::new(state, separate_domains))
        }
        State::Initialized(_) => {
            ic_msg!(
                invoke_context,
                "Initialize nonce account: Account {} state is invalid",
                account.get_key()
            );
            Err(nonce_to_instruction_error(
                NonceError::BadAccountState,
                merge_nonce_error_into_system_error,
            ))
        }
    }
}

pub fn authorize_nonce_account(
    account: &mut BorrowedAccount,
    nonce_authority: &Pubkey,
    signers: &HashSet<Pubkey>,
    invoke_context: &InvokeContext,
) -> Result<(), InstructionError> {
    let merge_nonce_error_into_system_error = invoke_context
        .feature_set
        .is_active(&feature_set::merge_nonce_error_into_system_error::id());

    if invoke_context
        .feature_set
        .is_active(&nonce_must_be_writable::id())
        && !account.is_writable()
    {
        ic_msg!(
            invoke_context,
            "Authorize nonce account: Account {} must be writeable",
            account.get_key()
        );
        return Err(InstructionError::InvalidArgument);
    }
    match account
        .get_state::<Versions>()?
        .authorize(signers, *nonce_authority)
    {
        Ok(versions) => account.set_state(&versions),
        Err(AuthorizeNonceError::Uninitialized) => {
            ic_msg!(
                invoke_context,
                "Authorize nonce account: Account {} state is invalid",
                account.get_key()
            );
            Err(nonce_to_instruction_error(
                NonceError::BadAccountState,
                merge_nonce_error_into_system_error,
            ))
        }
        Err(AuthorizeNonceError::MissingRequiredSignature(account_authority)) => {
            ic_msg!(
                invoke_context,
                "Authorize nonce account: Account {} must sign",
                account_authority
            );
            Err(InstructionError::MissingRequiredSignature)
        }
    }
}

#[cfg(test)]
mod test {
    use {
        super::*,
        assert_matches::assert_matches,
        solana_program_runtime::invoke_context::InvokeContext,
        solana_sdk::{
            account::AccountSharedData,
            hash::{hash, Hash},
            nonce::{self, State},
            nonce_account::{create_account, verify_nonce_account},
            system_instruction::SystemError,
            system_program,
            transaction_context::{InstructionAccount, TransactionContext},
        },
    };

    pub const NONCE_ACCOUNT_INDEX: usize = 0;
    pub const WITHDRAW_TO_ACCOUNT_INDEX: usize = 1;

    macro_rules! push_instruction_context {
        ($invoke_context:expr, $transaction_context:ident, $instruction_context:ident, $instruction_accounts:ident) => {
            $invoke_context
                .push(&$instruction_accounts, &[2], &[])
                .unwrap();
            let $transaction_context = &$invoke_context.transaction_context;
            let $instruction_context = $transaction_context
                .get_current_instruction_context()
                .unwrap();
        };
    }

    macro_rules! prepare_mockup {
        ($invoke_context:ident, $instruction_accounts:ident, $rent:ident) => {
            let $rent = Rent {
                lamports_per_byte_year: 42,
                ..Rent::default()
            };
            let from_lamports = $rent.minimum_balance(State::size()) + 42;
            let accounts = vec![
                (
                    Pubkey::new_unique(),
                    create_account(from_lamports, /*separate_domains:*/ true).into_inner(),
                ),
                (
                    Pubkey::new_unique(),
                    create_account(42, /*separate_domains:*/ true).into_inner(),
                ),
                (system_program::id(), AccountSharedData::default()),
            ];
            let $instruction_accounts = vec![
                InstructionAccount {
                    index_in_transaction: 0,
                    index_in_caller: 0,
                    index_in_callee: 0,
                    is_signer: true,
                    is_writable: true,
                },
                InstructionAccount {
                    index_in_transaction: 1,
                    index_in_caller: 1,
                    index_in_callee: 1,
                    is_signer: false,
                    is_writable: true,
                },
            ];
            let mut transaction_context = TransactionContext::new(accounts, 1, 2);
            let mut $invoke_context = InvokeContext::new_mock(&mut transaction_context, &[]);
        };
    }

    macro_rules! set_invoke_context_blockhash {
        ($invoke_context:expr, $seed:expr) => {
            $invoke_context.blockhash = hash(&bincode::serialize(&$seed).unwrap());
            $invoke_context.lamports_per_signature = ($seed as u64).saturating_mul(100);
        };
    }

    #[test]
    fn default_is_uninitialized() {
        assert_eq!(State::default(), State::Uninitialized)
    }

    #[test]
    fn expected_behavior() {
        prepare_mockup!(invoke_context, instruction_accounts, rent);
        push_instruction_context!(
            invoke_context,
            transaction_context,
            instruction_context,
            instruction_accounts
        );
        let mut nonce_account = instruction_context
            .try_borrow_instruction_account(transaction_context, NONCE_ACCOUNT_INDEX)
            .unwrap();
        let data = nonce::state::Data {
            authority: *nonce_account.get_key(),
            ..nonce::state::Data::default()
        };
        let mut signers = HashSet::new();
        signers.insert(*nonce_account.get_key());
        let versions = nonce_account.get_state::<Versions>().unwrap();
        // New is in Uninitialzed state
        assert_eq!(versions.state(), &State::Uninitialized);
        set_invoke_context_blockhash!(invoke_context, 95);
        let authorized = *nonce_account.get_key();
        initialize_nonce_account(&mut nonce_account, &authorized, &rent, &invoke_context).unwrap();
        let versions = nonce_account.get_state::<Versions>().unwrap();
        let data = nonce::state::Data::new(
            data.authority,
            get_durable_nonce(&invoke_context).0,
            invoke_context.lamports_per_signature,
        );
        // First nonce instruction drives state from Uninitialized to Initialized
        assert_eq!(versions.state(), &State::Initialized(data.clone()));
        set_invoke_context_blockhash!(invoke_context, 63);
        advance_nonce_account(&mut nonce_account, &signers, &invoke_context).unwrap();
        let versions = nonce_account.get_state::<Versions>().unwrap();
        let data = nonce::state::Data::new(
            data.authority,
            get_durable_nonce(&invoke_context).0,
            invoke_context.lamports_per_signature,
        );
        // Second nonce instruction consumes and replaces stored nonce
        assert_eq!(versions.state(), &State::Initialized(data.clone()));
        set_invoke_context_blockhash!(invoke_context, 31);
        advance_nonce_account(&mut nonce_account, &signers, &invoke_context).unwrap();
        let versions = nonce_account.get_state::<Versions>().unwrap();
        let data = nonce::state::Data::new(
            data.authority,
            get_durable_nonce(&invoke_context).0,
            invoke_context.lamports_per_signature,
        );
        // Third nonce instruction for fun and profit
        assert_eq!(versions.state(), &State::Initialized(data));

        set_invoke_context_blockhash!(invoke_context, 0);
        let to_account = instruction_context
            .try_borrow_instruction_account(transaction_context, WITHDRAW_TO_ACCOUNT_INDEX)
            .unwrap();
        let withdraw_lamports = nonce_account.get_lamports();
        let expect_nonce_lamports = nonce_account.get_lamports() - withdraw_lamports;
        let expect_to_lamports = to_account.get_lamports() + withdraw_lamports;
        drop(nonce_account);
        drop(to_account);
        withdraw_nonce_account(
            NONCE_ACCOUNT_INDEX,
            withdraw_lamports,
            WITHDRAW_TO_ACCOUNT_INDEX,
            &rent,
            &signers,
            &invoke_context,
            transaction_context,
            instruction_context,
        )
        .unwrap();
        let nonce_account = instruction_context
            .try_borrow_instruction_account(transaction_context, NONCE_ACCOUNT_INDEX)
            .unwrap();
        let to_account = instruction_context
            .try_borrow_instruction_account(transaction_context, WITHDRAW_TO_ACCOUNT_INDEX)
            .unwrap();
        // Empties Account balance
        assert_eq!(nonce_account.get_lamports(), expect_nonce_lamports);
        // Account balance goes to `to`
        assert_eq!(to_account.get_lamports(), expect_to_lamports);
        let versions = nonce_account.get_state::<Versions>().unwrap();
        // Empty balance deinitializes data
        assert_eq!(versions.state(), &State::Uninitialized);
    }

    #[test]
    fn nonce_inx_initialized_account_not_signer_fail() {
        prepare_mockup!(invoke_context, instruction_accounts, rent);
        push_instruction_context!(
            invoke_context,
            transaction_context,
            instruction_context,
            instruction_accounts
        );
        let mut nonce_account = instruction_context
            .try_borrow_instruction_account(transaction_context, NONCE_ACCOUNT_INDEX)
            .unwrap();
        set_invoke_context_blockhash!(invoke_context, 31);
        let authority = *nonce_account.get_key();
        initialize_nonce_account(&mut nonce_account, &authority, &rent, &invoke_context).unwrap();
        let versions = nonce_account.get_state::<Versions>().unwrap();
        let data = nonce::state::Data::new(
            authority,
            get_durable_nonce(&invoke_context).0,
            invoke_context.lamports_per_signature,
        );
        assert_eq!(versions.state(), &State::Initialized(data));
        // Nonce account did not sign
        let signers = HashSet::new();
        set_invoke_context_blockhash!(invoke_context, 0);
        let result = advance_nonce_account(&mut nonce_account, &signers, &invoke_context);
        assert_eq!(result, Err(InstructionError::MissingRequiredSignature));
    }

    #[test]
    fn nonce_inx_too_early_fail() {
        prepare_mockup!(invoke_context, instruction_accounts, rent);
        push_instruction_context!(
            invoke_context,
            transaction_context,
            instruction_context,
            instruction_accounts
        );
        let mut nonce_account = instruction_context
            .try_borrow_instruction_account(transaction_context, NONCE_ACCOUNT_INDEX)
            .unwrap();
        let mut signers = HashSet::new();
        signers.insert(*nonce_account.get_key());
        set_invoke_context_blockhash!(invoke_context, 63);
        let authorized = *nonce_account.get_key();
        initialize_nonce_account(&mut nonce_account, &authorized, &rent, &invoke_context).unwrap();
        let result = advance_nonce_account(&mut nonce_account, &signers, &invoke_context);
        assert_eq!(result, Err(SystemError::NonceBlockhashNotExpired.into()));
    }

    #[test]
    fn nonce_inx_uninitialized_account_fail() {
        prepare_mockup!(invoke_context, instruction_accounts, rent);
        push_instruction_context!(
            invoke_context,
            transaction_context,
            instruction_context,
            instruction_accounts
        );
        let mut nonce_account = instruction_context
            .try_borrow_instruction_account(transaction_context, NONCE_ACCOUNT_INDEX)
            .unwrap();
        let mut signers = HashSet::new();
        signers.insert(*nonce_account.get_key());
        set_invoke_context_blockhash!(invoke_context, 63);
        let result = advance_nonce_account(&mut nonce_account, &signers, &invoke_context);
        assert_eq!(result, Err(InstructionError::InvalidAccountData));
    }

    #[test]
    fn nonce_inx_independent_nonce_authority_ok() {
        prepare_mockup!(invoke_context, instruction_accounts, rent);
        push_instruction_context!(
            invoke_context,
            transaction_context,
            instruction_context,
            instruction_accounts
        );
        let mut nonce_account = instruction_context
            .try_borrow_instruction_account(transaction_context, NONCE_ACCOUNT_INDEX)
            .unwrap();
        let nonce_authority = instruction_context
            .try_borrow_instruction_account(transaction_context, NONCE_ACCOUNT_INDEX + 1)
            .unwrap();
        let mut signers = HashSet::new();
        signers.insert(*nonce_account.get_key());
        set_invoke_context_blockhash!(invoke_context, 63);
        let authorized = *nonce_authority.get_key();
        initialize_nonce_account(&mut nonce_account, &authorized, &rent, &invoke_context).unwrap();
        let mut signers = HashSet::new();
        signers.insert(authorized);
        set_invoke_context_blockhash!(invoke_context, 31);
        let result = advance_nonce_account(&mut nonce_account, &signers, &invoke_context);
        assert_eq!(result, Ok(()));
    }

    #[test]
    fn nonce_inx_no_nonce_authority_sig_fail() {
        prepare_mockup!(invoke_context, instruction_accounts, rent);
        push_instruction_context!(
            invoke_context,
            transaction_context,
            instruction_context,
            instruction_accounts
        );
        let mut nonce_account = instruction_context
            .try_borrow_instruction_account(transaction_context, NONCE_ACCOUNT_INDEX)
            .unwrap();
        let nonce_authority = instruction_context
            .try_borrow_instruction_account(transaction_context, NONCE_ACCOUNT_INDEX + 1)
            .unwrap();
        let mut signers = HashSet::new();
        signers.insert(*nonce_account.get_key());
        set_invoke_context_blockhash!(invoke_context, 63);
        let authorized = *nonce_authority.get_key();
        initialize_nonce_account(&mut nonce_account, &authorized, &rent, &invoke_context).unwrap();
        let result = advance_nonce_account(&mut nonce_account, &signers, &invoke_context);
        assert_eq!(result, Err(InstructionError::MissingRequiredSignature));
    }

    #[test]
    fn withdraw_inx_unintialized_acc_ok() {
        prepare_mockup!(invoke_context, instruction_accounts, rent);
        push_instruction_context!(
            invoke_context,
            transaction_context,
            instruction_context,
            instruction_accounts
        );
        let nonce_account = instruction_context
            .try_borrow_instruction_account(transaction_context, NONCE_ACCOUNT_INDEX)
            .unwrap();
        let to_account = instruction_context
            .try_borrow_instruction_account(transaction_context, WITHDRAW_TO_ACCOUNT_INDEX)
            .unwrap();
        let versions = nonce_account.get_state::<Versions>().unwrap();
        assert_eq!(versions.state(), &State::Uninitialized);
        let mut signers = HashSet::new();
        signers.insert(*nonce_account.get_key());
        set_invoke_context_blockhash!(invoke_context, 0);
        let withdraw_lamports = nonce_account.get_lamports();
        let expect_from_lamports = nonce_account.get_lamports() - withdraw_lamports;
        let expect_to_lamports = to_account.get_lamports() + withdraw_lamports;
        drop(nonce_account);
        drop(to_account);
        withdraw_nonce_account(
            NONCE_ACCOUNT_INDEX,
            withdraw_lamports,
            WITHDRAW_TO_ACCOUNT_INDEX,
            &rent,
            &signers,
            &invoke_context,
            transaction_context,
            instruction_context,
        )
        .unwrap();
        let nonce_account = instruction_context
            .try_borrow_instruction_account(transaction_context, NONCE_ACCOUNT_INDEX)
            .unwrap();
        let to_account = instruction_context
            .try_borrow_instruction_account(transaction_context, WITHDRAW_TO_ACCOUNT_INDEX)
            .unwrap();
        let versions = nonce_account.get_state::<Versions>().unwrap();
        assert_eq!(versions.state(), &State::Uninitialized);
        assert_eq!(nonce_account.get_lamports(), expect_from_lamports);
        assert_eq!(to_account.get_lamports(), expect_to_lamports);
    }

    #[test]
    fn withdraw_inx_unintialized_acc_unsigned_fail() {
        prepare_mockup!(invoke_context, instruction_accounts, rent);
        push_instruction_context!(
            invoke_context,
            transaction_context,
            instruction_context,
            instruction_accounts
        );
        let nonce_account = instruction_context
            .try_borrow_instruction_account(transaction_context, NONCE_ACCOUNT_INDEX)
            .unwrap();
        let to_account = instruction_context
            .try_borrow_instruction_account(transaction_context, WITHDRAW_TO_ACCOUNT_INDEX)
            .unwrap();
        let versions = nonce_account.get_state::<Versions>().unwrap();
        assert_eq!(versions.state(), &State::Uninitialized);
        let signers = HashSet::new();
        set_invoke_context_blockhash!(invoke_context, 0);
        let withdraw_lamports = nonce_account.get_lamports();
        drop(nonce_account);
        drop(to_account);
        let result = withdraw_nonce_account(
            NONCE_ACCOUNT_INDEX,
            withdraw_lamports,
            WITHDRAW_TO_ACCOUNT_INDEX,
            &rent,
            &signers,
            &invoke_context,
            transaction_context,
            instruction_context,
        );
        assert_eq!(result, Err(InstructionError::MissingRequiredSignature));
    }

    #[test]
    fn withdraw_inx_unintialized_acc_insuff_funds_fail() {
        prepare_mockup!(invoke_context, instruction_accounts, rent);
        push_instruction_context!(
            invoke_context,
            transaction_context,
            instruction_context,
            instruction_accounts
        );
        let nonce_account = instruction_context
            .try_borrow_instruction_account(transaction_context, NONCE_ACCOUNT_INDEX)
            .unwrap();
        let versions = nonce_account.get_state::<Versions>().unwrap();
        assert_eq!(versions.state(), &State::Uninitialized);
        let mut signers = HashSet::new();
        signers.insert(*nonce_account.get_key());
        set_invoke_context_blockhash!(invoke_context, 0);
        let withdraw_lamports = nonce_account.get_lamports() + 1;
        drop(nonce_account);
        let result = withdraw_nonce_account(
            NONCE_ACCOUNT_INDEX,
            withdraw_lamports,
            WITHDRAW_TO_ACCOUNT_INDEX,
            &rent,
            &signers,
            &invoke_context,
            transaction_context,
            instruction_context,
        );
        assert_eq!(result, Err(InstructionError::InsufficientFunds));
    }

    #[test]
    fn withdraw_inx_uninitialized_acc_two_withdraws_ok() {
        prepare_mockup!(invoke_context, instruction_accounts, rent);
        push_instruction_context!(
            invoke_context,
            transaction_context,
            instruction_context,
            instruction_accounts
        );
        let nonce_account = instruction_context
            .try_borrow_instruction_account(transaction_context, NONCE_ACCOUNT_INDEX)
            .unwrap();
        let to_account = instruction_context
            .try_borrow_instruction_account(transaction_context, WITHDRAW_TO_ACCOUNT_INDEX)
            .unwrap();
        let mut signers = HashSet::new();
        signers.insert(*nonce_account.get_key());
        set_invoke_context_blockhash!(invoke_context, 0);
        let withdraw_lamports = nonce_account.get_lamports() / 2;
        let from_expect_lamports = nonce_account.get_lamports() - withdraw_lamports;
        let to_expect_lamports = to_account.get_lamports() + withdraw_lamports;
        drop(nonce_account);
        drop(to_account);
        withdraw_nonce_account(
            NONCE_ACCOUNT_INDEX,
            withdraw_lamports,
            WITHDRAW_TO_ACCOUNT_INDEX,
            &rent,
            &signers,
            &invoke_context,
            transaction_context,
            instruction_context,
        )
        .unwrap();
        let nonce_account = instruction_context
            .try_borrow_instruction_account(transaction_context, NONCE_ACCOUNT_INDEX)
            .unwrap();
        let to_account = instruction_context
            .try_borrow_instruction_account(transaction_context, WITHDRAW_TO_ACCOUNT_INDEX)
            .unwrap();
        let versions = nonce_account.get_state::<Versions>().unwrap();
        assert_eq!(versions.state(), &State::Uninitialized);
        assert_eq!(nonce_account.get_lamports(), from_expect_lamports);
        assert_eq!(to_account.get_lamports(), to_expect_lamports);
        let withdraw_lamports = nonce_account.get_lamports();
        let from_expect_lamports = nonce_account.get_lamports() - withdraw_lamports;
        let to_expect_lamports = to_account.get_lamports() + withdraw_lamports;
        drop(nonce_account);
        drop(to_account);
        withdraw_nonce_account(
            NONCE_ACCOUNT_INDEX,
            withdraw_lamports,
            WITHDRAW_TO_ACCOUNT_INDEX,
            &rent,
            &signers,
            &invoke_context,
            transaction_context,
            instruction_context,
        )
        .unwrap();
        let nonce_account = instruction_context
            .try_borrow_instruction_account(transaction_context, NONCE_ACCOUNT_INDEX)
            .unwrap();
        let to_account = instruction_context
            .try_borrow_instruction_account(transaction_context, WITHDRAW_TO_ACCOUNT_INDEX)
            .unwrap();
        let versions = nonce_account.get_state::<Versions>().unwrap();
        assert_eq!(versions.state(), &State::Uninitialized);
        assert_eq!(nonce_account.get_lamports(), from_expect_lamports);
        assert_eq!(to_account.get_lamports(), to_expect_lamports);
    }

    #[test]
    fn withdraw_inx_initialized_acc_two_withdraws_ok() {
        prepare_mockup!(invoke_context, instruction_accounts, rent);
        push_instruction_context!(
            invoke_context,
            transaction_context,
            instruction_context,
            instruction_accounts
        );
        let mut nonce_account = instruction_context
            .try_borrow_instruction_account(transaction_context, NONCE_ACCOUNT_INDEX)
            .unwrap();
        let to_account = instruction_context
            .try_borrow_instruction_account(transaction_context, WITHDRAW_TO_ACCOUNT_INDEX)
            .unwrap();
        let mut signers = HashSet::new();
        signers.insert(*nonce_account.get_key());
        set_invoke_context_blockhash!(invoke_context, 31);
        let authority = *nonce_account.get_key();
        initialize_nonce_account(&mut nonce_account, &authority, &rent, &invoke_context).unwrap();
        let versions = nonce_account.get_state::<Versions>().unwrap();
        let data = nonce::state::Data::new(
            authority,
            get_durable_nonce(&invoke_context).0,
            invoke_context.lamports_per_signature,
        );
        assert_eq!(versions.state(), &State::Initialized(data.clone()));
        let withdraw_lamports = 42;
        let from_expect_lamports = nonce_account.get_lamports() - withdraw_lamports;
        let to_expect_lamports = to_account.get_lamports() + withdraw_lamports;
        drop(nonce_account);
        drop(to_account);
        withdraw_nonce_account(
            NONCE_ACCOUNT_INDEX,
            withdraw_lamports,
            WITHDRAW_TO_ACCOUNT_INDEX,
            &rent,
            &signers,
            &invoke_context,
            transaction_context,
            instruction_context,
        )
        .unwrap();
        let nonce_account = instruction_context
            .try_borrow_instruction_account(transaction_context, NONCE_ACCOUNT_INDEX)
            .unwrap();
        let to_account = instruction_context
            .try_borrow_instruction_account(transaction_context, WITHDRAW_TO_ACCOUNT_INDEX)
            .unwrap();
        let versions = nonce_account.get_state::<Versions>().unwrap();
        let data = nonce::state::Data::new(
            data.authority,
            get_durable_nonce(&invoke_context).0,
            invoke_context.lamports_per_signature,
        );
        assert_eq!(versions.state(), &State::Initialized(data));
        assert_eq!(nonce_account.get_lamports(), from_expect_lamports);
        assert_eq!(to_account.get_lamports(), to_expect_lamports);
        set_invoke_context_blockhash!(invoke_context, 0);
        let withdraw_lamports = nonce_account.get_lamports();
        let from_expect_lamports = nonce_account.get_lamports() - withdraw_lamports;
        let to_expect_lamports = to_account.get_lamports() + withdraw_lamports;
        drop(nonce_account);
        drop(to_account);
        withdraw_nonce_account(
            NONCE_ACCOUNT_INDEX,
            withdraw_lamports,
            WITHDRAW_TO_ACCOUNT_INDEX,
            &rent,
            &signers,
            &invoke_context,
            transaction_context,
            instruction_context,
        )
        .unwrap();
        let nonce_account = instruction_context
            .try_borrow_instruction_account(transaction_context, NONCE_ACCOUNT_INDEX)
            .unwrap();
        let to_account = instruction_context
            .try_borrow_instruction_account(transaction_context, WITHDRAW_TO_ACCOUNT_INDEX)
            .unwrap();
        let versions = nonce_account.get_state::<Versions>().unwrap();
        assert_eq!(versions.state(), &State::Uninitialized);
        assert_eq!(nonce_account.get_lamports(), from_expect_lamports);
        assert_eq!(to_account.get_lamports(), to_expect_lamports);
    }

    #[test]
    fn withdraw_inx_initialized_acc_nonce_too_early_fail() {
        prepare_mockup!(invoke_context, instruction_accounts, rent);
        push_instruction_context!(
            invoke_context,
            transaction_context,
            instruction_context,
            instruction_accounts
        );
        let mut nonce_account = instruction_context
            .try_borrow_instruction_account(transaction_context, NONCE_ACCOUNT_INDEX)
            .unwrap();
        let to_account = instruction_context
            .try_borrow_instruction_account(transaction_context, WITHDRAW_TO_ACCOUNT_INDEX)
            .unwrap();
        set_invoke_context_blockhash!(invoke_context, 0);
        let authorized = *nonce_account.get_key();
        initialize_nonce_account(&mut nonce_account, &authorized, &rent, &invoke_context).unwrap();
        let mut signers = HashSet::new();
        signers.insert(*nonce_account.get_key());
        let withdraw_lamports = nonce_account.get_lamports();
        drop(nonce_account);
        drop(to_account);
        let result = withdraw_nonce_account(
            NONCE_ACCOUNT_INDEX,
            withdraw_lamports,
            WITHDRAW_TO_ACCOUNT_INDEX,
            &rent,
            &signers,
            &invoke_context,
            transaction_context,
            instruction_context,
        );
        assert_eq!(result, Err(SystemError::NonceBlockhashNotExpired.into()));
    }

    #[test]
    fn withdraw_inx_initialized_acc_insuff_funds_fail() {
        prepare_mockup!(invoke_context, instruction_accounts, rent);
        push_instruction_context!(
            invoke_context,
            transaction_context,
            instruction_context,
            instruction_accounts
        );
        let mut nonce_account = instruction_context
            .try_borrow_instruction_account(transaction_context, NONCE_ACCOUNT_INDEX)
            .unwrap();
        set_invoke_context_blockhash!(invoke_context, 95);
        let authorized = *nonce_account.get_key();
        initialize_nonce_account(&mut nonce_account, &authorized, &rent, &invoke_context).unwrap();
        set_invoke_context_blockhash!(invoke_context, 63);
        let mut signers = HashSet::new();
        signers.insert(*nonce_account.get_key());
        let withdraw_lamports = nonce_account.get_lamports() + 1;
        drop(nonce_account);
        let result = withdraw_nonce_account(
            NONCE_ACCOUNT_INDEX,
            withdraw_lamports,
            WITHDRAW_TO_ACCOUNT_INDEX,
            &rent,
            &signers,
            &invoke_context,
            transaction_context,
            instruction_context,
        );
        assert_eq!(result, Err(InstructionError::InsufficientFunds));
    }

    #[test]
    fn withdraw_inx_initialized_acc_insuff_rent_fail() {
        prepare_mockup!(invoke_context, instruction_accounts, rent);
        push_instruction_context!(
            invoke_context,
            transaction_context,
            instruction_context,
            instruction_accounts
        );
        let mut nonce_account = instruction_context
            .try_borrow_instruction_account(transaction_context, NONCE_ACCOUNT_INDEX)
            .unwrap();
        set_invoke_context_blockhash!(invoke_context, 95);
        let authorized = *nonce_account.get_key();
        initialize_nonce_account(&mut nonce_account, &authorized, &rent, &invoke_context).unwrap();
        set_invoke_context_blockhash!(invoke_context, 63);
        let mut signers = HashSet::new();
        signers.insert(*nonce_account.get_key());
        let withdraw_lamports = 42 + 1;
        drop(nonce_account);
        let result = withdraw_nonce_account(
            NONCE_ACCOUNT_INDEX,
            withdraw_lamports,
            WITHDRAW_TO_ACCOUNT_INDEX,
            &rent,
            &signers,
            &invoke_context,
            transaction_context,
            instruction_context,
        );
        assert_eq!(result, Err(InstructionError::InsufficientFunds));
    }

    #[test]
    fn withdraw_inx_overflow() {
        prepare_mockup!(invoke_context, instruction_accounts, rent);
        push_instruction_context!(
            invoke_context,
            transaction_context,
            instruction_context,
            instruction_accounts
        );
        let mut nonce_account = instruction_context
            .try_borrow_instruction_account(transaction_context, NONCE_ACCOUNT_INDEX)
            .unwrap();
        set_invoke_context_blockhash!(invoke_context, 95);
        let authorized = *nonce_account.get_key();
        initialize_nonce_account(&mut nonce_account, &authorized, &rent, &invoke_context).unwrap();
        set_invoke_context_blockhash!(invoke_context, 63);
        let mut signers = HashSet::new();
        signers.insert(*nonce_account.get_key());
        let withdraw_lamports = u64::MAX - 54;
        drop(nonce_account);
        let result = withdraw_nonce_account(
            NONCE_ACCOUNT_INDEX,
            withdraw_lamports,
            WITHDRAW_TO_ACCOUNT_INDEX,
            &rent,
            &signers,
            &invoke_context,
            transaction_context,
            instruction_context,
        );
        assert_eq!(result, Err(InstructionError::InsufficientFunds));
    }

    #[test]
    fn initialize_inx_ok() {
        prepare_mockup!(invoke_context, instruction_accounts, rent);
        push_instruction_context!(
            invoke_context,
            transaction_context,
            instruction_context,
            instruction_accounts
        );
        let mut nonce_account = instruction_context
            .try_borrow_instruction_account(transaction_context, NONCE_ACCOUNT_INDEX)
            .unwrap();
        let versions = nonce_account.get_state::<Versions>().unwrap();
        assert_eq!(versions.state(), &State::Uninitialized);
        let mut signers = HashSet::new();
        signers.insert(*nonce_account.get_key());
        set_invoke_context_blockhash!(invoke_context, 0);
        let authorized = *nonce_account.get_key();
        let result =
            initialize_nonce_account(&mut nonce_account, &authorized, &rent, &invoke_context);
        let data = nonce::state::Data::new(
            authorized,
            get_durable_nonce(&invoke_context).0,
            invoke_context.lamports_per_signature,
        );
        assert_eq!(result, Ok(()));
        let versions = nonce_account.get_state::<Versions>().unwrap();
        assert_eq!(versions.state(), &State::Initialized(data));
    }

    #[test]
    fn initialize_inx_initialized_account_fail() {
        prepare_mockup!(invoke_context, instruction_accounts, rent);
        push_instruction_context!(
            invoke_context,
            transaction_context,
            instruction_context,
            instruction_accounts
        );
        let mut nonce_account = instruction_context
            .try_borrow_instruction_account(transaction_context, NONCE_ACCOUNT_INDEX)
            .unwrap();
        set_invoke_context_blockhash!(invoke_context, 31);
        let authorized = *nonce_account.get_key();
        initialize_nonce_account(&mut nonce_account, &authorized, &rent, &invoke_context).unwrap();
        set_invoke_context_blockhash!(invoke_context, 0);
        let result =
            initialize_nonce_account(&mut nonce_account, &authorized, &rent, &invoke_context);
        assert_eq!(result, Err(InstructionError::InvalidAccountData));
    }

    #[test]
    fn initialize_inx_uninitialized_acc_insuff_funds_fail() {
        prepare_mockup!(invoke_context, instruction_accounts, rent);
        push_instruction_context!(
            invoke_context,
            transaction_context,
            instruction_context,
            instruction_accounts
        );
        let mut nonce_account = instruction_context
            .try_borrow_instruction_account(transaction_context, NONCE_ACCOUNT_INDEX)
            .unwrap();
        nonce_account.checked_sub_lamports(42 * 2).unwrap();
        set_invoke_context_blockhash!(invoke_context, 63);
        let authorized = *nonce_account.get_key();
        let result =
            initialize_nonce_account(&mut nonce_account, &authorized, &rent, &invoke_context);
        assert_eq!(result, Err(InstructionError::InsufficientFunds));
    }

    #[test]
    fn authorize_inx_ok() {
        prepare_mockup!(invoke_context, instruction_accounts, rent);
        push_instruction_context!(
            invoke_context,
            transaction_context,
            instruction_context,
            instruction_accounts
        );
        let mut nonce_account = instruction_context
            .try_borrow_instruction_account(transaction_context, NONCE_ACCOUNT_INDEX)
            .unwrap();
        let mut signers = HashSet::new();
        signers.insert(*nonce_account.get_key());
        set_invoke_context_blockhash!(invoke_context, 31);
        let authorized = *nonce_account.get_key();
        initialize_nonce_account(&mut nonce_account, &authorized, &rent, &invoke_context).unwrap();
        let authority = Pubkey::default();
        let data = nonce::state::Data::new(
            authority,
            get_durable_nonce(&invoke_context).0,
            invoke_context.lamports_per_signature,
        );
        authorize_nonce_account(&mut nonce_account, &authority, &signers, &invoke_context).unwrap();
        let versions = nonce_account.get_state::<Versions>().unwrap();
        assert_eq!(versions.state(), &State::Initialized(data));
    }

    #[test]
    fn authorize_inx_uninitialized_state_fail() {
        prepare_mockup!(invoke_context, instruction_accounts, rent);
        push_instruction_context!(
            invoke_context,
            transaction_context,
            instruction_context,
            instruction_accounts
        );
        let mut nonce_account = instruction_context
            .try_borrow_instruction_account(transaction_context, NONCE_ACCOUNT_INDEX)
            .unwrap();
        let mut signers = HashSet::new();
        signers.insert(*nonce_account.get_key());
        let result = authorize_nonce_account(
            &mut nonce_account,
            &Pubkey::default(),
            &signers,
            &invoke_context,
        );
        assert_eq!(result, Err(InstructionError::InvalidAccountData));
    }

    #[test]
    fn authorize_inx_bad_authority_fail() {
        prepare_mockup!(invoke_context, instruction_accounts, rent);
        push_instruction_context!(
            invoke_context,
            transaction_context,
            instruction_context,
            instruction_accounts
        );
        let mut nonce_account = instruction_context
            .try_borrow_instruction_account(transaction_context, NONCE_ACCOUNT_INDEX)
            .unwrap();
        let mut signers = HashSet::new();
        signers.insert(*nonce_account.get_key());
        set_invoke_context_blockhash!(invoke_context, 31);
        let authorized = Pubkey::default();
        initialize_nonce_account(&mut nonce_account, &authorized, &rent, &invoke_context).unwrap();
        let result =
            authorize_nonce_account(&mut nonce_account, &authorized, &signers, &invoke_context);
        assert_eq!(result, Err(InstructionError::MissingRequiredSignature));
    }

    #[test]
    fn verify_nonce_ok() {
        prepare_mockup!(invoke_context, instruction_accounts, rent);
        push_instruction_context!(
            invoke_context,
            transaction_context,
            instruction_context,
            instruction_accounts
        );
        let mut nonce_account = instruction_context
            .try_borrow_instruction_account(transaction_context, NONCE_ACCOUNT_INDEX)
            .unwrap();
        let mut signers = HashSet::new();
        signers.insert(nonce_account.get_key());
        let versions: Versions = nonce_account.get_state().unwrap();
        // New is in Uninitialzed state
        assert_eq!(versions.state(), &State::Uninitialized);
        set_invoke_context_blockhash!(invoke_context, 0);
        let authorized = *nonce_account.get_key();
        initialize_nonce_account(&mut nonce_account, &authorized, &rent, &invoke_context).unwrap();
        drop(nonce_account);
        assert_matches!(
            verify_nonce_account(
                &transaction_context
                    .get_account_at_index(NONCE_ACCOUNT_INDEX)
                    .unwrap()
                    .borrow(),
                get_durable_nonce(&invoke_context).0.as_hash(),
                true, // separate_domins
            ),
            Some(_)
        );
    }

    #[test]
    fn verify_nonce_bad_acc_state_fail() {
        prepare_mockup!(invoke_context, instruction_accounts, rent);
        push_instruction_context!(
            invoke_context,
            transaction_context,
            _instruction_context,
            instruction_accounts
        );
        assert_eq!(
            verify_nonce_account(
                &transaction_context
                    .get_account_at_index(NONCE_ACCOUNT_INDEX)
                    .unwrap()
                    .borrow(),
                &Hash::default(),
                true, // separate_domins
            ),
            None
        );
    }

    #[test]
    fn verify_nonce_bad_query_hash_fail() {
        prepare_mockup!(invoke_context, instruction_accounts, rent);
        push_instruction_context!(
            invoke_context,
            transaction_context,
            instruction_context,
            instruction_accounts
        );
        let mut nonce_account = instruction_context
            .try_borrow_instruction_account(transaction_context, NONCE_ACCOUNT_INDEX)
            .unwrap();
        let mut signers = HashSet::new();
        signers.insert(nonce_account.get_key());
        let versions: Versions = nonce_account.get_state().unwrap();
        // New is in Uninitialzed state
        assert_eq!(versions.state(), &State::Uninitialized);
        set_invoke_context_blockhash!(invoke_context, 0);
        let authorized = *nonce_account.get_key();
        initialize_nonce_account(
            &mut nonce_account,
            &authorized,
            &Rent::free(),
            &invoke_context,
        )
        .unwrap();
        set_invoke_context_blockhash!(invoke_context, 1);
        drop(nonce_account);
        assert_eq!(
            verify_nonce_account(
                &transaction_context
                    .get_account_at_index(NONCE_ACCOUNT_INDEX)
                    .unwrap()
                    .borrow(),
                get_durable_nonce(&invoke_context).0.as_hash(),
                true, // separate_domins
            ),
            None
        );
    }
}<|MERGE_RESOLUTION|>--- conflicted
+++ resolved
@@ -181,12 +181,7 @@
     drop(from);
     let mut to = instruction_context
         .try_borrow_instruction_account(transaction_context, to_account_index)?;
-<<<<<<< HEAD
-    to.checked_add_lamports(lamports)
-        .map_err(|_| InstructionError::ArithmeticOverflow)?;
-=======
     to.checked_add_lamports(lamports)?;
->>>>>>> 37f4621c
 
     Ok(())
 }
