[package]
authors = ["Solana Maintainers <maintainers@solana.foundation>"]
edition = "2021"
name = "solana-store-tool"
description = "Tool to inspect append vecs"
version = "1.12.0"
repository = "https://github.com/solana-labs/solana"
license = "Apache-2.0"
homepage = "https://solana.com/"
publish = false

[dependencies]
clap = "2.33.1"
log = { version = "0.4.17" }
solana-logger = { path = "../../logger", version = "=1.12.0" }
solana-runtime = { path = "..", version = "=1.12.0" }
<<<<<<< HEAD
=======
solana-sdk = { path = "../../sdk", version = "=1.12.0" }
>>>>>>> f7c69011
solana-version = { path = "../../version", version = "=1.12.0" }

[package.metadata.docs.rs]
targets = ["x86_64-unknown-linux-gnu"]<|MERGE_RESOLUTION|>--- conflicted
+++ resolved
@@ -14,10 +14,7 @@
 log = { version = "0.4.17" }
 solana-logger = { path = "../../logger", version = "=1.12.0" }
 solana-runtime = { path = "..", version = "=1.12.0" }
-<<<<<<< HEAD
-=======
 solana-sdk = { path = "../../sdk", version = "=1.12.0" }
->>>>>>> f7c69011
 solana-version = { path = "../../version", version = "=1.12.0" }
 
 [package.metadata.docs.rs]
