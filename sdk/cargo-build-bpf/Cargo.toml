[package]
name = "solana-cargo-build-bpf"
<<<<<<< HEAD
version = "1.11.2"
=======
version = "1.11.4"
>>>>>>> 263911e7
description = "Compile a local package and all of its dependencies using the Solana SBF SDK"
authors = ["Solana Maintainers <maintainers@solana.foundation>"]
repository = "https://github.com/solana-labs/solana"
homepage = "https://solana.com/"
license = "Apache-2.0"
edition = "2021"
publish = false

[dependencies]
cargo_metadata = "0.14.2"
clap = { version = "3.1.5", features = ["cargo", "env"] }
<<<<<<< HEAD
solana-sdk = { path = "..", version = "=1.11.2" }
=======
solana-sdk = { path = "..", version = "=1.11.4" }
>>>>>>> 263911e7

[features]
program = []

[[bin]]
name = "cargo-build-bpf"
path = "src/main.rs"<|MERGE_RESOLUTION|>--- conflicted
+++ resolved
@@ -1,10 +1,6 @@
 [package]
 name = "solana-cargo-build-bpf"
-<<<<<<< HEAD
-version = "1.11.2"
-=======
 version = "1.11.4"
->>>>>>> 263911e7
 description = "Compile a local package and all of its dependencies using the Solana SBF SDK"
 authors = ["Solana Maintainers <maintainers@solana.foundation>"]
 repository = "https://github.com/solana-labs/solana"
@@ -16,11 +12,7 @@
 [dependencies]
 cargo_metadata = "0.14.2"
 clap = { version = "3.1.5", features = ["cargo", "env"] }
-<<<<<<< HEAD
-solana-sdk = { path = "..", version = "=1.11.2" }
-=======
 solana-sdk = { path = "..", version = "=1.11.4" }
->>>>>>> 263911e7
 
 [features]
 program = []
