--- conflicted
+++ resolved
@@ -1,10 +1,6 @@
 [package]
 name = "solana-cargo-build-sbf"
-<<<<<<< HEAD
-version = "1.11.2"
-=======
 version = "1.11.4"
->>>>>>> 263911e7
 description = "Compile a local package and all of its dependencies using the Solana SBF SDK"
 authors = ["Solana Maintainers <maintainers@solana.foundation>"]
 repository = "https://github.com/solana-labs/solana"
@@ -19,15 +15,9 @@
 clap = { version = "3.1.5", features = ["cargo", "env"] }
 log = { version = "0.4.14", features = ["std"] }
 regex = "1.5.6"
-<<<<<<< HEAD
-solana-download-utils = { path = "../../download-utils", version = "=1.11.2" }
-solana-logger = { path = "../../logger", version = "=1.11.2" }
-solana-sdk = { path = "..", version = "=1.11.2" }
-=======
 solana-download-utils = { path = "../../download-utils", version = "=1.11.4" }
 solana-logger = { path = "../../logger", version = "=1.11.4" }
 solana-sdk = { path = "..", version = "=1.11.4" }
->>>>>>> 263911e7
 tar = "0.4.38"
 
 [dev-dependencies]
