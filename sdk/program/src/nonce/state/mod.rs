//! State for durable transaction nonces.

mod current;
pub use current::{Data, DurableNonce, State};
use {
    crate::{hash::Hash, pubkey::Pubkey},
    serde_derive::{Deserialize, Serialize},
    std::collections::HashSet,
};

#[derive(Debug, Serialize, Deserialize, PartialEq, Eq, Clone)]
pub enum Versions {
    Legacy(Box<State>),
    /// Current variants have durable nonce and blockhash domains separated.
    Current(Box<State>),
}

#[derive(Debug, Eq, PartialEq)]
pub enum AuthorizeNonceError {
    MissingRequiredSignature(/*account authority:*/ Pubkey),
    Uninitialized,
}

impl Versions {
    pub fn new(state: State) -> Self {
        Self::Current(Box::new(state))
    }

    pub fn state(&self) -> &State {
        match self {
            Self::Legacy(state) => state,
            Self::Current(state) => state,
        }
    }

    /// Checks if the recent_blockhash field in Transaction verifies, and
    /// returns nonce account data if so.
    pub fn verify_recent_blockhash(
        &self,
        recent_blockhash: &Hash, // Transaction.message.recent_blockhash
    ) -> Option<&Data> {
        match self {
            // Legacy durable nonces are invalid and should not
            // allow durable transactions.
            Self::Legacy(_) => None,
            Self::Current(state) => match **state {
                State::Uninitialized => None,
                State::Initialized(ref data) => {
                    (recent_blockhash == &data.blockhash()).then(|| data)
                }
            },
        }
    }

    /// Upgrades legacy nonces out of chain blockhash domains.
    pub fn upgrade(self) -> Option<Self> {
        match self {
            Self::Legacy(mut state) => {
                match *state {
                    // An Uninitialized legacy nonce cannot verify a durable
                    // transaction. The nonce will be upgraded to Current
                    // version when initialized. Therefore there is no need to
                    // upgrade Uninitialized legacy nonces.
                    State::Uninitialized => None,
                    State::Initialized(ref mut data) => {
                        data.durable_nonce = DurableNonce::from_blockhash(&data.blockhash());
                        Some(Self::Current(state))
                    }
                }
            }
            Self::Current(_) => None,
        }
    }

    /// Updates the authority pubkey on the nonce account.
    pub fn authorize(
        self,
        signers: &HashSet<Pubkey>,
        authority: Pubkey,
    ) -> Result<Self, AuthorizeNonceError> {
        let data = match self.state() {
            State::Uninitialized => return Err(AuthorizeNonceError::Uninitialized),
            State::Initialized(data) => data,
        };
        if !signers.contains(&data.authority) {
            return Err(AuthorizeNonceError::MissingRequiredSignature(
                data.authority,
            ));
        }
        let data = Data::new(
            authority,
            data.durable_nonce,
            data.get_lamports_per_signature(),
        );
        let state = Box::new(State::Initialized(data));
        // Preserve Version variant since cannot
        // change durable_nonce field here.
        Ok(match self {
            Self::Legacy(_) => Self::Legacy,
            Self::Current(_) => Self::Current,
        }(state))
    }
}

impl From<Versions> for State {
    fn from(versions: Versions) -> Self {
        match versions {
            Versions::Legacy(state) => *state,
            Versions::Current(state) => *state,
        }
    }
}

#[cfg(test)]
mod tests {
    use {
        super::*,
        crate::{fee_calculator::FeeCalculator, pubkey::Pubkey},
        std::iter::repeat_with,
    };

    #[test]
    fn test_verify_recent_blockhash() {
        let blockhash = Hash::from([171; 32]);
        let versions = Versions::Legacy(Box::new(State::Uninitialized));
        assert_eq!(versions.verify_recent_blockhash(&blockhash), None);
        assert_eq!(versions.verify_recent_blockhash(&Hash::default()), None);
        let versions = Versions::Current(Box::new(State::Uninitialized));
        assert_eq!(versions.verify_recent_blockhash(&blockhash), None);
        assert_eq!(versions.verify_recent_blockhash(&Hash::default()), None);
        let durable_nonce = DurableNonce::from_blockhash(&blockhash);
        let data = Data {
            authority: Pubkey::new_unique(),
            durable_nonce,
            fee_calculator: FeeCalculator {
                lamports_per_signature: 2718,
            },
        };
        let versions = Versions::Legacy(Box::new(State::Initialized(data.clone())));
        assert_eq!(versions.verify_recent_blockhash(&Hash::default()), None);
        assert_eq!(versions.verify_recent_blockhash(&blockhash), None);
        assert_eq!(versions.verify_recent_blockhash(&data.blockhash()), None);
        assert_eq!(
            versions.verify_recent_blockhash(durable_nonce.as_hash()),
            None
        );
        let durable_nonce = DurableNonce::from_blockhash(durable_nonce.as_hash());
        assert_ne!(data.durable_nonce, durable_nonce);
        let data = Data {
            durable_nonce,
            ..data
        };
        let versions = Versions::Current(Box::new(State::Initialized(data.clone())));
        assert_eq!(versions.verify_recent_blockhash(&blockhash), None);
        assert_eq!(versions.verify_recent_blockhash(&Hash::default()), None);
        assert_eq!(
            versions.verify_recent_blockhash(&data.blockhash()),
            Some(&data)
        );
        assert_eq!(
            versions.verify_recent_blockhash(durable_nonce.as_hash()),
            Some(&data)
        );
    }

    #[test]
    fn test_nonce_versions_upgrade() {
        // Uninitialized
        let versions = Versions::Legacy(Box::new(State::Uninitialized));
        assert_eq!(versions.upgrade(), None);
        // Initialized
        let blockhash = Hash::from([171; 32]);
        let durable_nonce = DurableNonce::from_blockhash(&blockhash);
        let data = Data {
            authority: Pubkey::new_unique(),
            durable_nonce,
            fee_calculator: FeeCalculator {
                lamports_per_signature: 2718,
            },
        };
        let versions = Versions::Legacy(Box::new(State::Initialized(data.clone())));
        let durable_nonce = DurableNonce::from_blockhash(durable_nonce.as_hash());
        assert_ne!(data.durable_nonce, durable_nonce);
        let data = Data {
            durable_nonce,
            ..data
        };
        let versions = versions.upgrade().unwrap();
        assert_eq!(
            versions,
            Versions::Current(Box::new(State::Initialized(data)))
        );
        assert_eq!(versions.upgrade(), None);
    }

    #[test]
    fn test_nonce_versions_authorize() {
        // Uninitialized
        let mut signers = repeat_with(Pubkey::new_unique).take(16).collect();
        let versions = Versions::Legacy(Box::new(State::Uninitialized));
        assert_eq!(
            versions.authorize(&signers, Pubkey::new_unique()),
            Err(AuthorizeNonceError::Uninitialized)
        );
        let versions = Versions::Current(Box::new(State::Uninitialized));
        assert_eq!(
            versions.authorize(&signers, Pubkey::new_unique()),
            Err(AuthorizeNonceError::Uninitialized)
        );
        // Initialized, Legacy
        let blockhash = Hash::from([171; 32]);
<<<<<<< HEAD
        let durable_nonce =
            DurableNonce::from_blockhash(&blockhash, /*separate_domains:*/ false);
=======
        let durable_nonce = DurableNonce::from_blockhash(&blockhash);
>>>>>>> 263911e7
        let data = Data {
            authority: Pubkey::new_unique(),
            durable_nonce,
            fee_calculator: FeeCalculator {
                lamports_per_signature: 2718,
            },
        };
        let account_authority = data.authority;
        let versions = Versions::Legacy(Box::new(State::Initialized(data.clone())));
        let authority = Pubkey::new_unique();
        assert_ne!(authority, account_authority);
        let data = Data { authority, ..data };
        assert_eq!(
            versions.clone().authorize(&signers, authority),
            Err(AuthorizeNonceError::MissingRequiredSignature(
                account_authority
            )),
        );
        assert!(signers.insert(account_authority));
        assert_eq!(
            versions.authorize(&signers, authority),
            Ok(Versions::Legacy(Box::new(State::Initialized(data.clone()))))
        );
        // Initialized, Current
        let account_authority = data.authority;
        let versions = Versions::Current(Box::new(State::Initialized(data.clone())));
        let authority = Pubkey::new_unique();
        assert_ne!(authority, account_authority);
        let data = Data { authority, ..data };
        assert_eq!(
            versions.clone().authorize(&signers, authority),
            Err(AuthorizeNonceError::MissingRequiredSignature(
                account_authority
            )),
        );
        assert!(signers.insert(account_authority));
        assert_eq!(
            versions.authorize(&signers, authority),
            Ok(Versions::Current(Box::new(State::Initialized(data))))
        );
    }
}<|MERGE_RESOLUTION|>--- conflicted
+++ resolved
@@ -209,12 +209,7 @@
         );
         // Initialized, Legacy
         let blockhash = Hash::from([171; 32]);
-<<<<<<< HEAD
-        let durable_nonce =
-            DurableNonce::from_blockhash(&blockhash, /*separate_domains:*/ false);
-=======
         let durable_nonce = DurableNonce::from_blockhash(&blockhash);
->>>>>>> 263911e7
         let data = Data {
             authority: Pubkey::new_unique(),
             durable_nonce,
