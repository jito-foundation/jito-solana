--- conflicted
+++ resolved
@@ -444,8 +444,6 @@
     solana_sdk::declare_id!("qywiJyZmqTKspFg2LeuUHqcA5nNvBgobqb9UprywS9N");
 }
 
-<<<<<<< HEAD
-=======
 pub mod preserve_rent_epoch_for_rent_exempt_accounts {
     solana_sdk::declare_id!("HH3MUYReL2BvqqA3oEcAa7txju5GY6G4nxJ51zvsEjEZ");
 }
@@ -462,7 +460,6 @@
     solana_sdk::declare_id!("812kqX67odAp5NFwM8D2N24cku7WTm9CHUTFUXaDkWPn");
 }
 
->>>>>>> 263911e7
 lazy_static! {
     /// Map of feature identifiers to user-visible description
     pub static ref FEATURE_NAMES: HashMap<Pubkey, &'static str> = [
@@ -568,13 +565,10 @@
         (nonce_must_be_advanceable::id(), "durable nonces must be advanceable"),
         (vote_authorize_with_seed::id(), "An instruction you can use to change a vote accounts authority when the current authority is a derived key #25860"),
         (cap_accounts_data_size_per_block::id(), "cap the accounts data size per block #25517"),
-<<<<<<< HEAD
-=======
         (preserve_rent_epoch_for_rent_exempt_accounts::id(), "preserve rent epoch for rent exempt accounts #26479"),
         (enable_bpf_loader_extend_program_data_ix::id(), "enable bpf upgradeable loader ExtendProgramData instruction #25234"),
         (enable_early_verification_of_account_modifications::id(), "enable early verification of account modifications #25899"),
         (prevent_crediting_accounts_that_end_rent_paying::id(), "prevent crediting rent paying accounts #26606"),
->>>>>>> 263911e7
         /*************** ADD NEW FEATURES HERE ***************/
     ]
     .iter()
