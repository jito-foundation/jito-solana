use {
    crate::{
        instruction::InstructionError, message::SanitizeMessageError, sanitize::SanitizeError,
    },
    serde::Serialize,
    thiserror::Error,
};

/// Reasons a transaction might be rejected.
#[derive(
    Error, Serialize, Deserialize, Debug, PartialEq, Eq, Clone, AbiExample, AbiEnumVisitor,
)]
pub enum TransactionError {
    /// An account is already being processed in another transaction in a way
    /// that does not support parallelism
    #[error("Account in use")]
    AccountInUse,

    /// A `Pubkey` appears twice in the transaction's `account_keys`.  Instructions can reference
    /// `Pubkey`s more than once but the message must contain a list with no duplicate keys
    #[error("Account loaded twice")]
    AccountLoadedTwice,

    /// Attempt to debit an account but found no record of a prior credit.
    #[error("Attempt to debit an account but found no record of a prior credit.")]
    AccountNotFound,

    /// Attempt to load a program that does not exist
    #[error("Attempt to load a program that does not exist")]
    ProgramAccountNotFound,

    /// The from `Pubkey` does not have sufficient balance to pay the fee to schedule the transaction
    #[error("Insufficient funds for fee")]
    InsufficientFundsForFee,

    /// This account may not be used to pay transaction fees
    #[error("This account may not be used to pay transaction fees")]
    InvalidAccountForFee,

    /// The bank has seen this transaction before. This can occur under normal operation
    /// when a UDP packet is duplicated, as a user error from a client not updating
    /// its `recent_blockhash`, or as a double-spend attack.
    #[error("This transaction has already been processed")]
    AlreadyProcessed,

    /// The bank has not seen the given `recent_blockhash` or the transaction is too old and
    /// the `recent_blockhash` has been discarded.
    #[error("Blockhash not found")]
    BlockhashNotFound,

    /// An error occurred while processing an instruction. The first element of the tuple
    /// indicates the instruction index in which the error occurred.
    #[error("Error processing Instruction {0}: {1}")]
    InstructionError(u8, InstructionError),

    /// Loader call chain is too deep
    #[error("Loader call chain is too deep")]
    CallChainTooDeep,

    /// Transaction requires a fee but has no signature present
    #[error("Transaction requires a fee but has no signature present")]
    MissingSignatureForFee,

    /// Transaction contains an invalid account reference
    #[error("Transaction contains an invalid account reference")]
    InvalidAccountIndex,

    /// Transaction did not pass signature verification
    #[error("Transaction did not pass signature verification")]
    SignatureFailure,

    /// This program may not be used for executing instructions
    #[error("This program may not be used for executing instructions")]
    InvalidProgramForExecution,

    /// Transaction failed to sanitize accounts offsets correctly
    /// implies that account locks are not taken for this TX, and should
    /// not be unlocked.
    #[error("Transaction failed to sanitize accounts offsets correctly")]
    SanitizeFailure,

    #[error("Transactions are currently disabled due to cluster maintenance")]
    ClusterMaintenance,

    /// Transaction processing left an account with an outstanding borrowed reference
    #[error("Transaction processing left an account with an outstanding borrowed reference")]
    AccountBorrowOutstanding,

    /// Transaction would exceed max Block Cost Limit
    #[error("Transaction would exceed max Block Cost Limit")]
    WouldExceedMaxBlockCostLimit,

    /// Transaction version is unsupported
    #[error("Transaction version is unsupported")]
    UnsupportedVersion,

    /// Transaction loads a writable account that cannot be written
    #[error("Transaction loads a writable account that cannot be written")]
    InvalidWritableAccount,

    /// Transaction would exceed max account limit within the block
    #[error("Transaction would exceed max account limit within the block")]
    WouldExceedMaxAccountCostLimit,

    /// Transaction would exceed account data limit within the block
    #[error("Transaction would exceed account data limit within the block")]
    WouldExceedAccountDataBlockLimit,

    /// Transaction locked too many accounts
    #[error("Transaction locked too many accounts")]
    TooManyAccountLocks,

    /// Address lookup table not found
    #[error("Transaction loads an address table account that doesn't exist")]
    AddressLookupTableNotFound,

    /// Attempted to lookup addresses from an account owned by the wrong program
    #[error("Transaction loads an address table account with an invalid owner")]
    InvalidAddressLookupTableOwner,

    /// Attempted to lookup addresses from an invalid account
    #[error("Transaction loads an address table account with invalid data")]
    InvalidAddressLookupTableData,

    /// Address table lookup uses an invalid index
    #[error("Transaction address table lookup uses an invalid index")]
    InvalidAddressLookupTableIndex,

    /// Transaction leaves an account with a lower balance than rent-exempt minimum
    #[error("Transaction leaves an account with a lower balance than rent-exempt minimum")]
    InvalidRentPayingAccount,

    /// Transaction would exceed max Vote Cost Limit
    #[error("Transaction would exceed max Vote Cost Limit")]
    WouldExceedMaxVoteCostLimit,

    /// Transaction would exceed total account data limit
    #[error("Transaction would exceed total account data limit")]
    WouldExceedAccountDataTotalLimit,

    /// Transaction contains a duplicate instruction that is not allowed
    #[error("Transaction contains a duplicate instruction ({0}) that is not allowed")]
    DuplicateInstruction(u8),

    /// Transaction results in an account without insufficient funds for rent
    #[error(
        "Transaction results in an account ({account_index}) without insufficient funds for rent"
    )]
    InsufficientFundsForRent { account_index: u8 },

    /// Bundle is not continuous
    #[error("Bundle is not continuous")]
    BundleNotContinuous,
<<<<<<< HEAD
=======

    /// This error type should be used when a transaction in a bundle is not executed due to an earlier tx error.
    #[error("Transaction did not execute.")]
    SkippedExecution,
>>>>>>> dae1902f
}

impl From<SanitizeError> for TransactionError {
    fn from(_: SanitizeError) -> Self {
        Self::SanitizeFailure
    }
}

impl From<SanitizeMessageError> for TransactionError {
    fn from(_err: SanitizeMessageError) -> Self {
        Self::SanitizeFailure
    }
}<|MERGE_RESOLUTION|>--- conflicted
+++ resolved
@@ -151,13 +151,10 @@
     /// Bundle is not continuous
     #[error("Bundle is not continuous")]
     BundleNotContinuous,
-<<<<<<< HEAD
-=======
 
     /// This error type should be used when a transaction in a bundle is not executed due to an earlier tx error.
     #[error("Transaction did not execute.")]
     SkippedExecution,
->>>>>>> dae1902f
 }
 
 impl From<SanitizeError> for TransactionError {
