--- conflicted
+++ resolved
@@ -12,21 +12,13 @@
 [dependencies]
 crossbeam-channel = "0.5"
 log = "0.4.17"
-<<<<<<< HEAD
-solana-client = { path = "../client", version = "=1.11.5" }
-solana-gossip = { path = "../gossip", version = "=1.11.5" }
-solana-measure = { path = "../measure", version = "=1.11.5" }
-solana-metrics = { path = "../metrics", version = "=1.11.5" }
-solana-runtime = { path = "../runtime", version = "=1.11.5" }
-solana-sdk = { path = "../sdk", version = "=1.11.5" }
-solana-streamer = { path = "../streamer", version = "=1.11.5" }
-=======
 solana-client = { path = "../client", version = "=1.11.6" }
+solana-gossip = { path = "../gossip", version = "=1.11.6" }
 solana-measure = { path = "../measure", version = "=1.11.6" }
 solana-metrics = { path = "../metrics", version = "=1.11.6" }
 solana-runtime = { path = "../runtime", version = "=1.11.6" }
 solana-sdk = { path = "../sdk", version = "=1.11.6" }
->>>>>>> 457f9ef7
+solana-streamer = { path = "../streamer", version = "=1.11.6" }
 
 [dev-dependencies]
 solana-logger = { path = "../logger", version = "=1.11.6" }
