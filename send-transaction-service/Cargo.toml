[package]
name = "solana-send-transaction-service"
version = "1.14.3"
description = "Solana send transaction service"
authors = ["Solana Maintainers <maintainers@solana.foundation>"]
repository = "https://github.com/solana-labs/solana"
homepage = "https://solana.com/"
documentation = "https://docs.rs/solana-send-transaction-service"
license = "Apache-2.0"
edition = "2021"

[dependencies]
crossbeam-channel = "0.5"
log = "0.4.17"
<<<<<<< HEAD
solana-client = { path = "../client", version = "=1.14.3" }
solana-measure = { path = "../measure", version = "=1.14.3" }
solana-metrics = { path = "../metrics", version = "=1.14.3" }
solana-runtime = { path = "../runtime", version = "=1.14.3" }
solana-sdk = { path = "../sdk", version = "=1.14.3" }

[dev-dependencies]
solana-logger = { path = "../logger", version = "=1.14.3" }
=======
solana-client = { path = "../client", version = "=1.11.11" }
solana-gossip = { path = "../gossip", version = "=1.11.11" }
solana-measure = { path = "../measure", version = "=1.11.11" }
solana-metrics = { path = "../metrics", version = "=1.11.11" }
solana-runtime = { path = "../runtime", version = "=1.11.11" }
solana-sdk = { path = "../sdk", version = "=1.11.11" }

[dev-dependencies]
solana-logger = { path = "../logger", version = "=1.11.11" }
solana-streamer = { path = "../streamer", version = "=1.11.11" }
>>>>>>> 6b75ce58

[package.metadata.docs.rs]
targets = ["x86_64-unknown-linux-gnu"]<|MERGE_RESOLUTION|>--- conflicted
+++ resolved
@@ -12,8 +12,8 @@
 [dependencies]
 crossbeam-channel = "0.5"
 log = "0.4.17"
-<<<<<<< HEAD
 solana-client = { path = "../client", version = "=1.14.3" }
+solana-gossip = { path = "../gossip", version = "=1.14.3" }
 solana-measure = { path = "../measure", version = "=1.14.3" }
 solana-metrics = { path = "../metrics", version = "=1.14.3" }
 solana-runtime = { path = "../runtime", version = "=1.14.3" }
@@ -21,18 +21,7 @@
 
 [dev-dependencies]
 solana-logger = { path = "../logger", version = "=1.14.3" }
-=======
-solana-client = { path = "../client", version = "=1.11.11" }
-solana-gossip = { path = "../gossip", version = "=1.11.11" }
-solana-measure = { path = "../measure", version = "=1.11.11" }
-solana-metrics = { path = "../metrics", version = "=1.11.11" }
-solana-runtime = { path = "../runtime", version = "=1.11.11" }
-solana-sdk = { path = "../sdk", version = "=1.11.11" }
-
-[dev-dependencies]
-solana-logger = { path = "../logger", version = "=1.11.11" }
-solana-streamer = { path = "../streamer", version = "=1.11.11" }
->>>>>>> 6b75ce58
+solana-streamer = { path = "../streamer", version = "=1.14.3" }
 
 [package.metadata.docs.rs]
 targets = ["x86_64-unknown-linux-gnu"]