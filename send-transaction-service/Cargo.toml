--- conflicted
+++ resolved
@@ -1,10 +1,6 @@
 [package]
 name = "solana-send-transaction-service"
-<<<<<<< HEAD
-version = "1.11.2"
-=======
 version = "1.11.4"
->>>>>>> 263911e7
 description = "Solana send transaction service"
 authors = ["Solana Maintainers <maintainers@solana.foundation>"]
 repository = "https://github.com/solana-labs/solana"
@@ -16,18 +12,6 @@
 [dependencies]
 crossbeam-channel = "0.5"
 log = "0.4.17"
-<<<<<<< HEAD
-solana-client = { path = "../client", version = "=1.11.2" }
-solana-gossip = { path = "../gossip", version = "=1.11.2" }
-solana-measure = { path = "../measure", version = "=1.11.2" }
-solana-metrics = { path = "../metrics", version = "=1.11.2" }
-solana-runtime = { path = "../runtime", version = "=1.11.2" }
-solana-sdk = { path = "../sdk", version = "=1.11.2" }
-solana-streamer = { path = "../streamer", version = "=1.11.2" }
-
-[dev-dependencies]
-solana-logger = { path = "../logger", version = "=1.11.2" }
-=======
 solana-client = { path = "../client", version = "=1.11.4" }
 solana-measure = { path = "../measure", version = "=1.11.4" }
 solana-metrics = { path = "../metrics", version = "=1.11.4" }
@@ -36,7 +20,6 @@
 
 [dev-dependencies]
 solana-logger = { path = "../logger", version = "=1.11.4" }
->>>>>>> 263911e7
 
 [package.metadata.docs.rs]
 targets = ["x86_64-unknown-linux-gnu"]