--- conflicted
+++ resolved
@@ -3,11 +3,7 @@
 description = "Blockchain, Rebuilt for Scale"
 authors = ["Solana Maintainers <maintainers@solana.foundation>"]
 edition = "2021"
-<<<<<<< HEAD
-version = "1.11.2"
-=======
 version = "1.11.4"
->>>>>>> 263911e7
 repository = "https://github.com/solana-labs/solana"
 license = "Apache-2.0"
 homepage = "https://solana.com/"
@@ -15,17 +11,6 @@
 
 [dependencies]
 clap = "2.33.1"
-<<<<<<< HEAD
-solana-clap-utils = { path = "../clap-utils", version = "=1.11.2" }
-solana-cli-config = { path = "../cli-config", version = "=1.11.2" }
-solana-client = { path = "../client", version = "=1.11.2" }
-solana-remote-wallet = { path = "../remote-wallet", version = "=1.11.2" }
-solana-sdk = { path = "../sdk", version = "=1.11.2" }
-solana-stake-program = { path = "../programs/stake", version = "=1.11.2" }
-
-[dev-dependencies]
-solana-runtime = { path = "../runtime", version = "=1.11.2" }
-=======
 solana-clap-utils = { path = "../clap-utils", version = "=1.11.4" }
 solana-cli-config = { path = "../cli-config", version = "=1.11.4" }
 solana-client = { path = "../client", version = "=1.11.4" }
@@ -35,7 +20,6 @@
 
 [dev-dependencies]
 solana-runtime = { path = "../runtime", version = "=1.11.4" }
->>>>>>> 263911e7
 
 [package.metadata.docs.rs]
 targets = ["x86_64-unknown-linux-gnu"]