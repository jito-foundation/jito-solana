--- conflicted
+++ resolved
@@ -7,11 +7,7 @@
 name = "proto"
 publish = false
 repository = "https://github.com/solana-labs/solana"
-<<<<<<< HEAD
-version = "1.11.2"
-=======
 version = "1.11.4"
->>>>>>> 263911e7
 
 [workspace]
 
