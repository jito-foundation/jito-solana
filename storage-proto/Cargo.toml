[package]
name = "solana-storage-proto"
version = "1.12.0"
description = "Solana Storage Protobuf Definitions"
authors = ["Solana Maintainers <maintainers@solana.com>"]
repository = "https://github.com/solana-labs/solana"
license = "Apache-2.0"
homepage = "https://solana.com/"
documentation = "https://docs.rs/solana-storage-proto"
edition = "2021"

[dependencies]
bincode = "1.3.3"
bs58 = "0.4.0"
prost = "0.11.0"
<<<<<<< HEAD
serde = "1.0.138"
=======
serde = "1.0.143"
>>>>>>> 544a957a
solana-account-decoder = { path = "../account-decoder", version = "=1.12.0" }
solana-sdk = { path = "../sdk", version = "=1.12.0" }
solana-transaction-status = { path = "../transaction-status", version = "=1.12.0" }

[dev-dependencies]
enum-iterator = "0.8.1"

[lib]
crate-type = ["lib"]
name = "solana_storage_proto"

[package.metadata.docs.rs]
targets = ["x86_64-unknown-linux-gnu"]

[build-dependencies]
tonic-build = "0.8.0"

# windows users should install the protobuf compiler manually and set the PROTOC
# envar to point to the installed binary
[target."cfg(not(windows))".build-dependencies]
protobuf-src = "1.0.5"<|MERGE_RESOLUTION|>--- conflicted
+++ resolved
@@ -13,11 +13,7 @@
 bincode = "1.3.3"
 bs58 = "0.4.0"
 prost = "0.11.0"
-<<<<<<< HEAD
-serde = "1.0.138"
-=======
 serde = "1.0.143"
->>>>>>> 544a957a
 solana-account-decoder = { path = "../account-decoder", version = "=1.12.0" }
 solana-sdk = { path = "../sdk", version = "=1.12.0" }
 solana-transaction-status = { path = "../transaction-status", version = "=1.12.0" }
