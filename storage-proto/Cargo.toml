--- conflicted
+++ resolved
@@ -29,14 +29,9 @@
 targets = ["x86_64-unknown-linux-gnu"]
 
 [build-dependencies]
-<<<<<<< HEAD
-protobuf-src = "1.0.5"
-tonic-build = "0.8.0"
-=======
 tonic-build = "0.8.0"
 
 # windows users should install the protobuf compiler manually and set the PROTOC
 # envar to point to the installed binary
 [target."cfg(not(windows))".build-dependencies]
-protobuf-src = "1.0.5"
->>>>>>> f7c69011
+protobuf-src = "1.0.5"