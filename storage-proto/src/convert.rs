--- conflicted
+++ resolved
@@ -869,12 +869,9 @@
                 TransactionError::BundleNotContinuous => {
                     tx_by_addr::TransactionErrorType::BundleNotContinuous
                 }
-<<<<<<< HEAD
-=======
                 TransactionError::SkippedExecution => {
                     tx_by_addr::TransactionErrorType::SkippedExecution
                 }
->>>>>>> dae1902f
             } as i32,
             instruction_error: match transaction_error {
                 TransactionError::InstructionError(index, ref instruction_error) => {
