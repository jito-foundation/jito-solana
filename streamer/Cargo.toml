[package]
name = "solana-streamer"
<<<<<<< HEAD
version = "1.11.2"
=======
version = "1.11.4"
>>>>>>> 263911e7
description = "Solana Streamer"
authors = ["Solana Maintainers <maintainers@solana.foundation>"]
repository = "https://github.com/solana-labs/solana"
license = "Apache-2.0"
homepage = "https://solana.com/"
documentation = "https://docs.rs/solana-streamer"
edition = "2021"

[dependencies]
crossbeam-channel = "0.5"
futures-util = "0.3.21"
histogram = "0.6.9"
<<<<<<< HEAD
indexmap = "1.8.1"
=======
indexmap = "1.9.1"
>>>>>>> 263911e7
itertools = "0.10.3"
libc = "0.2.126"
log = "0.4.17"
nix = "0.24.0"
pem = "1.0.2"
percentage = "0.1.0"
pkcs8 = { version = "0.8.0", features = ["alloc"] }
quinn = "0.8.3"
rand = "0.7.0"
rcgen = "0.9.2"
rustls = { version = "0.20.6", features = ["dangerous_configuration"] }
<<<<<<< HEAD
solana-metrics = { path = "../metrics", version = "=1.11.2" }
solana-perf = { path = "../perf", version = "=1.11.2" }
solana-sdk = { path = "../sdk", version = "=1.11.2" }
=======
solana-metrics = { path = "../metrics", version = "=1.11.4" }
solana-perf = { path = "../perf", version = "=1.11.4" }
solana-sdk = { path = "../sdk", version = "=1.11.4" }
>>>>>>> 263911e7
thiserror = "1.0"
tokio = { version = "~1.14.1", features = ["full"] }
x509-parser = "0.14.0"

[dev-dependencies]
<<<<<<< HEAD
solana-logger = { path = "../logger", version = "=1.11.2" }
=======
solana-logger = { path = "../logger", version = "=1.11.4" }
>>>>>>> 263911e7

[lib]
crate-type = ["lib"]
name = "solana_streamer"

[package.metadata.docs.rs]
targets = ["x86_64-unknown-linux-gnu"]<|MERGE_RESOLUTION|>--- conflicted
+++ resolved
@@ -1,10 +1,6 @@
 [package]
 name = "solana-streamer"
-<<<<<<< HEAD
-version = "1.11.2"
-=======
 version = "1.11.4"
->>>>>>> 263911e7
 description = "Solana Streamer"
 authors = ["Solana Maintainers <maintainers@solana.foundation>"]
 repository = "https://github.com/solana-labs/solana"
@@ -17,11 +13,7 @@
 crossbeam-channel = "0.5"
 futures-util = "0.3.21"
 histogram = "0.6.9"
-<<<<<<< HEAD
-indexmap = "1.8.1"
-=======
 indexmap = "1.9.1"
->>>>>>> 263911e7
 itertools = "0.10.3"
 libc = "0.2.126"
 log = "0.4.17"
@@ -33,25 +25,15 @@
 rand = "0.7.0"
 rcgen = "0.9.2"
 rustls = { version = "0.20.6", features = ["dangerous_configuration"] }
-<<<<<<< HEAD
-solana-metrics = { path = "../metrics", version = "=1.11.2" }
-solana-perf = { path = "../perf", version = "=1.11.2" }
-solana-sdk = { path = "../sdk", version = "=1.11.2" }
-=======
 solana-metrics = { path = "../metrics", version = "=1.11.4" }
 solana-perf = { path = "../perf", version = "=1.11.4" }
 solana-sdk = { path = "../sdk", version = "=1.11.4" }
->>>>>>> 263911e7
 thiserror = "1.0"
 tokio = { version = "~1.14.1", features = ["full"] }
 x509-parser = "0.14.0"
 
 [dev-dependencies]
-<<<<<<< HEAD
-solana-logger = { path = "../logger", version = "=1.11.2" }
-=======
 solana-logger = { path = "../logger", version = "=1.11.4" }
->>>>>>> 263911e7
 
 [lib]
 crate-type = ["lib"]
