--- conflicted
+++ resolved
@@ -2,10 +2,7 @@
     crate::{
         quic::{configure_server, QuicServerError, StreamStats},
         streamer::StakedNodes,
-<<<<<<< HEAD
-=======
         tls_certificates::get_pubkey_from_tls_certificate,
->>>>>>> 263911e7
     },
     crossbeam_channel::Sender,
     futures_util::stream::StreamExt,
@@ -19,12 +16,8 @@
     solana_perf::packet::PacketBatch,
     solana_sdk::{
         packet::{Packet, PACKET_DATA_SIZE},
-<<<<<<< HEAD
-        quic::QUIC_MAX_UNSTAKED_CONCURRENT_STREAMS,
-=======
         pubkey::Pubkey,
         quic::{QUIC_CONNECTION_HANDSHAKE_TIMEOUT_MS, QUIC_MAX_UNSTAKED_CONCURRENT_STREAMS},
->>>>>>> 263911e7
         signature::Keypair,
         timing,
     },
@@ -45,11 +38,8 @@
 const QUIC_TOTAL_STAKED_CONCURRENT_STREAMS: f64 = 100_000f64;
 const WAIT_FOR_STREAM_TIMEOUT_MS: u64 = 100;
 
-<<<<<<< HEAD
-=======
 pub const ALPN_TPU_PROTOCOL_ID: &[u8] = b"solana-tpu";
 
->>>>>>> 263911e7
 #[allow(clippy::too_many_arguments)]
 pub fn spawn_server(
     sock: UdpSocket,
@@ -57,11 +47,7 @@
     gossip_host: IpAddr,
     packet_sender: Sender<PacketBatch>,
     exit: Arc<AtomicBool>,
-<<<<<<< HEAD
-    max_connections_per_ip: usize,
-=======
     max_connections_per_peer: usize,
->>>>>>> 263911e7
     staked_nodes: Arc<RwLock<StakedNodes>>,
     max_staked_connections: usize,
     max_unstaked_connections: usize,
@@ -91,11 +77,7 @@
     mut incoming: Incoming,
     packet_sender: Sender<PacketBatch>,
     exit: Arc<AtomicBool>,
-<<<<<<< HEAD
-    max_connections_per_ip: usize,
-=======
     max_connections_per_peer: usize,
->>>>>>> 263911e7
     staked_nodes: Arc<RwLock<StakedNodes>>,
     max_staked_connections: usize,
     max_unstaked_connections: usize,
@@ -128,11 +110,7 @@
                 unstaked_connection_table.clone(),
                 staked_connection_table.clone(),
                 packet_sender.clone(),
-<<<<<<< HEAD
-                max_connections_per_ip,
-=======
                 max_connections_per_peer,
->>>>>>> 263911e7
                 staked_nodes.clone(),
                 max_staked_connections,
                 max_unstaked_connections,
@@ -158,14 +136,6 @@
     }
 }
 
-<<<<<<< HEAD
-async fn setup_connection(
-    connection: Connecting,
-    unstaked_connection_table: Arc<Mutex<ConnectionTable>>,
-    staked_connection_table: Arc<Mutex<ConnectionTable>>,
-    packet_sender: Sender<PacketBatch>,
-    max_connections_per_ip: usize,
-=======
 fn get_connection_stake(
     connection: &Connection,
     staked_nodes: Arc<RwLock<StakedNodes>>,
@@ -192,116 +162,11 @@
     staked_connection_table: Arc<Mutex<ConnectionTable>>,
     packet_sender: Sender<PacketBatch>,
     max_connections_per_peer: usize,
->>>>>>> 263911e7
     staked_nodes: Arc<RwLock<StakedNodes>>,
     max_staked_connections: usize,
     max_unstaked_connections: usize,
     stats: Arc<StreamStats>,
 ) {
-<<<<<<< HEAD
-    if let Ok(new_connection) = connection.await {
-        stats.total_connections.fetch_add(1, Ordering::Relaxed);
-        stats.total_new_connections.fetch_add(1, Ordering::Relaxed);
-        let NewConnection {
-            connection,
-            uni_streams,
-            ..
-        } = new_connection;
-
-        let remote_addr = connection.remote_address();
-
-        let table_and_stake = {
-            let staked_nodes = staked_nodes.read().unwrap();
-            if let Some(stake) = staked_nodes.stake_map.get(&remote_addr.ip()) {
-                let stake = *stake;
-                drop(staked_nodes);
-
-                let mut connection_table_l = staked_connection_table.lock().unwrap();
-                if connection_table_l.total_size >= max_staked_connections {
-                    let num_pruned = connection_table_l.prune_random(stake);
-                    if num_pruned == 0 {
-                        if max_unstaked_connections > 0 {
-                            // If we couldn't prune a connection in the staked connection table, let's
-                            // put this connection in the unstaked connection table. If needed, prune a
-                            // connection from the unstaked connection table.
-                            connection_table_l = unstaked_connection_table.lock().unwrap();
-                            prune_unstaked_connection_table(
-                                &mut connection_table_l,
-                                max_unstaked_connections,
-                                stats.clone(),
-                            );
-                            Some((connection_table_l, stake))
-                        } else {
-                            stats
-                                .connection_add_failed_on_pruning
-                                .fetch_add(1, Ordering::Relaxed);
-                            None
-                        }
-                    } else {
-                        stats.num_evictions.fetch_add(num_pruned, Ordering::Relaxed);
-                        Some((connection_table_l, stake))
-                    }
-                } else {
-                    Some((connection_table_l, stake))
-                }
-            } else if max_unstaked_connections > 0 {
-                drop(staked_nodes);
-                let mut connection_table_l = unstaked_connection_table.lock().unwrap();
-                prune_unstaked_connection_table(
-                    &mut connection_table_l,
-                    max_unstaked_connections,
-                    stats.clone(),
-                );
-                Some((connection_table_l, 0))
-            } else {
-                None
-            }
-        };
-
-        if let Some((mut connection_table_l, stake)) = table_and_stake {
-            let table_type = connection_table_l.peer_type;
-            let max_uni_streams = match table_type {
-                ConnectionPeerType::Unstaked => {
-                    VarInt::from_u64(QUIC_MAX_UNSTAKED_CONCURRENT_STREAMS as u64)
-                }
-                ConnectionPeerType::Staked => {
-                    let staked_nodes = staked_nodes.read().unwrap();
-                    VarInt::from_u64(
-                        ((stake as f64 / staked_nodes.total_stake as f64)
-                            * QUIC_TOTAL_STAKED_CONCURRENT_STREAMS) as u64,
-                    )
-                }
-            };
-
-            if let Ok(max_uni_streams) = max_uni_streams {
-                connection.set_max_concurrent_uni_streams(max_uni_streams);
-
-                if let Some((last_update, stream_exit)) = connection_table_l.try_add_connection(
-                    &remote_addr,
-                    Some(connection),
-                    stake,
-                    timing::timestamp(),
-                    max_connections_per_ip,
-                ) {
-                    drop(connection_table_l);
-                    let stats = stats.clone();
-                    let connection_table = match table_type {
-                        ConnectionPeerType::Unstaked => unstaked_connection_table.clone(),
-                        ConnectionPeerType::Staked => staked_connection_table.clone(),
-                    };
-                    tokio::spawn(handle_connection(
-                        uni_streams,
-                        packet_sender,
-                        remote_addr,
-                        last_update,
-                        connection_table,
-                        stream_exit,
-                        stats,
-                        stake,
-                    ));
-                } else {
-                    stats.connection_add_failed.fetch_add(1, Ordering::Relaxed);
-=======
     if let Ok(connecting_result) = timeout(
         Duration::from_millis(QUIC_CONNECTION_HANDSHAKE_TIMEOUT_MS),
         connecting,
@@ -426,27 +291,15 @@
                     stats
                         .connection_add_failed_invalid_stream_count
                         .fetch_add(1, Ordering::Relaxed);
->>>>>>> 263911e7
                 }
             } else {
                 connection.close(0u32.into(), &[0u8]);
                 stats
-<<<<<<< HEAD
-                    .connection_add_failed_invalid_stream_count
-                    .fetch_add(1, Ordering::Relaxed);
-            }
-        } else {
-            connection.close(0u32.into(), &[0u8]);
-            stats
-                .connection_add_failed_unstaked_node
-                .fetch_add(1, Ordering::Relaxed);
-=======
                     .connection_add_failed_unstaked_node
                     .fetch_add(1, Ordering::Relaxed);
             }
         } else {
             stats.connection_setup_error.fetch_add(1, Ordering::Relaxed);
->>>>>>> 263911e7
         }
     } else {
         stats
@@ -529,19 +382,11 @@
             }
         }
     }
-<<<<<<< HEAD
-    if connection_table
-        .lock()
-        .unwrap()
-        .remove_connection(&remote_addr)
-    {
-=======
 
     if connection_table.lock().unwrap().remove_connection(
         ConnectionTableKey::new(remote_addr.ip(), remote_pubkey),
         remote_addr.port(),
     ) {
->>>>>>> 263911e7
         stats.connection_removed.fetch_add(1, Ordering::Relaxed);
     } else {
         stats
@@ -687,11 +532,6 @@
     Staked,
 }
 
-<<<<<<< HEAD
-// Map of IP to list of connection entries
-struct ConnectionTable {
-    table: IndexMap<IpAddr, Vec<ConnectionEntry>>,
-=======
 #[derive(Copy, Clone, Eq, Hash, PartialEq)]
 enum ConnectionTableKey {
     IP(IpAddr),
@@ -709,7 +549,6 @@
 // Map of IP to list of connection entries
 struct ConnectionTable {
     table: IndexMap<ConnectionTableKey, Vec<ConnectionEntry>>,
->>>>>>> 263911e7
     total_size: usize,
     peer_type: ConnectionPeerType,
 }
@@ -739,22 +578,13 @@
                     }
                 }
             }
-<<<<<<< HEAD
-            if let Some(oldest_ip) = oldest_ip {
-                if let Some(removed) = self.table.remove(&oldest_ip) {
-=======
             if let Some(oldest_index) = oldest_index {
                 if let Some((_, removed)) = self.table.swap_remove_index(oldest_index) {
->>>>>>> 263911e7
                     self.total_size -= removed.len();
                     num_pruned += removed.len();
                 }
             } else {
-<<<<<<< HEAD
-                // No valid entries in the table with an IP address. Continuing the loop will cause
-=======
                 // No valid entries in the table. Continuing the loop will cause
->>>>>>> 263911e7
                 // infinite looping.
                 break;
             }
@@ -800,12 +630,8 @@
 
     fn try_add_connection(
         &mut self,
-<<<<<<< HEAD
-        addr: &SocketAddr,
-=======
         key: ConnectionTableKey,
         port: u16,
->>>>>>> 263911e7
         connection: Option<Connection>,
         stake: u64,
         last_update: u64,
@@ -824,11 +650,7 @@
                 exit.clone(),
                 stake,
                 last_update.clone(),
-<<<<<<< HEAD
-                addr.port(),
-=======
                 port,
->>>>>>> 263911e7
                 connection,
             ));
             self.total_size += 1;
@@ -838,19 +660,11 @@
         }
     }
 
-<<<<<<< HEAD
-    fn remove_connection(&mut self, addr: &SocketAddr) -> bool {
-        if let Entry::Occupied(mut e) = self.table.entry(addr.ip()) {
-            let e_ref = e.get_mut();
-            let old_size = e_ref.len();
-            e_ref.retain(|connection| connection.port != addr.port());
-=======
     fn remove_connection(&mut self, key: ConnectionTableKey, port: u16) -> bool {
         if let Entry::Occupied(mut e) = self.table.entry(key) {
             let e_ref = e.get_mut();
             let old_size = e_ref.len();
             e_ref.retain(|connection| connection.port != port);
->>>>>>> 263911e7
             let new_size = e_ref.len();
             if e_ref.is_empty() {
                 e.remove_entry();
@@ -1133,11 +947,7 @@
         solana_logger::setup();
         let (t, exit, _receiver, server_address, stats) = setup_quic_server(None);
 
-<<<<<<< HEAD
-        let conn1 = make_client_endpoint(&server_address).await;
-=======
         let conn1 = make_client_endpoint(&server_address, None).await;
->>>>>>> 263911e7
         assert_eq!(stats.total_streams.load(Ordering::Relaxed), 0);
         assert_eq!(stats.total_stream_read_timeouts.load(Ordering::Relaxed), 0);
 
@@ -1177,9 +987,6 @@
     async fn test_quic_server_multiple_writes() {
         solana_logger::setup();
         let (t, exit, receiver, server_address, _stats) = setup_quic_server(None);
-<<<<<<< HEAD
-        check_multiple_writes(receiver, server_address).await;
-=======
         check_multiple_writes(receiver, server_address, None).await;
         exit.store(true, Ordering::Relaxed);
         t.await.unwrap();
@@ -1243,7 +1050,6 @@
         solana_logger::setup();
         let (t, exit, receiver, server_address, stats) = setup_quic_server(None);
         check_multiple_writes(receiver, server_address, None).await;
->>>>>>> 263911e7
         exit.store(true, Ordering::Relaxed);
         t.await.unwrap();
         sleep(Duration::from_millis(100)).await;
@@ -1365,9 +1171,6 @@
             .collect();
         for (i, socket) in sockets.iter().enumerate() {
             table
-<<<<<<< HEAD
-                .try_add_connection(socket, None, 0, i as u64, max_connections_per_ip)
-=======
                 .try_add_connection(
                     ConnectionTableKey::IP(socket.ip()),
                     socket.port(),
@@ -1376,14 +1179,10 @@
                     i as u64,
                     max_connections_per_peer,
                 )
->>>>>>> 263911e7
                 .unwrap();
         }
         num_entries += 1;
         table
-<<<<<<< HEAD
-            .try_add_connection(&sockets[0], None, 0, 5, max_connections_per_ip)
-=======
             .try_add_connection(
                 ConnectionTableKey::IP(sockets[0].ip()),
                 sockets[0].port(),
@@ -1392,7 +1191,6 @@
                 5,
                 max_connections_per_peer,
             )
->>>>>>> 263911e7
             .unwrap();
 
         let new_size = 3;
