--- conflicted
+++ resolved
@@ -3,11 +3,7 @@
 edition = "2021"
 name = "solana-sys-tuner"
 description = "The solana cluster system tuner daemon"
-<<<<<<< HEAD
-version = "1.11.2"
-=======
 version = "1.11.4"
->>>>>>> 263911e7
 repository = "https://github.com/solana-labs/solana"
 license = "Apache-2.0"
 homepage = "https://solana.com/"
@@ -18,13 +14,8 @@
 clap = "2.33.1"
 libc = "0.2.126"
 log = "0.4.17"
-<<<<<<< HEAD
-solana-logger = { path = "../logger", version = "=1.11.2" }
-solana-version = { path = "../version", version = "=1.11.2" }
-=======
 solana-logger = { path = "../logger", version = "=1.11.4" }
 solana-version = { path = "../version", version = "=1.11.4" }
->>>>>>> 263911e7
 
 [target."cfg(unix)".dependencies]
 unix_socket2 = "0.5.4"
