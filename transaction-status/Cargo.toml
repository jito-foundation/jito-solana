[package]
name = "solana-transaction-status"
version = "1.12.0"
description = "Solana transaction status types"
authors = ["Solana Maintainers <maintainers@solana.foundation>"]
repository = "https://github.com/solana-labs/solana"
homepage = "https://solana.com/"
documentation = "https://docs.rs/solana-transaction-status"
license = "Apache-2.0"
edition = "2021"

[dependencies]
Inflector = "0.11.4"
base64 = "0.13.0"
bincode = "1.3.3"
borsh = "0.9.1"
bs58 = "0.4.0"
lazy_static = "1.4.0"
log = "0.4.17"
serde = "1.0.138"
serde_derive = "1.0.103"
serde_json = "1.0.81"
solana-account-decoder = { path = "../account-decoder", version = "=1.12.0" }
solana-measure = { path = "../measure", version = "=1.12.0" }
solana-metrics = { path = "../metrics", version = "=1.12.0" }
<<<<<<< HEAD
solana-runtime = { path = "../runtime", version = "=1.12.0" }
=======
>>>>>>> f7c69011
solana-sdk = { path = "../sdk", version = "=1.12.0" }
solana-vote-program = { path = "../programs/vote", version = "=1.12.0" }
spl-associated-token-account = { version = "=1.1.1", features = ["no-entrypoint"] }
spl-memo = { version = "=3.0.1", features = ["no-entrypoint"] }
spl-token = { version = "=3.5.0", features = ["no-entrypoint"] }
spl-token-2022 = { version = "=0.4.2", features = ["no-entrypoint"] }
thiserror = "1.0"

[package.metadata.docs.rs]
targets = ["x86_64-unknown-linux-gnu"]<|MERGE_RESOLUTION|>--- conflicted
+++ resolved
@@ -23,10 +23,6 @@
 solana-account-decoder = { path = "../account-decoder", version = "=1.12.0" }
 solana-measure = { path = "../measure", version = "=1.12.0" }
 solana-metrics = { path = "../metrics", version = "=1.12.0" }
-<<<<<<< HEAD
-solana-runtime = { path = "../runtime", version = "=1.12.0" }
-=======
->>>>>>> f7c69011
 solana-sdk = { path = "../sdk", version = "=1.12.0" }
 solana-vote-program = { path = "../programs/vote", version = "=1.12.0" }
 spl-associated-token-account = { version = "=1.1.1", features = ["no-entrypoint"] }
