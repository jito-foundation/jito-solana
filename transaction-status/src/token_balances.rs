<<<<<<< HEAD
use {
    crate::TransactionTokenBalance,
    solana_account_decoder::parse_token::{
        is_known_spl_token_id, pubkey_from_spl_token, spl_token_native_mint,
        token_amount_to_ui_amount, UiTokenAmount,
    },
    solana_measure::measure::Measure,
    solana_metrics::datapoint_debug,
    solana_runtime::{
        account_overrides::AccountOverrides,
        bank::{Bank, TransactionBalances},
        transaction_batch::TransactionBatch,
    },
    solana_sdk::{account::ReadableAccount, pubkey::Pubkey},
    spl_token_2022::{
        extension::StateWithExtensions,
        state::{Account as TokenAccount, Mint},
    },
    std::{collections::HashMap, sync::Arc},
};
=======
use crate::TransactionTokenBalance;
>>>>>>> 4e43aa6c

pub type TransactionTokenBalances = Vec<Vec<TransactionTokenBalance>>;

pub struct TransactionTokenBalancesSet {
    pub pre_token_balances: TransactionTokenBalances,
    pub post_token_balances: TransactionTokenBalances,
}

impl TransactionTokenBalancesSet {
    pub fn new(
        pre_token_balances: TransactionTokenBalances,
        post_token_balances: TransactionTokenBalances,
    ) -> Self {
        assert_eq!(pre_token_balances.len(), post_token_balances.len());
        Self {
            pre_token_balances,
            post_token_balances,
        }
    }
<<<<<<< HEAD
}

fn get_mint_decimals(bank: &Bank, mint: &Pubkey) -> Option<u8> {
    if mint == &spl_token_native_mint() {
        Some(spl_token::native_mint::DECIMALS)
    } else {
        let mint_account = bank.get_account(mint)?;

        if !is_known_spl_token_id(mint_account.owner()) {
            return None;
        }

        let decimals = StateWithExtensions::<Mint>::unpack(mint_account.data())
            .map(|mint| mint.base.decimals)
            .ok()?;

        Some(decimals)
    }
}

pub fn collect_balances_with_cache(
    batch: &TransactionBatch,
    bank: &Arc<Bank>,
    account_overrides: Option<&AccountOverrides>,
) -> TransactionBalances {
    let mut balances: TransactionBalances = vec![];
    for transaction in batch.sanitized_transactions() {
        let mut transaction_balances: Vec<u64> = vec![];
        for account_key in transaction.message().account_keys().iter() {
            let balance = {
                if let Some(account_override) =
                    account_overrides.and_then(|overrides| overrides.get(account_key))
                {
                    account_override.lamports()
                } else {
                    bank.get_account(account_key)
                        .map(|a| a.lamports())
                        .unwrap_or(0)
                }
            };

            transaction_balances.push(balance);
        }
        balances.push(transaction_balances);
    }
    balances
}

pub fn collect_token_balances(
    bank: &Bank,
    batch: &TransactionBatch,
    mint_decimals: &mut HashMap<Pubkey, u8>,
    cached_accounts: Option<&AccountOverrides>,
) -> TransactionTokenBalances {
    let mut balances: TransactionTokenBalances = vec![];
    let mut collect_time = Measure::start("collect_token_balances");

    for transaction in batch.sanitized_transactions() {
        let account_keys = transaction.message().account_keys();
        let has_token_program = account_keys.iter().any(is_known_spl_token_id);

        let mut transaction_balances: Vec<TransactionTokenBalance> = vec![];
        if has_token_program {
            for (index, account_id) in account_keys.iter().enumerate() {
                if transaction.message().is_invoked(index) || is_known_spl_token_id(account_id) {
                    continue;
                }

                if let Some(TokenBalanceData {
                    mint,
                    ui_token_amount,
                    owner,
                    program_id,
                }) = collect_token_balance_from_account(
                    bank,
                    account_id,
                    mint_decimals,
                    cached_accounts,
                ) {
                    transaction_balances.push(TransactionTokenBalance {
                        account_index: index as u8,
                        mint,
                        ui_token_amount,
                        owner,
                        program_id,
                    });
                }
            }
        }
        balances.push(transaction_balances);
    }
    collect_time.stop();
    datapoint_debug!(
        "collect_token_balances",
        ("collect_time_us", collect_time.as_us(), i64),
    );
    balances
}

#[derive(Debug, PartialEq)]
struct TokenBalanceData {
    mint: String,
    owner: String,
    ui_token_amount: UiTokenAmount,
    program_id: String,
}

fn collect_token_balance_from_account(
    bank: &Bank,
    account_id: &Pubkey,
    mint_decimals: &mut HashMap<Pubkey, u8>,
    account_overrides: Option<&AccountOverrides>,
) -> Option<TokenBalanceData> {
    let account = {
        if let Some(account_override) =
            account_overrides.and_then(|overrides| overrides.get(account_id))
        {
            Some(account_override.clone())
        } else {
            bank.get_account(account_id)
        }
    }?;

    if !is_known_spl_token_id(account.owner()) {
        return None;
    }

    let token_account = StateWithExtensions::<TokenAccount>::unpack(account.data()).ok()?;
    let mint = pubkey_from_spl_token(&token_account.base.mint);

    let decimals = mint_decimals.get(&mint).cloned().or_else(|| {
        let decimals = get_mint_decimals(bank, &mint)?;
        mint_decimals.insert(mint, decimals);
        Some(decimals)
    })?;

    Some(TokenBalanceData {
        mint: token_account.base.mint.to_string(),
        owner: token_account.base.owner.to_string(),
        ui_token_amount: token_amount_to_ui_amount(token_account.base.amount, decimals),
        program_id: account.owner().to_string(),
    })
}

#[cfg(test)]
mod test {
    use {
        super::*,
        solana_account_decoder::parse_token::{pubkey_from_spl_token, spl_token_pubkey},
        solana_sdk::{account::Account, genesis_config::create_genesis_config},
        spl_token_2022::{
            extension::{
                immutable_owner::ImmutableOwner, memo_transfer::MemoTransfer,
                mint_close_authority::MintCloseAuthority, ExtensionType, StateWithExtensionsMut,
            },
            pod::OptionalNonZeroPubkey,
            solana_program::{program_option::COption, program_pack::Pack},
        },
        std::collections::BTreeMap,
    };

    #[test]
    fn test_collect_token_balance_from_account() {
        let (mut genesis_config, _mint_keypair) = create_genesis_config(500);

        // Add a variety of accounts, token and not
        let account = Account::new(42, 55, &Pubkey::new_unique());

        let mint_data = Mint {
            mint_authority: COption::None,
            supply: 4242,
            decimals: 2,
            is_initialized: true,
            freeze_authority: COption::None,
        };
        let mut data = [0; Mint::LEN];
        Mint::pack(mint_data, &mut data).unwrap();
        let mint_pubkey = Pubkey::new_unique();
        let mint = Account {
            lamports: 100,
            data: data.to_vec(),
            owner: pubkey_from_spl_token(&spl_token::id()),
            executable: false,
            rent_epoch: 0,
        };
        let other_mint_pubkey = Pubkey::new_unique();
        let other_mint = Account {
            lamports: 100,
            data: data.to_vec(),
            owner: Pubkey::new_unique(), // !is_known_spl_token_id
            executable: false,
            rent_epoch: 0,
        };

        let token_owner = Pubkey::new_unique();
        let token_data = TokenAccount {
            mint: spl_token_pubkey(&mint_pubkey),
            owner: spl_token_pubkey(&token_owner),
            amount: 42,
            delegate: COption::None,
            state: spl_token_2022::state::AccountState::Initialized,
            is_native: COption::Some(100),
            delegated_amount: 0,
            close_authority: COption::None,
        };
        let mut data = [0; TokenAccount::LEN];
        TokenAccount::pack(token_data, &mut data).unwrap();

        let spl_token_account = Account {
            lamports: 100,
            data: data.to_vec(),
            owner: pubkey_from_spl_token(&spl_token::id()),
            executable: false,
            rent_epoch: 0,
        };
        let other_account = Account {
            lamports: 100,
            data: data.to_vec(),
            owner: Pubkey::new_unique(), // !is_known_spl_token_id
            executable: false,
            rent_epoch: 0,
        };

        let other_mint_data = TokenAccount {
            mint: spl_token_pubkey(&other_mint_pubkey),
            owner: spl_token_pubkey(&token_owner),
            amount: 42,
            delegate: COption::None,
            state: spl_token_2022::state::AccountState::Initialized,
            is_native: COption::Some(100),
            delegated_amount: 0,
            close_authority: COption::None,
        };
        let mut data = [0; TokenAccount::LEN];
        TokenAccount::pack(other_mint_data, &mut data).unwrap();

        let other_mint_token_account = Account {
            lamports: 100,
            data: data.to_vec(),
            owner: pubkey_from_spl_token(&spl_token::id()),
            executable: false,
            rent_epoch: 0,
        };

        let mut accounts = BTreeMap::new();

        let account_pubkey = Pubkey::new_unique();
        accounts.insert(account_pubkey, account);
        accounts.insert(mint_pubkey, mint);
        accounts.insert(other_mint_pubkey, other_mint);
        let spl_token_account_pubkey = Pubkey::new_unique();
        accounts.insert(spl_token_account_pubkey, spl_token_account);
        let other_account_pubkey = Pubkey::new_unique();
        accounts.insert(other_account_pubkey, other_account);
        let other_mint_account_pubkey = Pubkey::new_unique();
        accounts.insert(other_mint_account_pubkey, other_mint_token_account);

        genesis_config.accounts = accounts;

        let bank = Bank::new_for_tests(&genesis_config);
        let mut mint_decimals = HashMap::new();

        // Account is not owned by spl_token (nor does it have TokenAccount state)
        assert_eq!(
            collect_token_balance_from_account(&bank, &account_pubkey, &mut mint_decimals, None),
            None
        );

        // Mint does not have TokenAccount state
        assert_eq!(
            collect_token_balance_from_account(&bank, &mint_pubkey, &mut mint_decimals, None),
            None
        );

        // TokenAccount owned by spl_token::id() works
        assert_eq!(
            collect_token_balance_from_account(
                &bank,
                &spl_token_account_pubkey,
                &mut mint_decimals,
                None
            ),
            Some(TokenBalanceData {
                mint: mint_pubkey.to_string(),
                owner: token_owner.to_string(),
                ui_token_amount: UiTokenAmount {
                    ui_amount: Some(0.42),
                    decimals: 2,
                    amount: "42".to_string(),
                    ui_amount_string: "0.42".to_string(),
                },
                program_id: spl_token::id().to_string(),
            })
        );

        // TokenAccount is not owned by known spl-token program_id
        assert_eq!(
            collect_token_balance_from_account(
                &bank,
                &other_account_pubkey,
                &mut mint_decimals,
                None
            ),
            None
        );

        // TokenAccount's mint is not owned by known spl-token program_id
        assert_eq!(
            collect_token_balance_from_account(
                &bank,
                &other_mint_account_pubkey,
                &mut mint_decimals,
                None
            ),
            None
        );
    }

    #[test]
    fn test_collect_token_balance_from_spl_token_2022_account() {
        let (mut genesis_config, _mint_keypair) = create_genesis_config(500);

        // Add a variety of accounts, token and not
        let account = Account::new(42, 55, &Pubkey::new_unique());

        let mint_authority = Pubkey::new_unique();
        let mint_size =
            ExtensionType::get_account_len::<Mint>(&[ExtensionType::MintCloseAuthority]);
        let mint_base = Mint {
            mint_authority: COption::None,
            supply: 4242,
            decimals: 2,
            is_initialized: true,
            freeze_authority: COption::None,
        };
        let mut mint_data = vec![0; mint_size];
        let mut mint_state =
            StateWithExtensionsMut::<Mint>::unpack_uninitialized(&mut mint_data).unwrap();
        mint_state.base = mint_base;
        mint_state.pack_base();
        mint_state.init_account_type().unwrap();
        let mut mint_close_authority = mint_state
            .init_extension::<MintCloseAuthority>(true)
            .unwrap();
        mint_close_authority.close_authority =
            OptionalNonZeroPubkey::try_from(Some(spl_token_pubkey(&mint_authority))).unwrap();

        let mint_pubkey = Pubkey::new_unique();
        let mint = Account {
            lamports: 100,
            data: mint_data.to_vec(),
            owner: pubkey_from_spl_token(&spl_token_2022::id()),
            executable: false,
            rent_epoch: 0,
        };
        let other_mint_pubkey = Pubkey::new_unique();
        let other_mint = Account {
            lamports: 100,
            data: mint_data.to_vec(),
            owner: Pubkey::new_unique(),
            executable: false,
            rent_epoch: 0,
        };

        let token_owner = Pubkey::new_unique();
        let token_base = TokenAccount {
            mint: spl_token_pubkey(&mint_pubkey),
            owner: spl_token_pubkey(&token_owner),
            amount: 42,
            delegate: COption::None,
            state: spl_token_2022::state::AccountState::Initialized,
            is_native: COption::Some(100),
            delegated_amount: 0,
            close_authority: COption::None,
        };
        let account_size = ExtensionType::get_account_len::<TokenAccount>(&[
            ExtensionType::ImmutableOwner,
            ExtensionType::MemoTransfer,
        ]);
        let mut account_data = vec![0; account_size];
        let mut account_state =
            StateWithExtensionsMut::<TokenAccount>::unpack_uninitialized(&mut account_data)
                .unwrap();
        account_state.base = token_base;
        account_state.pack_base();
        account_state.init_account_type().unwrap();
        account_state
            .init_extension::<ImmutableOwner>(true)
            .unwrap();
        let mut memo_transfer = account_state.init_extension::<MemoTransfer>(true).unwrap();
        memo_transfer.require_incoming_transfer_memos = true.into();

        let spl_token_account = Account {
            lamports: 100,
            data: account_data.to_vec(),
            owner: pubkey_from_spl_token(&spl_token_2022::id()),
            executable: false,
            rent_epoch: 0,
        };
        let other_account = Account {
            lamports: 100,
            data: account_data.to_vec(),
            owner: Pubkey::new_unique(),
            executable: false,
            rent_epoch: 0,
        };

        let other_mint_token_base = TokenAccount {
            mint: spl_token_pubkey(&other_mint_pubkey),
            owner: spl_token_pubkey(&token_owner),
            amount: 42,
            delegate: COption::None,
            state: spl_token_2022::state::AccountState::Initialized,
            is_native: COption::Some(100),
            delegated_amount: 0,
            close_authority: COption::None,
        };
        let account_size = ExtensionType::get_account_len::<TokenAccount>(&[
            ExtensionType::ImmutableOwner,
            ExtensionType::MemoTransfer,
        ]);
        let mut account_data = vec![0; account_size];
        let mut account_state =
            StateWithExtensionsMut::<TokenAccount>::unpack_uninitialized(&mut account_data)
                .unwrap();
        account_state.base = other_mint_token_base;
        account_state.pack_base();
        account_state.init_account_type().unwrap();
        account_state
            .init_extension::<ImmutableOwner>(true)
            .unwrap();
        let mut memo_transfer = account_state.init_extension::<MemoTransfer>(true).unwrap();
        memo_transfer.require_incoming_transfer_memos = true.into();

        let other_mint_token_account = Account {
            lamports: 100,
            data: account_data.to_vec(),
            owner: pubkey_from_spl_token(&spl_token_2022::id()),
            executable: false,
            rent_epoch: 0,
        };

        let mut accounts = BTreeMap::new();

        let account_pubkey = Pubkey::new_unique();
        accounts.insert(account_pubkey, account);
        accounts.insert(mint_pubkey, mint);
        accounts.insert(other_mint_pubkey, other_mint);
        let spl_token_account_pubkey = Pubkey::new_unique();
        accounts.insert(spl_token_account_pubkey, spl_token_account);
        let other_account_pubkey = Pubkey::new_unique();
        accounts.insert(other_account_pubkey, other_account);
        let other_mint_account_pubkey = Pubkey::new_unique();
        accounts.insert(other_mint_account_pubkey, other_mint_token_account);

        genesis_config.accounts = accounts;

        let bank = Bank::new_for_tests(&genesis_config);
        let mut mint_decimals = HashMap::new();

        // Account is not owned by spl_token (nor does it have TokenAccount state)
        assert_eq!(
            collect_token_balance_from_account(&bank, &account_pubkey, &mut mint_decimals, None),
            None
        );

        // Mint does not have TokenAccount state
        assert_eq!(
            collect_token_balance_from_account(&bank, &mint_pubkey, &mut mint_decimals, None),
            None
        );

        // TokenAccount owned by spl_token_2022::id() works
        assert_eq!(
            collect_token_balance_from_account(
                &bank,
                &spl_token_account_pubkey,
                &mut mint_decimals,
                None
            ),
            Some(TokenBalanceData {
                mint: mint_pubkey.to_string(),
                owner: token_owner.to_string(),
                ui_token_amount: UiTokenAmount {
                    ui_amount: Some(0.42),
                    decimals: 2,
                    amount: "42".to_string(),
                    ui_amount_string: "0.42".to_string(),
                },
                program_id: spl_token_2022::id().to_string(),
            })
        );

        // TokenAccount is not owned by known spl-token program_id
        assert_eq!(
            collect_token_balance_from_account(
                &bank,
                &other_account_pubkey,
                &mut mint_decimals,
                None
            ),
            None
        );

        // TokenAccount's mint is not owned by known spl-token program_id
        assert_eq!(
            collect_token_balance_from_account(
                &bank,
                &other_mint_account_pubkey,
                &mut mint_decimals,
                None
            ),
            None
        );
    }
=======
>>>>>>> 4e43aa6c
}<|MERGE_RESOLUTION|>--- conflicted
+++ resolved
@@ -1,27 +1,4 @@
-<<<<<<< HEAD
-use {
-    crate::TransactionTokenBalance,
-    solana_account_decoder::parse_token::{
-        is_known_spl_token_id, pubkey_from_spl_token, spl_token_native_mint,
-        token_amount_to_ui_amount, UiTokenAmount,
-    },
-    solana_measure::measure::Measure,
-    solana_metrics::datapoint_debug,
-    solana_runtime::{
-        account_overrides::AccountOverrides,
-        bank::{Bank, TransactionBalances},
-        transaction_batch::TransactionBatch,
-    },
-    solana_sdk::{account::ReadableAccount, pubkey::Pubkey},
-    spl_token_2022::{
-        extension::StateWithExtensions,
-        state::{Account as TokenAccount, Mint},
-    },
-    std::{collections::HashMap, sync::Arc},
-};
-=======
 use crate::TransactionTokenBalance;
->>>>>>> 4e43aa6c
 
 pub type TransactionTokenBalances = Vec<Vec<TransactionTokenBalance>>;
 
@@ -41,522 +18,4 @@
             post_token_balances,
         }
     }
-<<<<<<< HEAD
-}
-
-fn get_mint_decimals(bank: &Bank, mint: &Pubkey) -> Option<u8> {
-    if mint == &spl_token_native_mint() {
-        Some(spl_token::native_mint::DECIMALS)
-    } else {
-        let mint_account = bank.get_account(mint)?;
-
-        if !is_known_spl_token_id(mint_account.owner()) {
-            return None;
-        }
-
-        let decimals = StateWithExtensions::<Mint>::unpack(mint_account.data())
-            .map(|mint| mint.base.decimals)
-            .ok()?;
-
-        Some(decimals)
-    }
-}
-
-pub fn collect_balances_with_cache(
-    batch: &TransactionBatch,
-    bank: &Arc<Bank>,
-    account_overrides: Option<&AccountOverrides>,
-) -> TransactionBalances {
-    let mut balances: TransactionBalances = vec![];
-    for transaction in batch.sanitized_transactions() {
-        let mut transaction_balances: Vec<u64> = vec![];
-        for account_key in transaction.message().account_keys().iter() {
-            let balance = {
-                if let Some(account_override) =
-                    account_overrides.and_then(|overrides| overrides.get(account_key))
-                {
-                    account_override.lamports()
-                } else {
-                    bank.get_account(account_key)
-                        .map(|a| a.lamports())
-                        .unwrap_or(0)
-                }
-            };
-
-            transaction_balances.push(balance);
-        }
-        balances.push(transaction_balances);
-    }
-    balances
-}
-
-pub fn collect_token_balances(
-    bank: &Bank,
-    batch: &TransactionBatch,
-    mint_decimals: &mut HashMap<Pubkey, u8>,
-    cached_accounts: Option<&AccountOverrides>,
-) -> TransactionTokenBalances {
-    let mut balances: TransactionTokenBalances = vec![];
-    let mut collect_time = Measure::start("collect_token_balances");
-
-    for transaction in batch.sanitized_transactions() {
-        let account_keys = transaction.message().account_keys();
-        let has_token_program = account_keys.iter().any(is_known_spl_token_id);
-
-        let mut transaction_balances: Vec<TransactionTokenBalance> = vec![];
-        if has_token_program {
-            for (index, account_id) in account_keys.iter().enumerate() {
-                if transaction.message().is_invoked(index) || is_known_spl_token_id(account_id) {
-                    continue;
-                }
-
-                if let Some(TokenBalanceData {
-                    mint,
-                    ui_token_amount,
-                    owner,
-                    program_id,
-                }) = collect_token_balance_from_account(
-                    bank,
-                    account_id,
-                    mint_decimals,
-                    cached_accounts,
-                ) {
-                    transaction_balances.push(TransactionTokenBalance {
-                        account_index: index as u8,
-                        mint,
-                        ui_token_amount,
-                        owner,
-                        program_id,
-                    });
-                }
-            }
-        }
-        balances.push(transaction_balances);
-    }
-    collect_time.stop();
-    datapoint_debug!(
-        "collect_token_balances",
-        ("collect_time_us", collect_time.as_us(), i64),
-    );
-    balances
-}
-
-#[derive(Debug, PartialEq)]
-struct TokenBalanceData {
-    mint: String,
-    owner: String,
-    ui_token_amount: UiTokenAmount,
-    program_id: String,
-}
-
-fn collect_token_balance_from_account(
-    bank: &Bank,
-    account_id: &Pubkey,
-    mint_decimals: &mut HashMap<Pubkey, u8>,
-    account_overrides: Option<&AccountOverrides>,
-) -> Option<TokenBalanceData> {
-    let account = {
-        if let Some(account_override) =
-            account_overrides.and_then(|overrides| overrides.get(account_id))
-        {
-            Some(account_override.clone())
-        } else {
-            bank.get_account(account_id)
-        }
-    }?;
-
-    if !is_known_spl_token_id(account.owner()) {
-        return None;
-    }
-
-    let token_account = StateWithExtensions::<TokenAccount>::unpack(account.data()).ok()?;
-    let mint = pubkey_from_spl_token(&token_account.base.mint);
-
-    let decimals = mint_decimals.get(&mint).cloned().or_else(|| {
-        let decimals = get_mint_decimals(bank, &mint)?;
-        mint_decimals.insert(mint, decimals);
-        Some(decimals)
-    })?;
-
-    Some(TokenBalanceData {
-        mint: token_account.base.mint.to_string(),
-        owner: token_account.base.owner.to_string(),
-        ui_token_amount: token_amount_to_ui_amount(token_account.base.amount, decimals),
-        program_id: account.owner().to_string(),
-    })
-}
-
-#[cfg(test)]
-mod test {
-    use {
-        super::*,
-        solana_account_decoder::parse_token::{pubkey_from_spl_token, spl_token_pubkey},
-        solana_sdk::{account::Account, genesis_config::create_genesis_config},
-        spl_token_2022::{
-            extension::{
-                immutable_owner::ImmutableOwner, memo_transfer::MemoTransfer,
-                mint_close_authority::MintCloseAuthority, ExtensionType, StateWithExtensionsMut,
-            },
-            pod::OptionalNonZeroPubkey,
-            solana_program::{program_option::COption, program_pack::Pack},
-        },
-        std::collections::BTreeMap,
-    };
-
-    #[test]
-    fn test_collect_token_balance_from_account() {
-        let (mut genesis_config, _mint_keypair) = create_genesis_config(500);
-
-        // Add a variety of accounts, token and not
-        let account = Account::new(42, 55, &Pubkey::new_unique());
-
-        let mint_data = Mint {
-            mint_authority: COption::None,
-            supply: 4242,
-            decimals: 2,
-            is_initialized: true,
-            freeze_authority: COption::None,
-        };
-        let mut data = [0; Mint::LEN];
-        Mint::pack(mint_data, &mut data).unwrap();
-        let mint_pubkey = Pubkey::new_unique();
-        let mint = Account {
-            lamports: 100,
-            data: data.to_vec(),
-            owner: pubkey_from_spl_token(&spl_token::id()),
-            executable: false,
-            rent_epoch: 0,
-        };
-        let other_mint_pubkey = Pubkey::new_unique();
-        let other_mint = Account {
-            lamports: 100,
-            data: data.to_vec(),
-            owner: Pubkey::new_unique(), // !is_known_spl_token_id
-            executable: false,
-            rent_epoch: 0,
-        };
-
-        let token_owner = Pubkey::new_unique();
-        let token_data = TokenAccount {
-            mint: spl_token_pubkey(&mint_pubkey),
-            owner: spl_token_pubkey(&token_owner),
-            amount: 42,
-            delegate: COption::None,
-            state: spl_token_2022::state::AccountState::Initialized,
-            is_native: COption::Some(100),
-            delegated_amount: 0,
-            close_authority: COption::None,
-        };
-        let mut data = [0; TokenAccount::LEN];
-        TokenAccount::pack(token_data, &mut data).unwrap();
-
-        let spl_token_account = Account {
-            lamports: 100,
-            data: data.to_vec(),
-            owner: pubkey_from_spl_token(&spl_token::id()),
-            executable: false,
-            rent_epoch: 0,
-        };
-        let other_account = Account {
-            lamports: 100,
-            data: data.to_vec(),
-            owner: Pubkey::new_unique(), // !is_known_spl_token_id
-            executable: false,
-            rent_epoch: 0,
-        };
-
-        let other_mint_data = TokenAccount {
-            mint: spl_token_pubkey(&other_mint_pubkey),
-            owner: spl_token_pubkey(&token_owner),
-            amount: 42,
-            delegate: COption::None,
-            state: spl_token_2022::state::AccountState::Initialized,
-            is_native: COption::Some(100),
-            delegated_amount: 0,
-            close_authority: COption::None,
-        };
-        let mut data = [0; TokenAccount::LEN];
-        TokenAccount::pack(other_mint_data, &mut data).unwrap();
-
-        let other_mint_token_account = Account {
-            lamports: 100,
-            data: data.to_vec(),
-            owner: pubkey_from_spl_token(&spl_token::id()),
-            executable: false,
-            rent_epoch: 0,
-        };
-
-        let mut accounts = BTreeMap::new();
-
-        let account_pubkey = Pubkey::new_unique();
-        accounts.insert(account_pubkey, account);
-        accounts.insert(mint_pubkey, mint);
-        accounts.insert(other_mint_pubkey, other_mint);
-        let spl_token_account_pubkey = Pubkey::new_unique();
-        accounts.insert(spl_token_account_pubkey, spl_token_account);
-        let other_account_pubkey = Pubkey::new_unique();
-        accounts.insert(other_account_pubkey, other_account);
-        let other_mint_account_pubkey = Pubkey::new_unique();
-        accounts.insert(other_mint_account_pubkey, other_mint_token_account);
-
-        genesis_config.accounts = accounts;
-
-        let bank = Bank::new_for_tests(&genesis_config);
-        let mut mint_decimals = HashMap::new();
-
-        // Account is not owned by spl_token (nor does it have TokenAccount state)
-        assert_eq!(
-            collect_token_balance_from_account(&bank, &account_pubkey, &mut mint_decimals, None),
-            None
-        );
-
-        // Mint does not have TokenAccount state
-        assert_eq!(
-            collect_token_balance_from_account(&bank, &mint_pubkey, &mut mint_decimals, None),
-            None
-        );
-
-        // TokenAccount owned by spl_token::id() works
-        assert_eq!(
-            collect_token_balance_from_account(
-                &bank,
-                &spl_token_account_pubkey,
-                &mut mint_decimals,
-                None
-            ),
-            Some(TokenBalanceData {
-                mint: mint_pubkey.to_string(),
-                owner: token_owner.to_string(),
-                ui_token_amount: UiTokenAmount {
-                    ui_amount: Some(0.42),
-                    decimals: 2,
-                    amount: "42".to_string(),
-                    ui_amount_string: "0.42".to_string(),
-                },
-                program_id: spl_token::id().to_string(),
-            })
-        );
-
-        // TokenAccount is not owned by known spl-token program_id
-        assert_eq!(
-            collect_token_balance_from_account(
-                &bank,
-                &other_account_pubkey,
-                &mut mint_decimals,
-                None
-            ),
-            None
-        );
-
-        // TokenAccount's mint is not owned by known spl-token program_id
-        assert_eq!(
-            collect_token_balance_from_account(
-                &bank,
-                &other_mint_account_pubkey,
-                &mut mint_decimals,
-                None
-            ),
-            None
-        );
-    }
-
-    #[test]
-    fn test_collect_token_balance_from_spl_token_2022_account() {
-        let (mut genesis_config, _mint_keypair) = create_genesis_config(500);
-
-        // Add a variety of accounts, token and not
-        let account = Account::new(42, 55, &Pubkey::new_unique());
-
-        let mint_authority = Pubkey::new_unique();
-        let mint_size =
-            ExtensionType::get_account_len::<Mint>(&[ExtensionType::MintCloseAuthority]);
-        let mint_base = Mint {
-            mint_authority: COption::None,
-            supply: 4242,
-            decimals: 2,
-            is_initialized: true,
-            freeze_authority: COption::None,
-        };
-        let mut mint_data = vec![0; mint_size];
-        let mut mint_state =
-            StateWithExtensionsMut::<Mint>::unpack_uninitialized(&mut mint_data).unwrap();
-        mint_state.base = mint_base;
-        mint_state.pack_base();
-        mint_state.init_account_type().unwrap();
-        let mut mint_close_authority = mint_state
-            .init_extension::<MintCloseAuthority>(true)
-            .unwrap();
-        mint_close_authority.close_authority =
-            OptionalNonZeroPubkey::try_from(Some(spl_token_pubkey(&mint_authority))).unwrap();
-
-        let mint_pubkey = Pubkey::new_unique();
-        let mint = Account {
-            lamports: 100,
-            data: mint_data.to_vec(),
-            owner: pubkey_from_spl_token(&spl_token_2022::id()),
-            executable: false,
-            rent_epoch: 0,
-        };
-        let other_mint_pubkey = Pubkey::new_unique();
-        let other_mint = Account {
-            lamports: 100,
-            data: mint_data.to_vec(),
-            owner: Pubkey::new_unique(),
-            executable: false,
-            rent_epoch: 0,
-        };
-
-        let token_owner = Pubkey::new_unique();
-        let token_base = TokenAccount {
-            mint: spl_token_pubkey(&mint_pubkey),
-            owner: spl_token_pubkey(&token_owner),
-            amount: 42,
-            delegate: COption::None,
-            state: spl_token_2022::state::AccountState::Initialized,
-            is_native: COption::Some(100),
-            delegated_amount: 0,
-            close_authority: COption::None,
-        };
-        let account_size = ExtensionType::get_account_len::<TokenAccount>(&[
-            ExtensionType::ImmutableOwner,
-            ExtensionType::MemoTransfer,
-        ]);
-        let mut account_data = vec![0; account_size];
-        let mut account_state =
-            StateWithExtensionsMut::<TokenAccount>::unpack_uninitialized(&mut account_data)
-                .unwrap();
-        account_state.base = token_base;
-        account_state.pack_base();
-        account_state.init_account_type().unwrap();
-        account_state
-            .init_extension::<ImmutableOwner>(true)
-            .unwrap();
-        let mut memo_transfer = account_state.init_extension::<MemoTransfer>(true).unwrap();
-        memo_transfer.require_incoming_transfer_memos = true.into();
-
-        let spl_token_account = Account {
-            lamports: 100,
-            data: account_data.to_vec(),
-            owner: pubkey_from_spl_token(&spl_token_2022::id()),
-            executable: false,
-            rent_epoch: 0,
-        };
-        let other_account = Account {
-            lamports: 100,
-            data: account_data.to_vec(),
-            owner: Pubkey::new_unique(),
-            executable: false,
-            rent_epoch: 0,
-        };
-
-        let other_mint_token_base = TokenAccount {
-            mint: spl_token_pubkey(&other_mint_pubkey),
-            owner: spl_token_pubkey(&token_owner),
-            amount: 42,
-            delegate: COption::None,
-            state: spl_token_2022::state::AccountState::Initialized,
-            is_native: COption::Some(100),
-            delegated_amount: 0,
-            close_authority: COption::None,
-        };
-        let account_size = ExtensionType::get_account_len::<TokenAccount>(&[
-            ExtensionType::ImmutableOwner,
-            ExtensionType::MemoTransfer,
-        ]);
-        let mut account_data = vec![0; account_size];
-        let mut account_state =
-            StateWithExtensionsMut::<TokenAccount>::unpack_uninitialized(&mut account_data)
-                .unwrap();
-        account_state.base = other_mint_token_base;
-        account_state.pack_base();
-        account_state.init_account_type().unwrap();
-        account_state
-            .init_extension::<ImmutableOwner>(true)
-            .unwrap();
-        let mut memo_transfer = account_state.init_extension::<MemoTransfer>(true).unwrap();
-        memo_transfer.require_incoming_transfer_memos = true.into();
-
-        let other_mint_token_account = Account {
-            lamports: 100,
-            data: account_data.to_vec(),
-            owner: pubkey_from_spl_token(&spl_token_2022::id()),
-            executable: false,
-            rent_epoch: 0,
-        };
-
-        let mut accounts = BTreeMap::new();
-
-        let account_pubkey = Pubkey::new_unique();
-        accounts.insert(account_pubkey, account);
-        accounts.insert(mint_pubkey, mint);
-        accounts.insert(other_mint_pubkey, other_mint);
-        let spl_token_account_pubkey = Pubkey::new_unique();
-        accounts.insert(spl_token_account_pubkey, spl_token_account);
-        let other_account_pubkey = Pubkey::new_unique();
-        accounts.insert(other_account_pubkey, other_account);
-        let other_mint_account_pubkey = Pubkey::new_unique();
-        accounts.insert(other_mint_account_pubkey, other_mint_token_account);
-
-        genesis_config.accounts = accounts;
-
-        let bank = Bank::new_for_tests(&genesis_config);
-        let mut mint_decimals = HashMap::new();
-
-        // Account is not owned by spl_token (nor does it have TokenAccount state)
-        assert_eq!(
-            collect_token_balance_from_account(&bank, &account_pubkey, &mut mint_decimals, None),
-            None
-        );
-
-        // Mint does not have TokenAccount state
-        assert_eq!(
-            collect_token_balance_from_account(&bank, &mint_pubkey, &mut mint_decimals, None),
-            None
-        );
-
-        // TokenAccount owned by spl_token_2022::id() works
-        assert_eq!(
-            collect_token_balance_from_account(
-                &bank,
-                &spl_token_account_pubkey,
-                &mut mint_decimals,
-                None
-            ),
-            Some(TokenBalanceData {
-                mint: mint_pubkey.to_string(),
-                owner: token_owner.to_string(),
-                ui_token_amount: UiTokenAmount {
-                    ui_amount: Some(0.42),
-                    decimals: 2,
-                    amount: "42".to_string(),
-                    ui_amount_string: "0.42".to_string(),
-                },
-                program_id: spl_token_2022::id().to_string(),
-            })
-        );
-
-        // TokenAccount is not owned by known spl-token program_id
-        assert_eq!(
-            collect_token_balance_from_account(
-                &bank,
-                &other_account_pubkey,
-                &mut mint_decimals,
-                None
-            ),
-            None
-        );
-
-        // TokenAccount's mint is not owned by known spl-token program_id
-        assert_eq!(
-            collect_token_balance_from_account(
-                &bank,
-                &other_mint_account_pubkey,
-                &mut mint_decimals,
-                None
-            ),
-            None
-        );
-    }
-=======
->>>>>>> 4e43aa6c
 }