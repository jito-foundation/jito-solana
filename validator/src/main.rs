--- conflicted
+++ resolved
@@ -2600,16 +2600,13 @@
             bpf_jit: !matches.is_present("no_bpf_jit"),
             ..RuntimeConfig::default()
         },
-<<<<<<< HEAD
+        enable_quic_servers,
         validator_interface_address: value_of(&matches, "validator_interface_address")
             .unwrap_or_default(),
         tip_program_pubkey: value_t!(matches.value_of("tip_program_pubkey"), Pubkey).ok(),
         shred_receiver_address: matches
             .value_of("shred_receiver_address")
             .map(|address| SocketAddr::from_str(address).expect("shred_receiver_address invalid")),
-=======
-        enable_quic_servers,
->>>>>>> 1ee4b412
         ..ValidatorConfig::default()
     };
 
