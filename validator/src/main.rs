#![allow(clippy::integer_arithmetic)]

#[cfg(not(target_env = "msvc"))]
use jemallocator::Jemalloc;
use {
    clap::{
        crate_description, crate_name, value_t, value_t_or_exit, values_t, values_t_or_exit, App,
        AppSettings, Arg, ArgMatches, SubCommand,
    },
    console::style,
    log::*,
    rand::{seq::SliceRandom, thread_rng},
    solana_clap_utils::{
        input_parsers::{keypair_of, keypairs_of, pubkey_of, value_of},
        input_validators::{
            is_keypair, is_keypair_or_ask_keyword, is_niceness_adjustment_valid, is_parsable,
            is_pow2, is_pubkey, is_pubkey_or_keypair, is_slot, is_valid_percentage,
            is_within_range,
        },
        keypair::SKIP_SEED_PHRASE_VALIDATION_ARG,
    },
    solana_client::{
        connection_cache::DEFAULT_TPU_CONNECTION_POOL_SIZE, rpc_client::RpcClient,
        rpc_config::RpcLeaderScheduleConfig, rpc_request::MAX_MULTIPLE_ACCOUNTS,
    },
    solana_core::{
        ledger_cleanup_service::{DEFAULT_MAX_LEDGER_SHREDS, DEFAULT_MIN_MAX_LEDGER_SHREDS},
        system_monitor_service::SystemMonitorService,
        tip_manager::{TipDistributionAccountConfig, TipManagerConfig},
        tower_storage,
        tpu::DEFAULT_TPU_COALESCE_MS,
        validator::{is_snapshot_config_valid, Validator, ValidatorConfig, ValidatorStartProgress},
    },
    solana_gossip::{cluster_info::Node, contact_info::ContactInfo},
    solana_ledger::blockstore_options::{
        BlockstoreCompressionType, BlockstoreRecoveryMode, LedgerColumnOptions, ShredStorageType,
        DEFAULT_ROCKS_FIFO_SHRED_STORAGE_SIZE_BYTES,
    },
    solana_net_utils::VALIDATOR_PORT_RANGE,
    solana_perf::recycler::enable_recycler_warming,
    solana_poh::poh_service,
    solana_rpc::{
        rpc::{JsonRpcConfig, RpcBigtableConfig},
        rpc_pubsub_service::PubSubConfig,
    },
    solana_runtime::{
        accounts_db::{
            AccountShrinkThreshold, AccountsDbConfig, FillerAccountsConfig,
            DEFAULT_ACCOUNTS_SHRINK_OPTIMIZE_TOTAL_SPACE, DEFAULT_ACCOUNTS_SHRINK_RATIO,
        },
        accounts_index::{
            AccountIndex, AccountSecondaryIndexes, AccountSecondaryIndexesIncludeExclude,
            AccountsIndexConfig, IndexLimitMb,
        },
        hardened_unpack::MAX_GENESIS_ARCHIVE_UNPACKED_SIZE,
        runtime_config::RuntimeConfig,
        snapshot_config::SnapshotConfig,
        snapshot_utils::{
            self, ArchiveFormat, SnapshotVersion, DEFAULT_ARCHIVE_COMPRESSION,
            DEFAULT_FULL_SNAPSHOT_ARCHIVE_INTERVAL_SLOTS,
            DEFAULT_INCREMENTAL_SNAPSHOT_ARCHIVE_INTERVAL_SLOTS,
            DEFAULT_MAX_FULL_SNAPSHOT_ARCHIVES_TO_RETAIN,
            DEFAULT_MAX_INCREMENTAL_SNAPSHOT_ARCHIVES_TO_RETAIN, SUPPORTED_ARCHIVE_COMPRESSION,
        },
    },
    solana_sdk::{
        clock::{Slot, DEFAULT_S_PER_SLOT},
        commitment_config::CommitmentConfig,
        hash::Hash,
        pubkey::Pubkey,
        signature::{read_keypair, Keypair, Signer},
    },
    solana_send_transaction_service::send_transaction_service::{
        self, MAX_BATCH_SEND_RATE_MS, MAX_TRANSACTION_BATCH_SIZE,
    },
    solana_streamer::socket::SocketAddrSpace,
    solana_validator::{
        admin_rpc_service, bootstrap, dashboard::Dashboard, ledger_lockfile, lock_ledger,
        new_spinner_progress_bar, println_name_value, redirect_stderr_to_file,
    },
    std::{
        collections::{HashSet, VecDeque},
        env,
        fs::{self, File},
        net::{IpAddr, SocketAddr},
        path::{Path, PathBuf},
        process::exit,
        str::FromStr,
        sync::{Arc, RwLock},
        time::{Duration, SystemTime},
    },
};

#[cfg(not(target_env = "msvc"))]
#[global_allocator]
static GLOBAL: Jemalloc = Jemalloc;

#[derive(Debug, PartialEq, Eq)]
enum Operation {
    Initialize,
    Run,
}

const EXCLUDE_KEY: &str = "account-index-exclude-key";
const INCLUDE_KEY: &str = "account-index-include-key";
// The default minimal snapshot download speed (bytes/second)
const DEFAULT_MIN_SNAPSHOT_DOWNLOAD_SPEED: u64 = 10485760;
// The maximum times of snapshot download abort and retry
const MAX_SNAPSHOT_DOWNLOAD_ABORT: u32 = 5;
const MILLIS_PER_SECOND: u64 = 1000;

fn monitor_validator(ledger_path: &Path) {
    let dashboard = Dashboard::new(ledger_path, None, None).unwrap_or_else(|err| {
        println!(
            "Error: Unable to connect to validator at {}: {:?}",
            ledger_path.display(),
            err,
        );
        exit(1);
    });
    dashboard.run(Duration::from_secs(2));
}

fn wait_for_restart_window(
    ledger_path: &Path,
    identity: Option<Pubkey>,
    min_idle_time_in_minutes: usize,
    max_delinquency_percentage: u8,
    skip_new_snapshot_check: bool,
) -> Result<(), Box<dyn std::error::Error>> {
    let sleep_interval = Duration::from_secs(5);

    let min_idle_slots = (min_idle_time_in_minutes as f64 * 60. / DEFAULT_S_PER_SLOT) as Slot;

    let admin_client = admin_rpc_service::connect(ledger_path);
    let rpc_addr = admin_rpc_service::runtime()
        .block_on(async move { admin_client.await?.rpc_addr().await })
        .map_err(|err| format!("Unable to get validator RPC address: {}", err))?;

    let rpc_client = match rpc_addr {
        None => return Err("RPC not available".into()),
        Some(rpc_addr) => RpcClient::new_socket(rpc_addr),
    };

    let my_identity = rpc_client.get_identity()?;
    let identity = identity.unwrap_or(my_identity);
    let monitoring_another_validator = identity != my_identity;
    println_name_value("Identity:", &identity.to_string());
    println_name_value(
        "Minimum Idle Time:",
        &format!(
            "{} slots (~{} minutes)",
            min_idle_slots, min_idle_time_in_minutes
        ),
    );

    println!(
        "Maximum permitted delinquency: {}%",
        max_delinquency_percentage
    );

    let mut current_epoch = None;
    let mut leader_schedule = VecDeque::new();
    let mut restart_snapshot = None;
    let mut upcoming_idle_windows = vec![]; // Vec<(starting slot, idle window length in slots)>

    let progress_bar = new_spinner_progress_bar();
    let monitor_start_time = SystemTime::now();
    loop {
        let snapshot_slot_info = rpc_client.get_highest_snapshot_slot().ok();
        let epoch_info = rpc_client.get_epoch_info_with_commitment(CommitmentConfig::processed())?;
        let healthy = rpc_client.get_health().ok().is_some();
        let delinquent_stake_percentage = {
            let vote_accounts = rpc_client.get_vote_accounts()?;
            let current_stake: u64 = vote_accounts
                .current
                .iter()
                .map(|va| va.activated_stake)
                .sum();
            let delinquent_stake: u64 = vote_accounts
                .delinquent
                .iter()
                .map(|va| va.activated_stake)
                .sum();
            let total_stake = current_stake + delinquent_stake;
            delinquent_stake as f64 / total_stake as f64
        };

        if match current_epoch {
            None => true,
            Some(current_epoch) => current_epoch != epoch_info.epoch,
        } {
            progress_bar.set_message(format!(
                "Fetching leader schedule for epoch {}...",
                epoch_info.epoch
            ));
            let first_slot_in_epoch = epoch_info.absolute_slot - epoch_info.slot_index;
            leader_schedule = rpc_client
                .get_leader_schedule_with_config(
                    Some(first_slot_in_epoch),
                    RpcLeaderScheduleConfig {
                        identity: Some(identity.to_string()),
                        ..RpcLeaderScheduleConfig::default()
                    },
                )?
                .ok_or_else(|| {
                    format!(
                        "Unable to get leader schedule from slot {}",
                        first_slot_in_epoch
                    )
                })?
                .get(&identity.to_string())
                .cloned()
                .unwrap_or_default()
                .into_iter()
                .map(|slot_index| first_slot_in_epoch.saturating_add(slot_index as u64))
                .filter(|slot| *slot > epoch_info.absolute_slot)
                .collect::<VecDeque<_>>();

            upcoming_idle_windows.clear();
            {
                let mut leader_schedule = leader_schedule.clone();
                let mut max_idle_window = 0;

                let mut idle_window_start_slot = epoch_info.absolute_slot;
                while let Some(next_leader_slot) = leader_schedule.pop_front() {
                    let idle_window = next_leader_slot - idle_window_start_slot;
                    max_idle_window = max_idle_window.max(idle_window);
                    if idle_window > min_idle_slots {
                        upcoming_idle_windows.push((idle_window_start_slot, idle_window));
                    }
                    idle_window_start_slot = next_leader_slot;
                }
                if !leader_schedule.is_empty() && upcoming_idle_windows.is_empty() {
                    return Err(format!(
                        "Validator has no idle window of at least {} slots. Largest idle window for epoch {} is {} slots",
                        min_idle_slots, epoch_info.epoch, max_idle_window
                    )
                    .into());
                }
            }

            current_epoch = Some(epoch_info.epoch);
        }

        let status = {
            if !healthy {
                style("Node is unhealthy").red().to_string()
            } else {
                // Wait until a hole in the leader schedule before restarting the node
                let in_leader_schedule_hole = if epoch_info.slot_index + min_idle_slots as u64
                    > epoch_info.slots_in_epoch
                {
                    Err("Current epoch is almost complete".to_string())
                } else {
                    while leader_schedule
                        .get(0)
                        .map(|slot| *slot < epoch_info.absolute_slot)
                        .unwrap_or(false)
                    {
                        leader_schedule.pop_front();
                    }
                    while upcoming_idle_windows
                        .first()
                        .map(|(slot, _)| *slot < epoch_info.absolute_slot)
                        .unwrap_or(false)
                    {
                        upcoming_idle_windows.pop();
                    }

                    match leader_schedule.get(0) {
                        None => {
                            Ok(()) // Validator has no leader slots
                        }
                        Some(next_leader_slot) => {
                            let idle_slots =
                                next_leader_slot.saturating_sub(epoch_info.absolute_slot);
                            if idle_slots >= min_idle_slots {
                                Ok(())
                            } else {
                                Err(match upcoming_idle_windows.first() {
                                    Some((starting_slot, length_in_slots)) => {
                                        format!(
                                            "Next idle window in {} slots, for {} slots",
                                            starting_slot.saturating_sub(epoch_info.absolute_slot),
                                            length_in_slots
                                        )
                                    }
                                    None => format!(
                                        "Validator will be leader soon. Next leader slot is {}",
                                        next_leader_slot
                                    ),
                                })
                            }
                        }
                    }
                };

                let snapshot_slot = snapshot_slot_info.map(|snapshot_slot_info| {
                    snapshot_slot_info
                        .incremental
                        .unwrap_or(snapshot_slot_info.full)
                });
                match in_leader_schedule_hole {
                    Ok(_) => {
                        if skip_new_snapshot_check {
                            break; // Restart!
                        }
                        if restart_snapshot == None {
                            restart_snapshot = snapshot_slot;
                        }
                        if restart_snapshot == snapshot_slot && !monitoring_another_validator {
                            "Waiting for a new snapshot".to_string()
                        } else if delinquent_stake_percentage
                            >= (max_delinquency_percentage as f64 / 100.)
                        {
                            style("Delinquency too high").red().to_string()
                        } else {
                            break; // Restart!
                        }
                    }
                    Err(why) => style(why).yellow().to_string(),
                }
            }
        };

        progress_bar.set_message(format!(
            "{} | Processed Slot: {} {} | {:.2}% delinquent stake | {}",
            {
                let elapsed =
                    chrono::Duration::from_std(monitor_start_time.elapsed().unwrap()).unwrap();

                format!(
                    "{:02}:{:02}:{:02}",
                    elapsed.num_hours(),
                    elapsed.num_minutes() % 60,
                    elapsed.num_seconds() % 60
                )
            },
            epoch_info.absolute_slot,
            if monitoring_another_validator {
                "".to_string()
            } else {
                format!(
                    "| Full Snapshot Slot: {} | Incremental Snapshot Slot: {}",
                    snapshot_slot_info
                        .as_ref()
                        .map(|snapshot_slot_info| snapshot_slot_info.full.to_string())
                        .unwrap_or_else(|| '-'.to_string()),
                    snapshot_slot_info
                        .as_ref()
                        .and_then(|snapshot_slot_info| snapshot_slot_info
                            .incremental
                            .map(|incremental| incremental.to_string()))
                        .unwrap_or_else(|| '-'.to_string()),
                )
            },
            delinquent_stake_percentage * 100.,
            status
        ));
        std::thread::sleep(sleep_interval);
    }
    drop(progress_bar);
    println!("{}", style("Ready to restart").green());
    Ok(())
}

fn hash_validator(hash: String) -> Result<(), String> {
    Hash::from_str(&hash)
        .map(|_| ())
        .map_err(|e| format!("{:?}", e))
}

// This function is duplicated in ledger-tool/src/main.rs...
fn hardforks_of(matches: &ArgMatches<'_>, name: &str) -> Option<Vec<Slot>> {
    if matches.is_present(name) {
        Some(values_t_or_exit!(matches, name, Slot))
    } else {
        None
    }
}

fn validators_set(
    identity_pubkey: &Pubkey,
    matches: &ArgMatches<'_>,
    matches_name: &str,
    arg_name: &str,
) -> Option<HashSet<Pubkey>> {
    if matches.is_present(matches_name) {
        let validators_set: HashSet<_> = values_t_or_exit!(matches, matches_name, Pubkey)
            .into_iter()
            .collect();
        if validators_set.contains(identity_pubkey) {
            eprintln!(
                "The validator's identity pubkey cannot be a {}: {}",
                arg_name, identity_pubkey
            );
            exit(1);
        }
        Some(validators_set)
    } else {
        None
    }
}

fn get_cluster_shred_version(entrypoints: &[SocketAddr]) -> Option<u16> {
    let entrypoints = {
        let mut index: Vec<_> = (0..entrypoints.len()).collect();
        index.shuffle(&mut rand::thread_rng());
        index.into_iter().map(|i| &entrypoints[i])
    };
    for entrypoint in entrypoints {
        match solana_net_utils::get_cluster_shred_version(entrypoint) {
            Err(err) => eprintln!("get_cluster_shred_version failed: {}, {}", entrypoint, err),
            Ok(0) => eprintln!("zero shred-version from entrypoint: {}", entrypoint),
            Ok(shred_version) => {
                info!(
                    "obtained shred-version {} from {}",
                    shred_version, entrypoint
                );
                return Some(shred_version);
            }
        }
    }
    None
}

pub fn main() {
    let default_dynamic_port_range =
        &format!("{}-{}", VALIDATOR_PORT_RANGE.0, VALIDATOR_PORT_RANGE.1);
    let default_genesis_archive_unpacked_size = &MAX_GENESIS_ARCHIVE_UNPACKED_SIZE.to_string();
    let default_rpc_max_multiple_accounts = &MAX_MULTIPLE_ACCOUNTS.to_string();

    let default_rpc_pubsub_max_active_subscriptions =
        PubSubConfig::default().max_active_subscriptions.to_string();
    let default_rpc_pubsub_queue_capacity_items =
        PubSubConfig::default().queue_capacity_items.to_string();
    let default_rpc_pubsub_queue_capacity_bytes =
        PubSubConfig::default().queue_capacity_bytes.to_string();
    let default_send_transaction_service_config = send_transaction_service::Config::default();
    let default_rpc_send_transaction_retry_ms = default_send_transaction_service_config
        .retry_rate_ms
        .to_string();
    let default_rpc_send_transaction_batch_ms = default_send_transaction_service_config
        .batch_send_rate_ms
        .to_string();
    let default_rpc_send_transaction_leader_forward_count = default_send_transaction_service_config
        .leader_forward_count
        .to_string();
    let default_rpc_send_transaction_service_max_retries = default_send_transaction_service_config
        .service_max_retries
        .to_string();
    let default_rpc_send_transaction_batch_size = default_send_transaction_service_config
        .batch_size
        .to_string();
    let default_rpc_threads = num_cpus::get().to_string();
    let default_accountsdb_repl_threads = num_cpus::get().to_string();
    let default_maximum_full_snapshot_archives_to_retain =
        &DEFAULT_MAX_FULL_SNAPSHOT_ARCHIVES_TO_RETAIN.to_string();
    let default_maximum_incremental_snapshot_archives_to_retain =
        &DEFAULT_MAX_INCREMENTAL_SNAPSHOT_ARCHIVES_TO_RETAIN.to_string();
    let default_full_snapshot_archive_interval_slots =
        &DEFAULT_FULL_SNAPSHOT_ARCHIVE_INTERVAL_SLOTS.to_string();
    let default_incremental_snapshot_archive_interval_slots =
        &DEFAULT_INCREMENTAL_SNAPSHOT_ARCHIVE_INTERVAL_SLOTS.to_string();
    let default_min_snapshot_download_speed = &DEFAULT_MIN_SNAPSHOT_DOWNLOAD_SPEED.to_string();
    let default_max_snapshot_download_abort = &MAX_SNAPSHOT_DOWNLOAD_ABORT.to_string();
    let default_accounts_shrink_optimize_total_space =
        &DEFAULT_ACCOUNTS_SHRINK_OPTIMIZE_TOTAL_SPACE.to_string();
    let default_accounts_shrink_ratio = &DEFAULT_ACCOUNTS_SHRINK_RATIO.to_string();
    let default_rocksdb_fifo_shred_storage_size =
        &DEFAULT_ROCKS_FIFO_SHRED_STORAGE_SIZE_BYTES.to_string();
    let default_tpu_connection_pool_size = &DEFAULT_TPU_CONNECTION_POOL_SIZE.to_string();

    let matches = App::new(crate_name!()).about(crate_description!())
        .version(solana_version::version!())
        .setting(AppSettings::VersionlessSubcommands)
        .setting(AppSettings::InferSubcommands)
        .arg(
            Arg::with_name(SKIP_SEED_PHRASE_VALIDATION_ARG.name)
                .long(SKIP_SEED_PHRASE_VALIDATION_ARG.long)
                .help(SKIP_SEED_PHRASE_VALIDATION_ARG.help),
        )
        .arg(
            Arg::with_name("identity")
                .short("i")
                .long("identity")
                .value_name("KEYPAIR")
                .takes_value(true)
                .validator(is_keypair_or_ask_keyword)
                .help("Validator identity keypair"),
        )
        .arg(
            Arg::with_name("authorized_voter_keypairs")
                .long("authorized-voter")
                .value_name("KEYPAIR")
                .takes_value(true)
                .validator(is_keypair_or_ask_keyword)
                .requires("vote_account")
                .multiple(true)
                .help("Include an additional authorized voter keypair. \
                       May be specified multiple times. \
                       [default: the --identity keypair]"),
        )
        .arg(
            Arg::with_name("vote_account")
                .long("vote-account")
                .value_name("ADDRESS")
                .takes_value(true)
                .validator(is_pubkey_or_keypair)
                .requires("identity")
                .help("Validator vote account public key.  \
                       If unspecified voting will be disabled. \
                       The authorized voter for the account must either be the \
                       --identity keypair or with the --authorized-voter argument")
        )
        .arg(
            Arg::with_name("init_complete_file")
                .long("init-complete-file")
                .value_name("FILE")
                .takes_value(true)
                .help("Create this file if it doesn't already exist \
                       once validator initialization is complete"),
        )
        .arg(
            Arg::with_name("ledger_path")
                .short("l")
                .long("ledger")
                .value_name("DIR")
                .takes_value(true)
                .required(true)
                .default_value("ledger")
                .help("Use DIR as ledger location"),
        )
        .arg(
            Arg::with_name("entrypoint")
                .short("n")
                .long("entrypoint")
                .value_name("HOST:PORT")
                .takes_value(true)
                .multiple(true)
                .validator(solana_net_utils::is_host_port)
                .help("Rendezvous with the cluster at this gossip entrypoint"),
        )
        .arg(
            Arg::with_name("no_snapshot_fetch")
                .long("no-snapshot-fetch")
                .takes_value(false)
                .help("Do not attempt to fetch a snapshot from the cluster, \
                      start from a local snapshot if present"),
        )
        .arg(
            Arg::with_name("no_genesis_fetch")
                .long("no-genesis-fetch")
                .takes_value(false)
                .help("Do not fetch genesis from the cluster"),
        )
        .arg(
            Arg::with_name("no_voting")
                .long("no-voting")
                .takes_value(false)
                .help("Launch validator without voting"),
        )
        .arg(
            Arg::with_name("no_check_vote_account")
                .long("no-check-vote-account")
                .takes_value(false)
                .conflicts_with("no_voting")
                .requires("entrypoint")
                .hidden(true)
                .help("Skip the RPC vote account sanity check")
        )
        .arg(
            Arg::with_name("check_vote_account")
                .long("check-vote-account")
                .takes_value(true)
                .value_name("RPC_URL")
                .requires("entrypoint")
                .conflicts_with_all(&["no_check_vote_account", "no_voting"])
                .help("Sanity check vote account state at startup. The JSON RPC endpoint at RPC_URL must expose `--full-rpc-api`")
        )
        .arg(
            Arg::with_name("restricted_repair_only_mode")
                .long("restricted-repair-only-mode")
                .takes_value(false)
                .help("Do not publish the Gossip, TPU, TVU or Repair Service ports causing \
                       the validator to operate in a limited capacity that reduces its \
                       exposure to the rest of the cluster. \
                       \
                       The --no-voting flag is implicit when this flag is enabled \
                      "),
        )
        .arg(
            Arg::with_name("dev_halt_at_slot")
                .long("dev-halt-at-slot")
                .value_name("SLOT")
                .validator(is_slot)
                .takes_value(true)
                .help("Halt the validator when it reaches the given slot"),
        )
        .arg(
            Arg::with_name("rpc_port")
                .long("rpc-port")
                .value_name("PORT")
                .takes_value(true)
                .validator(solana_validator::port_validator)
                .help("Enable JSON RPC on this port, and the next port for the RPC websocket"),
        )
        .arg(
            Arg::with_name("minimal_rpc_api")
                .long("--minimal-rpc-api")
                .takes_value(false)
                .hidden(true)
                .help("Only expose the RPC methods required to serve snapshots to other nodes"),
        )
        .arg(
            Arg::with_name("full_rpc_api")
                .long("--full-rpc-api")
                .conflicts_with("minimal_rpc_api")
                .takes_value(false)
                .help("Expose RPC methods for querying chain state and transaction history"),
        )
        .arg(
            Arg::with_name("obsolete_v1_7_rpc_api")
                .long("--enable-rpc-obsolete_v1_7")
                .takes_value(false)
                .help("Enable the obsolete RPC methods removed in v1.7"),
        )
        .arg(
            Arg::with_name("private_rpc")
                .long("--private-rpc")
                .takes_value(false)
                .help("Do not publish the RPC port for use by others")
        )
        .arg(
            Arg::with_name("no_port_check")
                .long("--no-port-check")
                .takes_value(false)
                .help("Do not perform TCP/UDP reachable port checks at start-up")
        )
        .arg(
            Arg::with_name("enable_rpc_transaction_history")
                .long("enable-rpc-transaction-history")
                .takes_value(false)
                .help("Enable historical transaction info over JSON RPC, \
                       including the 'getConfirmedBlock' API.  \
                       This will cause an increase in disk usage and IOPS"),
        )
        .arg(
            Arg::with_name("enable_rpc_bigtable_ledger_storage")
                .long("enable-rpc-bigtable-ledger-storage")
                .requires("enable_rpc_transaction_history")
                .takes_value(false)
                .help("Fetch historical transaction info from a BigTable instance \
                       as a fallback to local ledger data"),
        )
        .arg(
            Arg::with_name("enable_bigtable_ledger_upload")
                .long("enable-bigtable-ledger-upload")
                .requires("enable_rpc_transaction_history")
                .takes_value(false)
                .help("Upload new confirmed blocks into a BigTable instance"),
        )
        .arg(
            Arg::with_name("enable_cpi_and_log_storage")
                .long("enable-cpi-and-log-storage")
                .requires("enable_rpc_transaction_history")
                .takes_value(false)
                .hidden(true)
                .help("Deprecated, please use \"enable-extended-tx-metadata-storage\". \
                       Include CPI inner instructions, logs and return data in \
                       the historical transaction info stored"),
        )
        .arg(
            Arg::with_name("enable_extended_tx_metadata_storage")
                .long("enable-extended-tx-metadata-storage")
                .requires("enable_rpc_transaction_history")
                .takes_value(false)
                .help("Include CPI inner instructions, logs, and return data in \
                       the historical transaction info stored"),
        )
        .arg(
            Arg::with_name("rpc_max_multiple_accounts")
                .long("rpc-max-multiple-accounts")
                .value_name("MAX ACCOUNTS")
                .takes_value(true)
                .default_value(default_rpc_max_multiple_accounts)
                .help("Override the default maximum accounts accepted by \
                       the getMultipleAccounts JSON RPC method")
        )
        .arg(
            Arg::with_name("health_check_slot_distance")
                .long("health-check-slot-distance")
                .value_name("SLOT_DISTANCE")
                .takes_value(true)
                .default_value("150")
                .help("If --known-validators are specified, report this validator healthy \
                       if its latest account hash is no further behind than this number of \
                       slots from the latest known validator account hash. \
                       If no --known-validators are specified, the validator will always \
                       report itself to be healthy")
        )
        .arg(
            Arg::with_name("rpc_faucet_addr")
                .long("rpc-faucet-address")
                .value_name("HOST:PORT")
                .takes_value(true)
                .validator(solana_net_utils::is_host_port)
                .help("Enable the JSON RPC 'requestAirdrop' API with this faucet address."),
        )
        .arg(
            Arg::with_name("account_paths")
                .long("accounts")
                .value_name("PATHS")
                .takes_value(true)
                .multiple(true)
                .help("Comma separated persistent accounts location"),
        )
        .arg(
            Arg::with_name("account_shrink_path")
                .long("account-shrink-path")
                .value_name("PATH")
                .takes_value(true)
                .multiple(true)
                .help("Path to accounts shrink path which can hold a compacted account set."),
        )
        .arg(
            Arg::with_name("snapshots")
                .long("snapshots")
                .value_name("DIR")
                .takes_value(true)
                .help("Use DIR as snapshot location [default: --ledger value]"),
        )
        .arg(
            Arg::with_name("incremental_snapshot_archive_path")
                .long("incremental-snapshot-archive-path")
                .conflicts_with("no-incremental-snapshots")
                .value_name("DIR")
                .takes_value(true)
                .help("Use DIR as separate location for incremental snapshot archives [default: --snapshots value]"),
        )
        .arg(
            Arg::with_name("tower")
                .long("tower")
                .value_name("DIR")
                .takes_value(true)
                .help("Use DIR as file tower storage location [default: --ledger value]"),
        )
        .arg(
            Arg::with_name("tower_storage")
                .long("tower-storage")
                .possible_values(&["file", "etcd"])
                .default_value("file")
                .takes_value(true)
                .help("Where to store the tower"),
        )
        .arg(
            Arg::with_name("etcd_endpoint")
                .long("etcd-endpoint")
                .required_if("tower_storage", "etcd")
                .value_name("HOST:PORT")
                .takes_value(true)
                .multiple(true)
                .validator(solana_net_utils::is_host_port)
                .help("etcd gRPC endpoint to connect with")
        )
        .arg(
            Arg::with_name("etcd_domain_name")
                .long("etcd-domain-name")
                .required_if("tower_storage", "etcd")
                .value_name("DOMAIN")
                .default_value("localhost")
                .takes_value(true)
                .help("domain name against which to verify the etcd server’s TLS certificate")
        )
        .arg(
            Arg::with_name("etcd_cacert_file")
                .long("etcd-cacert-file")
                .required_if("tower_storage", "etcd")
                .value_name("FILE")
                .takes_value(true)
                .help("verify the TLS certificate of the etcd endpoint using this CA bundle")
        )
        .arg(
            Arg::with_name("etcd_key_file")
                .long("etcd-key-file")
                .required_if("tower_storage", "etcd")
                .value_name("FILE")
                .takes_value(true)
                .help("TLS key file to use when establishing a connection to the etcd endpoint")
        )
        .arg(
            Arg::with_name("etcd_cert_file")
                .long("etcd-cert-file")
                .required_if("tower_storage", "etcd")
                .value_name("FILE")
                .takes_value(true)
                .help("TLS certificate to use when establishing a connection to the etcd endpoint")
        )
        .arg(
            Arg::with_name("gossip_port")
                .long("gossip-port")
                .value_name("PORT")
                .takes_value(true)
                .help("Gossip port number for the validator"),
        )
        .arg(
            Arg::with_name("gossip_host")
                .long("gossip-host")
                .value_name("HOST")
                .takes_value(true)
                .validator(solana_net_utils::is_host)
                .help("Gossip DNS name or IP address for the validator to advertise in gossip \
                       [default: ask --entrypoint, or 127.0.0.1 when --entrypoint is not provided]"),
        )
        .arg(
            Arg::with_name("tpu_host_addr")
                .long("tpu-host-addr")
                .value_name("HOST:PORT")
                .takes_value(true)
                .validator(solana_net_utils::is_host_port)
                .help("Specify TPU address to advertise in gossip [default: ask --entrypoint or localhost\
                    when --entrypoint is not provided]"),

        )
        .arg(
            Arg::with_name("public_rpc_addr")
                .long("public-rpc-address")
                .value_name("HOST:PORT")
                .takes_value(true)
                .conflicts_with("private_rpc")
                .validator(solana_net_utils::is_host_port)
                .help("RPC address for the validator to advertise publicly in gossip. \
                      Useful for validators running behind a load balancer or proxy \
                      [default: use --rpc-bind-address / --rpc-port]"),
        )
        .arg(
            Arg::with_name("dynamic_port_range")
                .long("dynamic-port-range")
                .value_name("MIN_PORT-MAX_PORT")
                .takes_value(true)
                .default_value(default_dynamic_port_range)
                .validator(solana_validator::port_range_validator)
                .help("Range to use for dynamically assigned ports"),
        )
        .arg(
            Arg::with_name("maximum_local_snapshot_age")
                .long("maximum-local-snapshot-age")
                .value_name("NUMBER_OF_SLOTS")
                .takes_value(true)
                .default_value("2500")
                .help("Reuse a local snapshot if it's less than this many \
                       slots behind the highest snapshot available for \
                       download from other validators"),
        )
        .arg(
            Arg::with_name("incremental_snapshots")
                .long("incremental-snapshots")
                .takes_value(false)
                .hidden(true)
                .conflicts_with("no_incremental_snapshots")
                .help("Enable incremental snapshots")
                .long_help("Enable incremental snapshots by setting this flag. \
                   When enabled, --snapshot-interval-slots will set the \
                   incremental snapshot interval. To set the full snapshot \
                   interval, use --full-snapshot-interval-slots.")
         )
        .arg(
            Arg::with_name("no_incremental_snapshots")
                .long("no-incremental-snapshots")
                .takes_value(false)
                .help("Disable incremental snapshots")
                .long_help("Disable incremental snapshots by setting this flag. \
                   When enabled, --snapshot-interval-slots will set the \
                   incremental snapshot interval. To set the full snapshot \
                   interval, use --full-snapshot-interval-slots.")
         )
        .arg(
            Arg::with_name("incremental_snapshot_interval_slots")
                .long("incremental-snapshot-interval-slots")
                .alias("snapshot-interval-slots")
                .value_name("NUMBER")
                .takes_value(true)
                .default_value(default_incremental_snapshot_archive_interval_slots)
                .help("Number of slots between generating snapshots, \
                      0 to disable snapshots"),
        )
        .arg(
            Arg::with_name("full_snapshot_interval_slots")
                .long("full-snapshot-interval-slots")
                .value_name("NUMBER")
                .takes_value(true)
                .default_value(default_full_snapshot_archive_interval_slots)
                .help("Number of slots between generating full snapshots")
        )
        .arg(
            Arg::with_name("maximum_full_snapshots_to_retain")
                .long("maximum-full-snapshots-to-retain")
                .alias("maximum-snapshots-to-retain")
                .value_name("NUMBER")
                .takes_value(true)
                .default_value(default_maximum_full_snapshot_archives_to_retain)
                .help("The maximum number of full snapshot archives to hold on to when purging older snapshots.")
        )
        .arg(
            Arg::with_name("maximum_incremental_snapshots_to_retain")
                .long("maximum-incremental-snapshots-to-retain")
                .value_name("NUMBER")
                .takes_value(true)
                .default_value(default_maximum_incremental_snapshot_archives_to_retain)
                .help("The maximum number of incremental snapshot archives to hold on to when purging older snapshots.")
        )
        .arg(
            Arg::with_name("snapshot_packager_niceness_adj")
                .long("snapshot-packager-niceness-adjustment")
                .value_name("ADJUSTMENT")
                .takes_value(true)
                .validator(is_niceness_adjustment_valid)
                .default_value("0")
                .help("Add this value to niceness of snapshot packager thread. Negative value \
                      increases priority, positive value decreases priority.")
        )
        .arg(
            Arg::with_name("minimal_snapshot_download_speed")
                .long("minimal-snapshot-download-speed")
                .value_name("MINIMAL_SNAPSHOT_DOWNLOAD_SPEED")
                .takes_value(true)
                .default_value(default_min_snapshot_download_speed)
                .help("The minimal speed of snapshot downloads measured in bytes/second. \
                      If the initial download speed falls below this threshold, the system will \
                      retry the download against a different rpc node."),
        )
        .arg(
            Arg::with_name("maximum_snapshot_download_abort")
                .long("maximum-snapshot-download-abort")
                .value_name("MAXIMUM_SNAPSHOT_DOWNLOAD_ABORT")
                .takes_value(true)
                .default_value(default_max_snapshot_download_abort)
                .help("The maximum number of times to abort and retry when encountering a \
                      slow snapshot download."),
        )
        .arg(
            Arg::with_name("contact_debug_interval")
                .long("contact-debug-interval")
                .value_name("CONTACT_DEBUG_INTERVAL")
                .takes_value(true)
                .default_value("120000")
                .help("Milliseconds between printing contact debug from gossip."),
        )
        .arg(
            Arg::with_name("no_poh_speed_test")
                .long("no-poh-speed-test")
                .help("Skip the check for PoH speed."),
        )
        .arg(
            Arg::with_name("no_os_network_limits_test")
                .hidden(true)
                .long("no-os-network-limits-test")
                .help("Skip checks for OS network limits.")
        )
        .arg(
            Arg::with_name("no_os_memory_stats_reporting")
                .long("no-os-memory-stats-reporting")
                .help("Disable reporting of OS memory statistics.")
        )
        .arg(
            Arg::with_name("no_os_network_stats_reporting")
                .long("no-os-network-stats-reporting")
                .help("Disable reporting of OS network statistics.")
        )
        .arg(
            Arg::with_name("no_os_cpu_stats_reporting")
                .long("no-os-cpu-stats-reporting")
                .help("Disable reporting of OS CPU statistics.")
        )
        .arg(
            Arg::with_name("accounts-hash-interval-slots")
                .long("accounts-hash-interval-slots")
                .value_name("NUMBER")
                .takes_value(true)
                .default_value("100")
                .help("Number of slots between generating accounts hash.")
                .validator(|val| {
                    if val.eq("0") {
                        Err(String::from("Accounts hash interval cannot be zero"))
                    }
                    else {
                        Ok(())
                    }
                }),
        )
        .arg(
            Arg::with_name("snapshot_version")
                .long("snapshot-version")
                .value_name("SNAPSHOT_VERSION")
                .validator(is_parsable::<SnapshotVersion>)
                .takes_value(true)
                .default_value(SnapshotVersion::default().into())
                .help("Output snapshot version"),
        )
        .arg(
            Arg::with_name("limit_ledger_size")
                .long("limit-ledger-size")
                .value_name("SHRED_COUNT")
                .takes_value(true)
                .min_values(0)
                .max_values(1)
                /* .default_value() intentionally not used here! */
                .help("Keep this amount of shreds in root slots."),
        )
        .arg(
            Arg::with_name("rocksdb_shred_compaction")
                .hidden(true)
                .long("rocksdb-shred-compaction")
                .value_name("ROCKSDB_COMPACTION_STYLE")
                .takes_value(true)
                .possible_values(&["level", "fifo"])
                .default_value("level")
                .help("EXPERIMENTAL: Controls how RocksDB compacts shreds. \
                       *WARNING*: You will lose your ledger data when you switch between options. \
                       Possible values are: \
                       'level': stores shreds using RocksDB's default (level) compaction. \
                       'fifo': stores shreds under RocksDB's FIFO compaction. \
                           This option is more efficient on disk-write-bytes of the ledger store."),
        )
        .arg(
            Arg::with_name("rocksdb_fifo_shred_storage_size")
                .hidden(true)
                .long("rocksdb-fifo-shred-storage-size")
                .value_name("SHRED_STORAGE_SIZE_BYTES")
                .takes_value(true)
                .validator(is_parsable::<u64>)
                .default_value(default_rocksdb_fifo_shred_storage_size)
                .help("The shred storage size in bytes. \
                       The suggested value is 50% of your ledger storage size in bytes."),
        )
        .arg(
            Arg::with_name("rocksdb_ledger_compression")
                .hidden(true)
                .long("rocksdb-ledger-compression")
                .value_name("COMPRESSION_TYPE")
                .takes_value(true)
                .possible_values(&["none", "lz4", "snappy", "zlib"])
                .default_value("none")
                .help("The compression alrogithm that is used to compress \
                       transaction status data.  \
                       Turning on compression can save ~10% of the ledger size."),
        )
        .arg(
            Arg::with_name("rocksdb_perf_sample_interval")
                .hidden(true)
                .long("rocksdb-perf-sample-interval")
                .value_name("ROCKS_PERF_SAMPLE_INTERVAL")
                .takes_value(true)
                .validator(is_parsable::<usize>)
                .default_value("0")
                .help("Controls how often RocksDB read/write performance sample is collected. \
                       Reads/writes perf samples are collected in 1 / ROCKS_PERF_SAMPLE_INTERVAL sampling rate."),

        )
        .arg(
            Arg::with_name("skip_poh_verify")
                .long("skip-poh-verify")
                .takes_value(false)
                .help("Skip ledger verification at validator bootup"),
        )
        .arg(
            Arg::with_name("cuda")
                .long("cuda")
                .takes_value(false)
                .help("Use CUDA"),
        )
        .arg(
            clap::Arg::with_name("require_tower")
                .long("require-tower")
                .takes_value(false)
                .help("Refuse to start if saved tower state is not found"),
        )
        .arg(
            Arg::with_name("expected_genesis_hash")
                .long("expected-genesis-hash")
                .value_name("HASH")
                .takes_value(true)
                .validator(hash_validator)
                .help("Require the genesis have this hash"),
        )
        .arg(
            Arg::with_name("expected_bank_hash")
                .long("expected-bank-hash")
                .value_name("HASH")
                .takes_value(true)
                .validator(hash_validator)
                .help("When wait-for-supermajority <x>, require the bank at <x> to have this hash"),
        )
        .arg(
            Arg::with_name("expected_shred_version")
                .long("expected-shred-version")
                .value_name("VERSION")
                .takes_value(true)
                .validator(is_parsable::<u16>)
                .help("Require the shred version be this value"),
        )
        .arg(
            Arg::with_name("logfile")
                .short("o")
                .long("log")
                .value_name("FILE")
                .takes_value(true)
                .help("Redirect logging to the specified file, '-' for standard error. \
                       Sending the SIGUSR1 signal to the validator process will cause it \
                       to re-open the log file"),
        )
        .arg(
            Arg::with_name("wait_for_supermajority")
                .long("wait-for-supermajority")
                .requires("expected_bank_hash")
                .value_name("SLOT")
                .validator(is_slot)
                .help("After processing the ledger and the next slot is SLOT, wait until a \
                       supermajority of stake is visible on gossip before starting PoH"),
        )
        .arg(
            Arg::with_name("no_wait_for_vote_to_start_leader")
                .hidden(true)
                .long("no-wait-for-vote-to-start-leader")
                .help("If the validator starts up with no ledger, it will wait to start block
                      production until it sees a vote land in a rooted slot. This prevents
                      double signing. Turn off to risk double signing a block."),
        )
        .arg(
            Arg::with_name("hard_forks")
                .long("hard-fork")
                .value_name("SLOT")
                .validator(is_slot)
                .multiple(true)
                .takes_value(true)
                .help("Add a hard fork at this slot"),
        )
        .arg(
            Arg::with_name("known_validators")
                .alias("trusted-validator")
                .long("known-validator")
                .validator(is_pubkey)
                .value_name("VALIDATOR IDENTITY")
                .multiple(true)
                .takes_value(true)
                .help("A snapshot hash must be published in gossip by this validator to be accepted. \
                       May be specified multiple times. If unspecified any snapshot hash will be accepted"),
        )
        .arg(
            Arg::with_name("debug_key")
                .long("debug-key")
                .validator(is_pubkey)
                .value_name("ADDRESS")
                .multiple(true)
                .takes_value(true)
                .help("Log when transactions are processed which reference a given key."),
        )
        .arg(
            Arg::with_name("only_known_rpc")
                .alias("no-untrusted-rpc")
                .long("only-known-rpc")
                .takes_value(false)
                .requires("known_validators")
                .help("Use the RPC service of known validators only")
        )
        .arg(
            Arg::with_name("repair_validators")
                .long("repair-validator")
                .validator(is_pubkey)
                .value_name("VALIDATOR IDENTITY")
                .multiple(true)
                .takes_value(true)
                .help("A list of validators to request repairs from. If specified, repair will not \
                       request from validators outside this set [default: all validators]")
        )
        .arg(
            Arg::with_name("gossip_validators")
                .long("gossip-validator")
                .validator(is_pubkey)
                .value_name("VALIDATOR IDENTITY")
                .multiple(true)
                .takes_value(true)
                .help("A list of validators to gossip with.  If specified, gossip \
                      will not push/pull from from validators outside this set. \
                      [default: all validators]")
        )
        .arg(
            Arg::with_name("no_rocksdb_compaction")
                .long("no-rocksdb-compaction")
                .takes_value(false)
                .help("Disable manual compaction of the ledger database (this is ignored).")
        )
        .arg(
            Arg::with_name("rocksdb_compaction_interval")
                .long("rocksdb-compaction-interval-slots")
                .value_name("ROCKSDB_COMPACTION_INTERVAL_SLOTS")
                .takes_value(true)
                .help("Number of slots between compacting ledger"),
        )
        .arg(
            Arg::with_name("tpu_coalesce_ms")
                .long("tpu-coalesce-ms")
                .value_name("MILLISECS")
                .takes_value(true)
                .validator(is_parsable::<u64>)
                .help("Milliseconds to wait in the TPU receiver for packet coalescing."),
        )
        .arg(
            Arg::with_name("tpu_use_quic")
                .long("tpu-use-quic")
                .takes_value(false)
                .help("Use QUIC to send transactions."),
        )
        .arg(
            Arg::with_name("enable_quic_servers")
                .hidden(true)
                .long("enable-quic-servers")
        )
        .arg(
            Arg::with_name("tpu_connection_pool_size")
                .long("tpu-connection-pool-size")
                .takes_value(true)
                .default_value(default_tpu_connection_pool_size)
                .validator(is_parsable::<usize>)
                .help("Controls the TPU connection pool size per remote addresss"),
        )
        .arg(
            Arg::with_name("rocksdb_max_compaction_jitter")
                .long("rocksdb-max-compaction-jitter-slots")
                .value_name("ROCKSDB_MAX_COMPACTION_JITTER_SLOTS")
                .takes_value(true)
                .help("Introduce jitter into the compaction to offset compaction operation"),
        )
        .arg(
            Arg::with_name("bind_address")
                .long("bind-address")
                .value_name("HOST")
                .takes_value(true)
                .validator(solana_net_utils::is_host)
                .default_value("0.0.0.0")
                .help("IP address to bind the validator ports"),
        )
        .arg(
            Arg::with_name("rpc_bind_address")
                .long("rpc-bind-address")
                .value_name("HOST")
                .takes_value(true)
                .validator(solana_net_utils::is_host)
                .help("IP address to bind the RPC port [default: 127.0.0.1 if --private-rpc is present, otherwise use --bind-address]"),
        )
        .arg(
            Arg::with_name("rpc_threads")
                .long("rpc-threads")
                .value_name("NUMBER")
                .validator(is_parsable::<usize>)
                .takes_value(true)
                .default_value(&default_rpc_threads)
                .help("Number of threads to use for servicing RPC requests"),
        )
        .arg(
            Arg::with_name("rpc_niceness_adj")
                .long("rpc-niceness-adjustment")
                .value_name("ADJUSTMENT")
                .takes_value(true)
                .validator(is_niceness_adjustment_valid)
                .default_value("0")
                .help("Add this value to niceness of RPC threads. Negative value \
                      increases priority, positive value decreases priority.")
        )
        .arg(
            Arg::with_name("rpc_bigtable_timeout")
                .long("rpc-bigtable-timeout")
                .value_name("SECONDS")
                .validator(is_parsable::<u64>)
                .takes_value(true)
                .default_value("30")
                .help("Number of seconds before timing out RPC requests backed by BigTable"),
        )
        .arg(
            Arg::with_name("rpc_bigtable_instance_name")
                .long("rpc-bigtable-instance-name")
                .takes_value(true)
                .value_name("INSTANCE_NAME")
                .default_value(solana_storage_bigtable::DEFAULT_INSTANCE_NAME)
                .help("Name of the Bigtable instance to upload to")
        )
        .arg(
            Arg::with_name("rpc_bigtable_app_profile_id")
                .long("rpc-bigtable-app-profile-id")
                .takes_value(true)
                .value_name("APP_PROFILE_ID")
                .default_value(solana_storage_bigtable::DEFAULT_APP_PROFILE_ID)
                .help("Bigtable application profile id to use in requests")
        )
        .arg(
            Arg::with_name("rpc_pubsub_worker_threads")
                .long("rpc-pubsub-worker-threads")
                .takes_value(true)
                .value_name("NUMBER")
                .validator(is_parsable::<usize>)
                .default_value("4")
                .help("PubSub worker threads"),
        )
        .arg(
            Arg::with_name("rpc_pubsub_enable_block_subscription")
                .long("rpc-pubsub-enable-block-subscription")
                .requires("enable_rpc_transaction_history")
                .takes_value(false)
                .help("Enable the unstable RPC PubSub `blockSubscribe` subscription"),
        )
        .arg(
            Arg::with_name("rpc_pubsub_enable_vote_subscription")
                .long("rpc-pubsub-enable-vote-subscription")
                .takes_value(false)
                .help("Enable the unstable RPC PubSub `voteSubscribe` subscription"),
        )
        .arg(
            Arg::with_name("rpc_pubsub_max_connections")
                .long("rpc-pubsub-max-connections")
                .value_name("NUMBER")
                .takes_value(true)
                .validator(is_parsable::<usize>)
                .hidden(true)
                .help("The maximum number of connections that RPC PubSub will support. \
                       This is a hard limit and no new connections beyond this limit can \
                       be made until an old connection is dropped. (Obsolete)"),
        )
        .arg(
            Arg::with_name("rpc_pubsub_max_fragment_size")
                .long("rpc-pubsub-max-fragment-size")
                .value_name("BYTES")
                .takes_value(true)
                .validator(is_parsable::<usize>)
                .hidden(true)
                .help("The maximum length in bytes of acceptable incoming frames. Messages longer \
                       than this will be rejected. (Obsolete)"),
        )
        .arg(
            Arg::with_name("rpc_pubsub_max_in_buffer_capacity")
                .long("rpc-pubsub-max-in-buffer-capacity")
                .value_name("BYTES")
                .takes_value(true)
                .validator(is_parsable::<usize>)
                .hidden(true)
                .help("The maximum size in bytes to which the incoming websocket buffer can grow. \
                      (Obsolete)"),
        )
        .arg(
            Arg::with_name("rpc_pubsub_max_out_buffer_capacity")
                .long("rpc-pubsub-max-out-buffer-capacity")
                .value_name("BYTES")
                .takes_value(true)
                .validator(is_parsable::<usize>)
                .hidden(true)
                .help("The maximum size in bytes to which the outgoing websocket buffer can grow. \
                       (Obsolete)"),
        )
        .arg(
            Arg::with_name("rpc_pubsub_max_active_subscriptions")
                .long("rpc-pubsub-max-active-subscriptions")
                .takes_value(true)
                .value_name("NUMBER")
                .validator(is_parsable::<usize>)
                .default_value(&default_rpc_pubsub_max_active_subscriptions)
                .help("The maximum number of active subscriptions that RPC PubSub will accept \
                       across all connections."),
        )
        .arg(
            Arg::with_name("rpc_pubsub_queue_capacity_items")
                .long("rpc-pubsub-queue-capacity-items")
                .takes_value(true)
                .value_name("NUMBER")
                .validator(is_parsable::<usize>)
                .default_value(&default_rpc_pubsub_queue_capacity_items)
                .help("The maximum number of notifications that RPC PubSub will store \
                       across all connections."),
        )
        .arg(
            Arg::with_name("rpc_pubsub_queue_capacity_bytes")
                .long("rpc-pubsub-queue-capacity-bytes")
                .takes_value(true)
                .value_name("BYTES")
                .validator(is_parsable::<usize>)
                .default_value(&default_rpc_pubsub_queue_capacity_bytes)
                .help("The maximum total size of notifications that RPC PubSub will store \
                       across all connections."),
        )
        .arg(
            Arg::with_name("rpc_pubsub_notification_threads")
                .long("rpc-pubsub-notification-threads")
                .requires("full_rpc_api")
                .takes_value(true)
                .value_name("NUM_THREADS")
                .validator(is_parsable::<usize>)
                .help("The maximum number of threads that RPC PubSub will use \
                       for generating notifications. 0 will disable RPC PubSub notifications"),
        )
        .arg(
            Arg::with_name("rpc_send_transaction_retry_ms")
                .long("rpc-send-retry-ms")
                .value_name("MILLISECS")
                .takes_value(true)
                .validator(is_parsable::<u64>)
                .default_value(&default_rpc_send_transaction_retry_ms)
                .help("The rate at which transactions sent via rpc service are retried."),
        )
        .arg(
            Arg::with_name("rpc_send_transaction_batch_ms")
                .long("rpc-send-batch-ms")
                .value_name("MILLISECS")
                .hidden(true)
                .takes_value(true)
                .validator(|s| is_within_range(s, 1, MAX_BATCH_SEND_RATE_MS))
                .default_value(&default_rpc_send_transaction_batch_ms)
                .help("The rate at which transactions sent via rpc service are sent in batch."),
        )
        .arg(
            Arg::with_name("rpc_send_transaction_leader_forward_count")
                .long("rpc-send-leader-count")
                .value_name("NUMBER")
                .takes_value(true)
                .validator(is_parsable::<u64>)
                .default_value(&default_rpc_send_transaction_leader_forward_count)
                .help("The number of upcoming leaders to which to forward transactions sent via rpc service."),
        )
        .arg(
            Arg::with_name("rpc_send_transaction_default_max_retries")
                .long("rpc-send-default-max-retries")
                .value_name("NUMBER")
                .takes_value(true)
                .validator(is_parsable::<usize>)
                .help("The maximum number of transaction broadcast retries when unspecified by the request, otherwise retried until expiration."),
        )
        .arg(
            Arg::with_name("rpc_send_transaction_service_max_retries")
                .long("rpc-send-service-max-retries")
                .value_name("NUMBER")
                .takes_value(true)
                .validator(is_parsable::<usize>)
                .default_value(&default_rpc_send_transaction_service_max_retries)
                .help("The maximum number of transaction broadcast retries, regardless of requested value."),
        )
        .arg(
            Arg::with_name("rpc_send_transaction_batch_size")
                .long("rpc-send-batch-size")
                .value_name("NUMBER")
                .hidden(true)
                .takes_value(true)
                .validator(|s| is_within_range(s, 1, MAX_TRANSACTION_BATCH_SIZE))
                .default_value(&default_rpc_send_transaction_batch_size)
                .help("The size of transactions to be sent in batch."),
        )
        .arg(
            Arg::with_name("rpc_scan_and_fix_roots")
                .long("rpc-scan-and-fix-roots")
                .takes_value(false)
                .requires("enable_rpc_transaction_history")
                .help("Verifies blockstore roots on boot and fixes any gaps"),
        )
        .arg(
            Arg::with_name("enable_accountsdb_repl")
                .long("enable-accountsdb-repl")
                .takes_value(false)
                .hidden(true)
                .help("Enable AccountsDb Replication"),
        )
        .arg(
            Arg::with_name("accountsdb_repl_bind_address")
                .long("accountsdb-repl-bind-address")
                .value_name("HOST")
                .takes_value(true)
                .validator(solana_net_utils::is_host)
                .hidden(true)
                .help("IP address to bind the AccountsDb Replication port [default: use --bind-address]"),
        )
        .arg(
            Arg::with_name("accountsdb_repl_port")
                .long("accountsdb-repl-port")
                .value_name("PORT")
                .takes_value(true)
                .validator(solana_validator::port_validator)
                .hidden(true)
                .help("Enable AccountsDb Replication Service on this port"),
        )
        .arg(
            Arg::with_name("accountsdb_repl_threads")
                .long("accountsdb-repl-threads")
                .value_name("NUMBER")
                .validator(is_parsable::<usize>)
                .takes_value(true)
                .default_value(&default_accountsdb_repl_threads)
                .hidden(true)
                .help("Number of threads to use for servicing AccountsDb Replication requests"),
        )
        .arg(
            Arg::with_name("geyser_plugin_config")
                .long("geyser-plugin-config")
                .alias("accountsdb-plugin-config")
                .value_name("FILE")
                .takes_value(true)
                .multiple(true)
                .help("Specify the configuration file for the Geyser plugin."),
        )
        .arg(
            Arg::with_name("halt_on_known_validators_accounts_hash_mismatch")
                .alias("halt-on-trusted-validators-accounts-hash-mismatch")
                .long("halt-on-known-validators-accounts-hash-mismatch")
                .requires("known_validators")
                .takes_value(false)
                .help("Abort the validator if a bank hash mismatch is detected within known validator set"),
        )
        .arg(
            Arg::with_name("snapshot_archive_format")
                .long("snapshot-archive-format")
                .alias("snapshot-compression") // Legacy name used by Solana v1.5.x and older
                .possible_values(SUPPORTED_ARCHIVE_COMPRESSION)
                .default_value(DEFAULT_ARCHIVE_COMPRESSION)
                .value_name("ARCHIVE_TYPE")
                .takes_value(true)
                .help("Snapshot archive format to use."),
        )
        .arg(
            Arg::with_name("max_genesis_archive_unpacked_size")
                .long("max-genesis-archive-unpacked-size")
                .value_name("NUMBER")
                .takes_value(true)
                .default_value(default_genesis_archive_unpacked_size)
                .help(
                    "maximum total uncompressed file size of downloaded genesis archive",
                ),
        )
        .arg(
            Arg::with_name("wal_recovery_mode")
                .long("wal-recovery-mode")
                .value_name("MODE")
                .takes_value(true)
                .possible_values(&[
                    "tolerate_corrupted_tail_records",
                    "absolute_consistency",
                    "point_in_time",
                    "skip_any_corrupted_record"])
                .help(
                    "Mode to recovery the ledger db write ahead log."
                ),
        )
        .arg(
            Arg::with_name("no_bpf_jit")
                .long("no-bpf-jit")
                .takes_value(false)
                .help("Disable the just-in-time compiler and instead use the interpreter for BPF"),
        )
        .arg(
            // legacy nop argument
            Arg::with_name("bpf_jit")
                .long("bpf-jit")
                .hidden(true)
                .takes_value(false)
                .conflicts_with("no_bpf_jit")
        )
        .arg(
            Arg::with_name("poh_pinned_cpu_core")
                .hidden(true)
                .long("experimental-poh-pinned-cpu-core")
                .takes_value(true)
                .value_name("CPU_CORE_INDEX")
                .validator(|s| {
                    let core_index = usize::from_str(&s).map_err(|e| e.to_string())?;
                    let max_index = core_affinity::get_core_ids().map(|cids| cids.len() - 1).unwrap_or(0);
                    if core_index > max_index {
                        return Err(format!("core index must be in the range [0, {}]", max_index));
                    }
                    Ok(())
                })
                .help("EXPERIMENTAL: Specify which CPU core PoH is pinned to"),
        )
        .arg(
            Arg::with_name("poh_hashes_per_batch")
                .hidden(true)
                .long("poh-hashes-per-batch")
                .takes_value(true)
                .value_name("NUM")
                .help("Specify hashes per batch in PoH service"),
        )
        .arg(
            Arg::with_name("account_indexes")
                .long("account-index")
                .takes_value(true)
                .multiple(true)
                .possible_values(&["program-id", "spl-token-owner", "spl-token-mint"])
                .value_name("INDEX")
                .help("Enable an accounts index, indexed by the selected account field"),
        )
        .arg(
            Arg::with_name("account_index_exclude_key")
                .long(EXCLUDE_KEY)
                .takes_value(true)
                .validator(is_pubkey)
                .multiple(true)
                .value_name("KEY")
                .help("When account indexes are enabled, exclude this key from the index."),
        )
        .arg(
            Arg::with_name("account_index_include_key")
                .long(INCLUDE_KEY)
                .takes_value(true)
                .validator(is_pubkey)
                .conflicts_with("account_index_exclude_key")
                .multiple(true)
                .value_name("KEY")
                .help("When account indexes are enabled, only include specific keys in the index. This overrides --account-index-exclude-key."),
        )
        .arg(
            Arg::with_name("no_accounts_db_caching")
                .long("no-accounts-db-caching")
                .help("Disables accounts caching"),
        )
        .arg(
            Arg::with_name("accounts_db_skip_shrink")
                .long("accounts-db-skip-shrink")
                .help("Enables faster starting of validators by skipping shrink. \
                      This option is for use during testing."),
        )
        .arg(
            Arg::with_name("accounts_db_skip_rewrites")
                .long("accounts-db-skip-rewrites")
                .help("Accounts that are rent exempt and have no changes are not rewritten. \
                      This produces snapshots that older versions cannot read.")
                      .hidden(true),
        )
        .arg(
            Arg::with_name("accounts_db_ancient_append_vecs")
                .long("accounts-db-ancient-append-vecs")
                .help("AppendVecs that are older than an epoch are squashed together.")
                      .hidden(true),
        )
        .arg(
            Arg::with_name("accounts_db_cache_limit_mb")
                .long("accounts-db-cache-limit-mb")
                .value_name("MEGABYTES")
                .validator(is_parsable::<u64>)
                .takes_value(true)
                .help("How large the write cache for account data can become. If this is exceeded, the cache is flushed more aggressively."),
        )
        .arg(
            Arg::with_name("accounts_index_scan_results_limit_mb")
                .long("accounts-index-scan-results-limit-mb")
                .value_name("MEGABYTES")
                .validator(is_parsable::<usize>)
                .takes_value(true)
                .help("How large accumulated results from an accounts index scan can become. If this is exceeded, the scan aborts."),
        )
        .arg(
            Arg::with_name("accounts_index_memory_limit_mb")
                .long("accounts-index-memory-limit-mb")
                .value_name("MEGABYTES")
                .validator(is_parsable::<usize>)
                .takes_value(true)
                .help("How much memory the accounts index can consume. If this is exceeded, some account index entries will be stored on disk."),
        )
        .arg(
            Arg::with_name("disable_accounts_disk_index")
                .long("disable-accounts-disk-index")
                .help("Disable the disk-based accounts index if it is enabled by default.")
                .conflicts_with("accounts_index_memory_limit_mb")
        )
        .arg(
            Arg::with_name("accounts_index_bins")
                .long("accounts-index-bins")
                .value_name("BINS")
                .validator(is_pow2)
                .takes_value(true)
                .help("Number of bins to divide the accounts index into"),
        )
        .arg(
            Arg::with_name("accounts_hash_num_passes")
                .long("accounts-hash-num-passes")
                .value_name("PASSES")
                .validator(is_pow2)
                .takes_value(true)
                .help("Number of passes to calculate the hash of all accounts"),
        )
        .arg(
            Arg::with_name("accounts_index_path")
                .long("accounts-index-path")
                .value_name("PATH")
                .takes_value(true)
                .multiple(true)
                .help("Persistent accounts-index location. \
                       May be specified multiple times. \
                       [default: [ledger]/accounts_index]"),
         )
         .arg(Arg::with_name("accounts_filler_count")
            .long("accounts-filler-count")
            .value_name("COUNT")
            .validator(is_parsable::<usize>)
            .takes_value(true)
            .default_value("0")
            .help("How many accounts to add to stress the system. Accounts are ignored in operations related to correctness."))
         .arg(Arg::with_name("accounts_filler_size")
            .long("accounts-filler-size")
            .value_name("BYTES")
            .validator(is_parsable::<usize>)
            .takes_value(true)
            .default_value("0")
            .requires("accounts_filler_count")
            .help("Size per filler account in bytes."))
         .arg(
            Arg::with_name("accounts_db_test_hash_calculation")
                .long("accounts-db-test-hash-calculation")
                .help("Enables testing of hash calculation using stores in \
                      AccountsHashVerifier. This has a computational cost."),
        )
        .arg(
            Arg::with_name("accounts_db_index_hashing")
                .long("accounts-db-index-hashing")
                .help("Enables the use of the index in hash calculation in \
                       AccountsHashVerifier/Accounts Background Service.")
                .hidden(true),
        )
        .arg(
            Arg::with_name("no_accounts_db_index_hashing")
                .long("no-accounts-db-index-hashing")
                .help("This is obsolete. See --accounts-db-index-hashing. \
                       Disables the use of the index in hash calculation in \
                       AccountsHashVerifier/Accounts Background Service.")
                .hidden(true),
        )
        .arg(
            // legacy nop argument
            Arg::with_name("accounts_db_caching_enabled")
                .long("accounts-db-caching-enabled")
                .conflicts_with("no_accounts_db_caching")
                .hidden(true)
        )
        .arg(
            Arg::with_name("accounts_shrink_optimize_total_space")
                .long("accounts-shrink-optimize-total-space")
                .takes_value(true)
                .value_name("BOOLEAN")
                .default_value(default_accounts_shrink_optimize_total_space)
                .help("When this is set to true, the system will shrink the most \
                       sparse accounts and when the overall shrink ratio is above \
                       the specified accounts-shrink-ratio, the shrink will stop and \
                       it will skip all other less sparse accounts."),
        )
        .arg(
            Arg::with_name("accounts_shrink_ratio")
                .long("accounts-shrink-ratio")
                .takes_value(true)
                .value_name("RATIO")
                .default_value(default_accounts_shrink_ratio)
                .help("Specifies the shrink ratio for the accounts to be shrunk. \
                       The shrink ratio is defined as the ratio of the bytes alive over the  \
                       total bytes used. If the account's shrink ratio is less than this ratio \
                       it becomes a candidate for shrinking. The value must between 0. and 1.0 \
                       inclusive."),
        )
        .arg(
            Arg::with_name("no_duplicate_instance_check")
                .long("no-duplicate-instance-check")
                .takes_value(false)
                .help("Disables duplicate instance check")
                .hidden(true),
        )
        .arg(
            Arg::with_name("allow_private_addr")
                .long("allow-private-addr")
                .takes_value(false)
                .help("Allow contacting private ip addresses")
                .hidden(true),
        )
        .arg(
<<<<<<< HEAD
            Arg::with_name("relayer_address")
                .long("relayer-address")
                .value_name("relayer_address")
                .takes_value(true)
                .help("Address of the relayer")
        )
        .arg(
            Arg::with_name("block_engine_address")
                .long("block-engine-address")
                .value_name("block_engine_address")
                .takes_value(true)
                .help("Address of the block engine")
        )
        .arg(
            Arg::with_name("tip_payment_program_pubkey")
                .long("tip-payment-program-pubkey")
                .value_name("TIP_PAYMENT_PROGRAM_PUBKEY")
                .takes_value(true)
                .help("The public key of the tip-payment program")
        )
        .arg(
            Arg::with_name("tip_distribution_program_pubkey")
                .long("tip-distribution-program-pubkey")
                .value_name("TIP_DISTRIBUTION_PROGRAM_PUBKEY")
                .takes_value(true)
                .help("The public key of the tip-distribution program.")
        )
        .arg(
            Arg::with_name("tip_distribution_account_payer")
                .long("tip-distribution-account-payer")
                .value_name("TIP_DISTRIBUTION_ACCOUNT_PAYER")
                .takes_value(true)
                .help("The payer of my tip distribution accounts.")
        )
        .arg(
            Arg::with_name("merkle_root_upload_authority")
                .long("merkle-root-upload-authority")
                .value_name("MERKLE_ROOT_UPLOAD_AUTHORITY")
                .takes_value(true)
                .help("The public key of the authorized merkle-root uploader.")
        )
        .arg(
            Arg::with_name("commission_bps")
                .long("commission-bps")
                .value_name("COMMISSION_BPS")
                .takes_value(true)
                .help("The commission validator takes from tips expressed in basis points.")
        )
        .arg(
            Arg::with_name("shred_receiver_address")
                .long("shred-receiver-address")
                .value_name("SHRED_RECEIVER_ADDRESS")
                .takes_value(true)
                .help("Shred receiver listening address")
=======
            Arg::with_name("log_messages_bytes_limit")
                .long("log-messages-bytes-limit")
                .takes_value(true)
                .validator(is_parsable::<usize>)
                .value_name("BYTES")
                .help("Maximum number of bytes written to the program log before truncation")
>>>>>>> 263911e7
        )
        .after_help("The default subcommand is run")
        .subcommand(
            SubCommand::with_name("exit")
            .about("Send an exit request to the validator")
            .arg(
                Arg::with_name("force")
                    .short("f")
                    .long("force")
                    .takes_value(false)
                    .help("Request the validator exit immediately instead of waiting for a restart window")
            )
            .arg(
                Arg::with_name("monitor")
                    .short("m")
                    .long("monitor")
                    .takes_value(false)
                    .help("Monitor the validator after sending the exit request")
            )
            .arg(
                Arg::with_name("min_idle_time")
                    .long("min-idle-time")
                    .takes_value(true)
                    .validator(is_parsable::<usize>)
                    .value_name("MINUTES")
                    .default_value("10")
                    .help("Minimum time that the validator should not be leader before restarting")
            )
            .arg(
                Arg::with_name("max_delinquent_stake")
                    .long("max-delinquent-stake")
                    .takes_value(true)
                    .validator(is_valid_percentage)
                    .default_value("5")
                    .value_name("PERCENT")
                    .help("The maximum delinquent stake % permitted for an exit")
            )
            .arg(
                Arg::with_name("skip_new_snapshot_check")
                    .long("skip-new-snapshot-check")
                    .help("Skip check for a new snapshot")
            )
        )
        .subcommand(
            SubCommand::with_name("authorized-voter")
            .about("Adjust the validator authorized voters")
            .setting(AppSettings::SubcommandRequiredElseHelp)
            .setting(AppSettings::InferSubcommands)
            .subcommand(
                SubCommand::with_name("add")
                .about("Add an authorized voter")
                .arg(
                    Arg::with_name("authorized_voter_keypair")
                        .index(1)
                        .value_name("KEYPAIR")
                        .required(false)
                        .takes_value(true)
                        .validator(is_keypair)
                        .help("Path to keypair of the authorized voter to add \
                               [default: read JSON keypair from stdin]"),
                )
                .after_help("Note: the new authorized voter only applies to the \
                             currently running validator instance")
            )
            .subcommand(
                SubCommand::with_name("remove-all")
                .about("Remove all authorized voters")
                .after_help("Note: the removal only applies to the \
                             currently running validator instance")
            )
        )
        .subcommand(
            SubCommand::with_name("contact-info")
            .about("Display the validator's contact info")
            .arg(
                Arg::with_name("output")
                    .long("output")
                    .takes_value(true)
                    .value_name("MODE")
                    .possible_values(&["json", "json-compact"])
                    .help("Output display mode")
            )
        )
        .subcommand(
            SubCommand::with_name("init")
            .about("Initialize the ledger directory then exit")
        )
        .subcommand(
            SubCommand::with_name("monitor")
            .about("Monitor the validator")
        )
        .subcommand(
            SubCommand::with_name("run")
            .about("Run the validator")
        )
        .subcommand(
            SubCommand::with_name("set-identity")
            .about("Set the validator identity")
            .arg(
                Arg::with_name("identity")
                    .index(1)
                    .value_name("KEYPAIR")
                    .required(false)
                    .takes_value(true)
                    .validator(is_keypair)
                    .help("Path to validator identity keypair \
                           [default: read JSON keypair from stdin]")
            )
            .arg(
                clap::Arg::with_name("require_tower")
                    .long("require-tower")
                    .takes_value(false)
                    .help("Refuse to set the validator identity if saved tower state is not found"),
            )
            .after_help("Note: the new identity only applies to the \
                         currently running validator instance")
        )
        .subcommand(
            SubCommand::with_name("set-log-filter")
            .about("Adjust the validator log filter")
            .arg(
                Arg::with_name("filter")
                    .takes_value(true)
                    .index(1)
                    .help("New filter using the same format as the RUST_LOG environment variable")
            )
            .after_help("Note: the new filter only applies to the currently running validator instance")
        )
        .subcommand(
            SubCommand::with_name("wait-for-restart-window")
            .about("Monitor the validator for a good time to restart")
            .arg(
                Arg::with_name("min_idle_time")
                    .long("min-idle-time")
                    .takes_value(true)
                    .validator(is_parsable::<usize>)
                    .value_name("MINUTES")
                    .default_value("10")
                    .help("Minimum time that the validator should not be leader before restarting")
            )
            .arg(
                Arg::with_name("identity")
                    .long("identity")
                    .value_name("ADDRESS")
                    .takes_value(true)
                    .validator(is_pubkey_or_keypair)
                    .help("Validator identity to monitor [default: your validator]")
            )
            .arg(
                Arg::with_name("max_delinquent_stake")
                    .long("max-delinquent-stake")
                    .takes_value(true)
                    .validator(is_valid_percentage)
                    .default_value("5")
                    .value_name("PERCENT")
                    .help("The maximum delinquent stake % permitted for a restart")
            )
            .arg(
                Arg::with_name("skip_new_snapshot_check")
                    .long("skip-new-snapshot-check")
                    .help("Skip check for a new snapshot")
            )
            .after_help("Note: If this command exits with a non-zero status \
                         then this not a good time for a restart")
        )
        .get_matches();

    let socket_addr_space = SocketAddrSpace::new(matches.is_present("allow_private_addr"));
    let ledger_path = PathBuf::from(matches.value_of("ledger_path").unwrap());

    let operation = match matches.subcommand() {
        ("", _) | ("run", _) => Operation::Run,
        ("authorized-voter", Some(authorized_voter_subcommand_matches)) => {
            match authorized_voter_subcommand_matches.subcommand() {
                ("add", Some(subcommand_matches)) => {
                    if let Some(authorized_voter_keypair) =
                        value_t!(subcommand_matches, "authorized_voter_keypair", String).ok()
                    {
                        let authorized_voter_keypair = fs::canonicalize(&authorized_voter_keypair)
                            .unwrap_or_else(|err| {
                                println!(
                                    "Unable to access path: {}: {:?}",
                                    authorized_voter_keypair, err
                                );
                                exit(1);
                            });
                        println!(
                            "Adding authorized voter path: {}",
                            authorized_voter_keypair.display()
                        );

                        let admin_client = admin_rpc_service::connect(&ledger_path);
                        admin_rpc_service::runtime()
                            .block_on(async move {
                                admin_client
                                    .await?
                                    .add_authorized_voter(
                                        authorized_voter_keypair.display().to_string(),
                                    )
                                    .await
                            })
                            .unwrap_or_else(|err| {
                                println!("addAuthorizedVoter request failed: {}", err);
                                exit(1);
                            });
                    } else {
                        let mut stdin = std::io::stdin();
                        let authorized_voter_keypair =
                            read_keypair(&mut stdin).unwrap_or_else(|err| {
                                println!("Unable to read JSON keypair from stdin: {:?}", err);
                                exit(1);
                            });
                        println!(
                            "Adding authorized voter: {}",
                            authorized_voter_keypair.pubkey()
                        );

                        let admin_client = admin_rpc_service::connect(&ledger_path);
                        admin_rpc_service::runtime()
                            .block_on(async move {
                                admin_client
                                    .await?
                                    .add_authorized_voter_from_bytes(Vec::from(
                                        authorized_voter_keypair.to_bytes(),
                                    ))
                                    .await
                            })
                            .unwrap_or_else(|err| {
                                println!("addAuthorizedVoterFromBytes request failed: {}", err);
                                exit(1);
                            });
                    }

                    return;
                }
                ("remove-all", _) => {
                    let admin_client = admin_rpc_service::connect(&ledger_path);
                    admin_rpc_service::runtime()
                        .block_on(async move {
                            admin_client.await?.remove_all_authorized_voters().await
                        })
                        .unwrap_or_else(|err| {
                            println!("removeAllAuthorizedVoters request failed: {}", err);
                            exit(1);
                        });
                    println!("All authorized voters removed");
                    return;
                }
                _ => unreachable!(),
            }
        }
        ("contact-info", Some(subcommand_matches)) => {
            let output_mode = subcommand_matches.value_of("output");
            let admin_client = admin_rpc_service::connect(&ledger_path);
            let contact_info = admin_rpc_service::runtime()
                .block_on(async move { admin_client.await?.contact_info().await })
                .unwrap_or_else(|err| {
                    eprintln!("Contact info query failed: {}", err);
                    exit(1);
                });
            if let Some(mode) = output_mode {
                match mode {
                    "json" => println!("{}", serde_json::to_string_pretty(&contact_info).unwrap()),
                    "json-compact" => print!("{}", serde_json::to_string(&contact_info).unwrap()),
                    _ => unreachable!(),
                }
            } else {
                print!("{}", contact_info);
            }
            return;
        }
        ("init", _) => Operation::Initialize,
        ("exit", Some(subcommand_matches)) => {
            let min_idle_time = value_t_or_exit!(subcommand_matches, "min_idle_time", usize);
            let force = subcommand_matches.is_present("force");
            let monitor = subcommand_matches.is_present("monitor");
            let skip_new_snapshot_check = subcommand_matches.is_present("skip_new_snapshot_check");
            let max_delinquent_stake =
                value_t_or_exit!(subcommand_matches, "max_delinquent_stake", u8);

            if !force {
                wait_for_restart_window(
                    &ledger_path,
                    None,
                    min_idle_time,
                    max_delinquent_stake,
                    skip_new_snapshot_check,
                )
                .unwrap_or_else(|err| {
                    println!("{}", err);
                    exit(1);
                });
            }

            let admin_client = admin_rpc_service::connect(&ledger_path);
            admin_rpc_service::runtime()
                .block_on(async move { admin_client.await?.exit().await })
                .unwrap_or_else(|err| {
                    println!("exit request failed: {}", err);
                    exit(1);
                });
            println!("Exit request sent");

            if monitor {
                monitor_validator(&ledger_path);
            }
            return;
        }
        ("monitor", _) => {
            monitor_validator(&ledger_path);
            return;
        }
        ("set-identity", Some(subcommand_matches)) => {
            let require_tower = subcommand_matches.is_present("require_tower");

            if let Some(identity_keypair) = value_t!(subcommand_matches, "identity", String).ok() {
                let identity_keypair = fs::canonicalize(&identity_keypair).unwrap_or_else(|err| {
                    println!("Unable to access path: {}: {:?}", identity_keypair, err);
                    exit(1);
                });
                println!(
                    "New validator identity path: {}",
                    identity_keypair.display()
                );

                let admin_client = admin_rpc_service::connect(&ledger_path);
                admin_rpc_service::runtime()
                    .block_on(async move {
                        admin_client
                            .await?
                            .set_identity(identity_keypair.display().to_string(), require_tower)
                            .await
                    })
                    .unwrap_or_else(|err| {
                        println!("setIdentity request failed: {}", err);
                        exit(1);
                    });
            } else {
                let mut stdin = std::io::stdin();
                let identity_keypair = read_keypair(&mut stdin).unwrap_or_else(|err| {
                    println!("Unable to read JSON keypair from stdin: {:?}", err);
                    exit(1);
                });
                println!("New validator identity: {}", identity_keypair.pubkey());

                let admin_client = admin_rpc_service::connect(&ledger_path);
                admin_rpc_service::runtime()
                    .block_on(async move {
                        admin_client
                            .await?
                            .set_identity_from_bytes(
                                Vec::from(identity_keypair.to_bytes()),
                                require_tower,
                            )
                            .await
                    })
                    .unwrap_or_else(|err| {
                        println!("setIdentityFromBytes request failed: {}", err);
                        exit(1);
                    });
            };

            return;
        }
        ("set-log-filter", Some(subcommand_matches)) => {
            let filter = value_t_or_exit!(subcommand_matches, "filter", String);
            let admin_client = admin_rpc_service::connect(&ledger_path);
            admin_rpc_service::runtime()
                .block_on(async move { admin_client.await?.set_log_filter(filter).await })
                .unwrap_or_else(|err| {
                    println!("set log filter failed: {}", err);
                    exit(1);
                });
            return;
        }
        ("wait-for-restart-window", Some(subcommand_matches)) => {
            let min_idle_time = value_t_or_exit!(subcommand_matches, "min_idle_time", usize);
            let identity = pubkey_of(subcommand_matches, "identity");
            let max_delinquent_stake =
                value_t_or_exit!(subcommand_matches, "max_delinquent_stake", u8);
            let skip_new_snapshot_check = subcommand_matches.is_present("skip_new_snapshot_check");

            wait_for_restart_window(
                &ledger_path,
                identity,
                min_idle_time,
                max_delinquent_stake,
                skip_new_snapshot_check,
            )
            .unwrap_or_else(|err| {
                println!("{}", err);
                exit(1);
            });
            return;
        }
        _ => unreachable!(),
    };

    let identity_keypair = keypair_of(&matches, "identity").unwrap_or_else(|| {
        clap::Error::with_description(
            "The --identity <KEYPAIR> argument is required",
            clap::ErrorKind::ArgumentNotFound,
        )
        .exit();
    });

    let logfile = {
        let logfile = matches
            .value_of("logfile")
            .map(|s| s.into())
            .unwrap_or_else(|| format!("solana-validator-{}.log", identity_keypair.pubkey()));

        if logfile == "-" {
            None
        } else {
            println!("log file: {}", logfile);
            Some(logfile)
        }
    };
    let use_progress_bar = logfile.is_none();
    let _logger_thread = redirect_stderr_to_file(logfile);

    info!("{} {}", crate_name!(), solana_version::version!());
    info!("Starting validator with: {:#?}", std::env::args_os());

    let cuda = matches.is_present("cuda");
    if cuda {
        solana_perf::perf_libs::init_cuda();
        enable_recycler_warming();
    }

    solana_core::validator::report_target_features();

    let authorized_voter_keypairs = keypairs_of(&matches, "authorized_voter_keypairs")
        .map(|keypairs| keypairs.into_iter().map(Arc::new).collect())
        .unwrap_or_else(|| {
            vec![Arc::new(
                keypair_of(&matches, "identity").expect("identity"),
            )]
        });
    let authorized_voter_keypairs = Arc::new(RwLock::new(authorized_voter_keypairs));

    let init_complete_file = matches.value_of("init_complete_file");

    if matches.is_present("no_check_vote_account") {
        info!("vote account sanity checks are no longer performed by default. --no-check-vote-account is deprecated and can be removed from the command line");
    }
    let rpc_bootstrap_config = bootstrap::RpcBootstrapConfig {
        no_genesis_fetch: matches.is_present("no_genesis_fetch"),
        no_snapshot_fetch: matches.is_present("no_snapshot_fetch"),
        check_vote_account: matches
            .value_of("check_vote_account")
            .map(|url| url.to_string()),
        only_known_rpc: matches.is_present("only_known_rpc"),
        max_genesis_archive_unpacked_size: value_t_or_exit!(
            matches,
            "max_genesis_archive_unpacked_size",
            u64
        ),
        incremental_snapshot_fetch: !matches.is_present("no_incremental_snapshots"),
    };

    let private_rpc = matches.is_present("private_rpc");
    let do_port_check = !matches.is_present("no_port_check");
    let no_rocksdb_compaction = true;
    let rocksdb_compaction_interval = value_t!(matches, "rocksdb_compaction_interval", u64).ok();
    let rocksdb_max_compaction_jitter =
        value_t!(matches, "rocksdb_max_compaction_jitter", u64).ok();
    let tpu_coalesce_ms =
        value_t!(matches, "tpu_coalesce_ms", u64).unwrap_or(DEFAULT_TPU_COALESCE_MS);
    let wal_recovery_mode = matches
        .value_of("wal_recovery_mode")
        .map(BlockstoreRecoveryMode::from);

    // Canonicalize ledger path to avoid issues with symlink creation
    let _ = fs::create_dir_all(&ledger_path);
    let ledger_path = fs::canonicalize(&ledger_path).unwrap_or_else(|err| {
        eprintln!("Unable to access ledger path: {:?}", err);
        exit(1);
    });

    let debug_keys: Option<Arc<HashSet<_>>> = if matches.is_present("debug_key") {
        Some(Arc::new(
            values_t_or_exit!(matches, "debug_key", Pubkey)
                .into_iter()
                .collect(),
        ))
    } else {
        None
    };

    let known_validators = validators_set(
        &identity_keypair.pubkey(),
        &matches,
        "known_validators",
        "--known-validator",
    );
    let repair_validators = validators_set(
        &identity_keypair.pubkey(),
        &matches,
        "repair_validators",
        "--repair-validator",
    );
    let gossip_validators = validators_set(
        &identity_keypair.pubkey(),
        &matches,
        "gossip_validators",
        "--gossip-validator",
    );

    let bind_address = solana_net_utils::parse_host(matches.value_of("bind_address").unwrap())
        .expect("invalid bind_address");
    let rpc_bind_address = if matches.is_present("rpc_bind_address") {
        solana_net_utils::parse_host(matches.value_of("rpc_bind_address").unwrap())
            .expect("invalid rpc_bind_address")
    } else if private_rpc {
        solana_net_utils::parse_host("127.0.0.1").unwrap()
    } else {
        bind_address
    };

    let contact_debug_interval = value_t_or_exit!(matches, "contact_debug_interval", u64);

    let account_indexes = process_account_indexes(&matches);

    let restricted_repair_only_mode = matches.is_present("restricted_repair_only_mode");
    let accounts_shrink_optimize_total_space =
        value_t_or_exit!(matches, "accounts_shrink_optimize_total_space", bool);
    let tpu_use_quic = matches.is_present("tpu_use_quic");
    let enable_quic_servers = matches.is_present("enable_quic_servers");
    let tpu_connection_pool_size = value_t_or_exit!(matches, "tpu_connection_pool_size", usize);

    let shrink_ratio = value_t_or_exit!(matches, "accounts_shrink_ratio", f64);
    if !(0.0..=1.0).contains(&shrink_ratio) {
        eprintln!(
            "The specified account-shrink-ratio is invalid, it must be between 0. and 1.0 inclusive: {}",
            shrink_ratio
        );
        exit(1);
    }

    let accounts_shrink_ratio = if accounts_shrink_optimize_total_space {
        AccountShrinkThreshold::TotalSpace { shrink_ratio }
    } else {
        AccountShrinkThreshold::IndividualStore { shrink_ratio }
    };
    let entrypoint_addrs = values_t!(matches, "entrypoint", String)
        .unwrap_or_default()
        .into_iter()
        .map(|entrypoint| {
            solana_net_utils::parse_host_port(&entrypoint).unwrap_or_else(|e| {
                eprintln!("failed to parse entrypoint address: {}", e);
                exit(1);
            })
        })
        .collect::<HashSet<_>>()
        .into_iter()
        .collect::<Vec<_>>();
    for addr in &entrypoint_addrs {
        if !socket_addr_space.check(addr) {
            eprintln!("invalid entrypoint address: {}", addr);
            exit(1);
        }
    }
    // TODO: Once entrypoints are updated to return shred-version, this should
    // abort if it fails to obtain a shred-version, so that nodes always join
    // gossip with a valid shred-version. The code to adopt entrypoint shred
    // version can then be deleted from gossip and get_rpc_node above.
    let expected_shred_version = value_t!(matches, "expected_shred_version", u16)
        .ok()
        .or_else(|| get_cluster_shred_version(&entrypoint_addrs));

    let tower_storage: Arc<dyn solana_core::tower_storage::TowerStorage> =
        match value_t_or_exit!(matches, "tower_storage", String).as_str() {
            "file" => {
                let tower_path = value_t!(matches, "tower", PathBuf)
                    .ok()
                    .unwrap_or_else(|| ledger_path.clone());

                Arc::new(tower_storage::FileTowerStorage::new(tower_path))
            }
            "etcd" => {
                let endpoints = values_t_or_exit!(matches, "etcd_endpoint", String);
                let domain_name = value_t_or_exit!(matches, "etcd_domain_name", String);
                let ca_certificate_file = value_t_or_exit!(matches, "etcd_cacert_file", String);
                let identity_certificate_file = value_t_or_exit!(matches, "etcd_cert_file", String);
                let identity_private_key_file = value_t_or_exit!(matches, "etcd_key_file", String);

                let read = |file| {
                    fs::read(&file).unwrap_or_else(|err| {
                        eprintln!("Unable to read {}: {}", file, err);
                        exit(1)
                    })
                };

                let tls_config = tower_storage::EtcdTlsConfig {
                    domain_name,
                    ca_certificate: read(ca_certificate_file),
                    identity_certificate: read(identity_certificate_file),
                    identity_private_key: read(identity_private_key_file),
                };

                Arc::new(
                    tower_storage::EtcdTowerStorage::new(endpoints, Some(tls_config))
                        .unwrap_or_else(|err| {
                            eprintln!("Failed to connect to etcd: {}", err);
                            exit(1);
                        }),
                )
            }
            _ => unreachable!(),
        };

    let mut accounts_index_config = AccountsIndexConfig {
        started_from_validator: true, // this is the only place this is set
        ..AccountsIndexConfig::default()
    };
    if let Some(bins) = value_t!(matches, "accounts_index_bins", usize).ok() {
        accounts_index_config.bins = Some(bins);
    }

    accounts_index_config.index_limit_mb =
        if let Some(limit) = value_t!(matches, "accounts_index_memory_limit_mb", usize).ok() {
            IndexLimitMb::Limit(limit)
        } else if matches.is_present("disable_accounts_disk_index") {
            IndexLimitMb::InMemOnly
        } else {
            IndexLimitMb::Unspecified
        };

    {
        let mut accounts_index_paths: Vec<PathBuf> = if matches.is_present("accounts_index_path") {
            values_t_or_exit!(matches, "accounts_index_path", String)
                .into_iter()
                .map(PathBuf::from)
                .collect()
        } else {
            vec![]
        };
        if accounts_index_paths.is_empty() {
            accounts_index_paths = vec![ledger_path.join("accounts_index")];
        }
        accounts_index_config.drives = Some(accounts_index_paths);
    }

    const MB: usize = 1_024 * 1_024;
    accounts_index_config.scan_results_limit_bytes =
        value_t!(matches, "accounts_index_scan_results_limit_mb", usize)
            .ok()
            .map(|mb| mb * MB);

    let filler_accounts_config = FillerAccountsConfig {
        count: value_t_or_exit!(matches, "accounts_filler_count", usize),
        size: value_t_or_exit!(matches, "accounts_filler_size", usize),
    };

    let mut accounts_db_config = AccountsDbConfig {
        index: Some(accounts_index_config),
        accounts_hash_cache_path: Some(ledger_path.clone()),
        filler_accounts_config,
        write_cache_limit_bytes: value_t!(matches, "accounts_db_cache_limit_mb", u64)
            .ok()
            .map(|mb| mb * MB as u64),
        skip_rewrites: matches.is_present("accounts_db_skip_rewrites"),
        ancient_append_vecs: matches.is_present("accounts_db_ancient_append_vecs"),
        ..AccountsDbConfig::default()
    };

    if let Some(passes) = value_t!(matches, "accounts_hash_num_passes", usize).ok() {
        accounts_db_config.hash_calc_num_passes = Some(passes);
    }
    let accounts_db_config = Some(accounts_db_config);

    let geyser_plugin_config_files = if matches.is_present("geyser_plugin_config") {
        Some(
            values_t_or_exit!(matches, "geyser_plugin_config", String)
                .into_iter()
                .map(PathBuf::from)
                .collect(),
        )
    } else {
        None
    };

    if matches.is_present("minimal_rpc_api") {
        warn!("--minimal-rpc-api is now the default behavior. This flag is deprecated and can be removed from the launch args");
    }

    if matches.is_present("enable_cpi_and_log_storage") {
        warn!(
            "--enable-cpi-and-log-storage is deprecated. Please update the \
            launch args to use --enable-extended-tx-metadata-storage and remove \
            --enable-cpi-and-log-storage"
        );
    }

    let rpc_bigtable_config = if matches.is_present("enable_rpc_bigtable_ledger_storage")
        || matches.is_present("enable_bigtable_ledger_upload")
    {
        Some(RpcBigtableConfig {
            enable_bigtable_ledger_upload: matches.is_present("enable_bigtable_ledger_upload"),
            bigtable_instance_name: value_t_or_exit!(matches, "rpc_bigtable_instance_name", String),
            bigtable_app_profile_id: value_t_or_exit!(
                matches,
                "rpc_bigtable_app_profile_id",
                String
            ),
            timeout: value_t!(matches, "rpc_bigtable_timeout", u64)
                .ok()
                .map(Duration::from_secs),
        })
    } else {
        None
    };

    if matches.is_present("accounts_db_index_hashing") {
        info!("The accounts hash is only calculated without using the index. --accounts-db-index-hashing is deprecated and can be removed from the command line");
    }
    if matches.is_present("no_accounts_db_index_hashing") {
        info!("The accounts hash is only calculated without using the index. --no-accounts-db-index-hashing is deprecated and can be removed from the command line");
    }
    let rpc_send_retry_rate_ms = value_t_or_exit!(matches, "rpc_send_transaction_retry_ms", u64);
    let rpc_send_batch_size = value_t_or_exit!(matches, "rpc_send_transaction_batch_size", usize);
    let rpc_send_batch_send_rate_ms =
        value_t_or_exit!(matches, "rpc_send_transaction_batch_ms", u64);

    if rpc_send_batch_send_rate_ms > rpc_send_retry_rate_ms {
        eprintln!(
            "The specified rpc-send-batch-ms ({}) is invalid, it must be <= rpc-send-retry-ms ({})",
            rpc_send_batch_send_rate_ms, rpc_send_retry_rate_ms
        );
        exit(1);
    }

    let tps = rpc_send_batch_size as u64 * MILLIS_PER_SECOND / rpc_send_batch_send_rate_ms;
    if tps > send_transaction_service::MAX_TRANSACTION_SENDS_PER_SECOND {
        eprintln!(
            "Either the specified rpc-send-batch-size ({}) or rpc-send-batch-ms ({}) is invalid, \
            'rpc-send-batch-size * 1000 / rpc-send-batch-ms' must be smaller than ({}) .",
            rpc_send_batch_size,
            rpc_send_batch_send_rate_ms,
            send_transaction_service::MAX_TRANSACTION_SENDS_PER_SECOND
        );
        exit(1);
    }
    let full_api = matches.is_present("full_rpc_api");

    let voting_disabled = matches.is_present("no_voting") || restricted_repair_only_mode;
    let tip_manager_config = tip_manager_config_from_matches(&matches, voting_disabled);

    let mut validator_config = ValidatorConfig {
        require_tower: matches.is_present("require_tower"),
        tower_storage,
        halt_at_slot: value_t!(matches, "dev_halt_at_slot", Slot).ok(),
        expected_genesis_hash: matches
            .value_of("expected_genesis_hash")
            .map(|s| Hash::from_str(s).unwrap()),
        expected_bank_hash: matches
            .value_of("expected_bank_hash")
            .map(|s| Hash::from_str(s).unwrap()),
        expected_shred_version,
        new_hard_forks: hardforks_of(&matches, "hard_forks"),
        rpc_config: JsonRpcConfig {
            enable_rpc_transaction_history: matches.is_present("enable_rpc_transaction_history"),
            enable_extended_tx_metadata_storage: matches.is_present("enable_cpi_and_log_storage")
                || matches.is_present("enable_extended_tx_metadata_storage"),
            rpc_bigtable_config,
            faucet_addr: matches.value_of("rpc_faucet_addr").map(|address| {
                solana_net_utils::parse_host_port(address).expect("failed to parse faucet address")
            }),
            full_api,
            obsolete_v1_7_api: matches.is_present("obsolete_v1_7_rpc_api"),
            max_multiple_accounts: Some(value_t_or_exit!(
                matches,
                "rpc_max_multiple_accounts",
                usize
            )),
            health_check_slot_distance: value_t_or_exit!(
                matches,
                "health_check_slot_distance",
                u64
            ),
            rpc_threads: value_t_or_exit!(matches, "rpc_threads", usize),
            rpc_niceness_adj: value_t_or_exit!(matches, "rpc_niceness_adj", i8),
            account_indexes: account_indexes.clone(),
            rpc_scan_and_fix_roots: matches.is_present("rpc_scan_and_fix_roots"),
        },
        geyser_plugin_config_files,
        rpc_addrs: value_t!(matches, "rpc_port", u16).ok().map(|rpc_port| {
            (
                SocketAddr::new(rpc_bind_address, rpc_port),
                SocketAddr::new(rpc_bind_address, rpc_port + 1),
                // If additional ports are added, +2 needs to be skipped to avoid a conflict with
                // the websocket port (which is +2) in web3.js This odd port shifting is tracked at
                // https://github.com/solana-labs/solana/issues/12250
            )
        }),
        pubsub_config: PubSubConfig {
            enable_block_subscription: matches.is_present("rpc_pubsub_enable_block_subscription"),
            enable_vote_subscription: matches.is_present("rpc_pubsub_enable_vote_subscription"),
            max_active_subscriptions: value_t_or_exit!(
                matches,
                "rpc_pubsub_max_active_subscriptions",
                usize
            ),
            queue_capacity_items: value_t_or_exit!(
                matches,
                "rpc_pubsub_queue_capacity_items",
                usize
            ),
            queue_capacity_bytes: value_t_or_exit!(
                matches,
                "rpc_pubsub_queue_capacity_bytes",
                usize
            ),
            worker_threads: value_t_or_exit!(matches, "rpc_pubsub_worker_threads", usize),
            notification_threads: if full_api {
                value_of(&matches, "rpc_pubsub_notification_threads")
            } else {
                Some(0)
            },
        },
        voting_disabled,
        wait_for_supermajority: value_t!(matches, "wait_for_supermajority", Slot).ok(),
        known_validators,
        repair_validators,
        gossip_validators,
        no_rocksdb_compaction,
        rocksdb_compaction_interval,
        rocksdb_max_compaction_jitter,
        wal_recovery_mode,
        poh_verify: !matches.is_present("skip_poh_verify"),
        debug_keys,
        contact_debug_interval,
        send_transaction_service_config: send_transaction_service::Config {
            retry_rate_ms: rpc_send_retry_rate_ms,
            leader_forward_count: value_t_or_exit!(
                matches,
                "rpc_send_transaction_leader_forward_count",
                u64
            ),
            default_max_retries: value_t!(
                matches,
                "rpc_send_transaction_default_max_retries",
                usize
            )
            .ok(),
            service_max_retries: value_t_or_exit!(
                matches,
                "rpc_send_transaction_service_max_retries",
                usize
            ),
            batch_send_rate_ms: rpc_send_batch_send_rate_ms,
            batch_size: rpc_send_batch_size,
        },
        no_poh_speed_test: matches.is_present("no_poh_speed_test"),
        no_os_memory_stats_reporting: matches.is_present("no_os_memory_stats_reporting"),
        no_os_network_stats_reporting: matches.is_present("no_os_network_stats_reporting"),
        no_os_cpu_stats_reporting: matches.is_present("no_os_cpu_stats_reporting"),
        poh_pinned_cpu_core: value_of(&matches, "poh_pinned_cpu_core")
            .unwrap_or(poh_service::DEFAULT_PINNED_CPU_CORE),
        poh_hashes_per_batch: value_of(&matches, "poh_hashes_per_batch")
            .unwrap_or(poh_service::DEFAULT_HASHES_PER_BATCH),
        account_indexes,
        accounts_db_caching_enabled: !matches.is_present("no_accounts_db_caching"),
        accounts_db_test_hash_calculation: matches.is_present("accounts_db_test_hash_calculation"),
        accounts_db_config,
        accounts_db_skip_shrink: matches.is_present("accounts_db_skip_shrink"),
        tpu_coalesce_ms,
        no_wait_for_vote_to_start_leader: matches.is_present("no_wait_for_vote_to_start_leader"),
        accounts_shrink_ratio,
        runtime_config: RuntimeConfig {
            bpf_jit: !matches.is_present("no_bpf_jit"),
            log_messages_bytes_limit: value_t!(matches, "log_messages_bytes_limit", usize).ok(),
            ..RuntimeConfig::default()
        },
        enable_quic_servers,
<<<<<<< HEAD
        relayer_address: value_of(&matches, "relayer_address").unwrap_or_default(),
        block_engine_address: value_of(&matches, "block_engine_address").unwrap_or_default(),
        tip_manager_config,
        shred_receiver_address: matches
            .value_of("shred_receiver_address")
            .map(|address| SocketAddr::from_str(address).expect("shred_receiver_address invalid")),
=======
>>>>>>> 263911e7
        ..ValidatorConfig::default()
    };

    let vote_account = pubkey_of(&matches, "vote_account").unwrap_or_else(|| {
        if !validator_config.voting_disabled {
            warn!("--vote-account not specified, validator will not vote");
            validator_config.voting_disabled = true;
        }
        Keypair::new().pubkey()
    });

    let dynamic_port_range =
        solana_net_utils::parse_port_range(matches.value_of("dynamic_port_range").unwrap())
            .expect("invalid dynamic_port_range");

    let account_paths: Vec<PathBuf> =
        if let Ok(account_paths) = values_t!(matches, "account_paths", String) {
            account_paths
                .join(",")
                .split(',')
                .map(PathBuf::from)
                .collect()
        } else {
            vec![ledger_path.join("accounts")]
        };
    let account_shrink_paths: Option<Vec<PathBuf>> =
        values_t!(matches, "account_shrink_path", String)
            .map(|shrink_paths| shrink_paths.into_iter().map(PathBuf::from).collect())
            .ok();

    // Create and canonicalize account paths to avoid issues with symlink creation
    validator_config.account_paths = account_paths
        .into_iter()
        .map(|account_path| {
            match fs::create_dir_all(&account_path).and_then(|_| fs::canonicalize(&account_path)) {
                Ok(account_path) => account_path,
                Err(err) => {
                    eprintln!(
                        "Unable to access account path: {:?}, err: {:?}",
                        account_path, err
                    );
                    exit(1);
                }
            }
        })
        .collect();

    validator_config.account_shrink_paths = account_shrink_paths.map(|paths| {
        paths
            .into_iter()
            .map(|account_path| {
                match fs::create_dir_all(&account_path)
                    .and_then(|_| fs::canonicalize(&account_path))
                {
                    Ok(account_path) => account_path,
                    Err(err) => {
                        eprintln!(
                            "Unable to access account path: {:?}, err: {:?}",
                            account_path, err
                        );
                        exit(1);
                    }
                }
            })
            .collect()
    });

    let maximum_local_snapshot_age = value_t_or_exit!(matches, "maximum_local_snapshot_age", u64);
    let maximum_full_snapshot_archives_to_retain =
        value_t_or_exit!(matches, "maximum_full_snapshots_to_retain", usize);
    let maximum_incremental_snapshot_archives_to_retain =
        value_t_or_exit!(matches, "maximum_incremental_snapshots_to_retain", usize);
    let snapshot_packager_niceness_adj =
        value_t_or_exit!(matches, "snapshot_packager_niceness_adj", i8);
    let minimal_snapshot_download_speed =
        value_t_or_exit!(matches, "minimal_snapshot_download_speed", f32);
    let maximum_snapshot_download_abort =
        value_t_or_exit!(matches, "maximum_snapshot_download_abort", u64);

    let full_snapshot_archives_dir = if matches.is_present("snapshots") {
        PathBuf::from(matches.value_of("snapshots").unwrap())
    } else {
        ledger_path.clone()
    };
    let incremental_snapshot_archives_dir =
        if matches.is_present("incremental_snapshot_archive_path") {
            let incremental_snapshot_archives_dir = PathBuf::from(
                matches
                    .value_of("incremental_snapshot_archive_path")
                    .unwrap(),
            );
            fs::create_dir_all(&incremental_snapshot_archives_dir).unwrap_or_else(|err| {
                eprintln!(
                    "Failed to create incremental snapshot archives directory {:?}: {}",
                    incremental_snapshot_archives_dir.display(),
                    err
                );
                exit(1);
            });
            incremental_snapshot_archives_dir
        } else {
            full_snapshot_archives_dir.clone()
        };
    let bank_snapshots_dir = incremental_snapshot_archives_dir.join("snapshot");
    fs::create_dir_all(&bank_snapshots_dir).unwrap_or_else(|err| {
        eprintln!(
            "Failed to create snapshots directory {:?}: {}",
            bank_snapshots_dir.display(),
            err
        );
        exit(1);
    });

    let archive_format = {
        let archive_format_str = value_t_or_exit!(matches, "snapshot_archive_format", String);
        ArchiveFormat::from_cli_arg(&archive_format_str)
            .unwrap_or_else(|| panic!("Archive format not recognized: {}", archive_format_str))
    };

    let snapshot_version =
        matches
            .value_of("snapshot_version")
            .map_or(SnapshotVersion::default(), |s| {
                s.parse::<SnapshotVersion>().unwrap_or_else(|err| {
                    eprintln!("Error: {}", err);
                    exit(1)
                })
            });

    let incremental_snapshot_interval_slots =
        value_t_or_exit!(matches, "incremental_snapshot_interval_slots", u64);
    let (full_snapshot_archive_interval_slots, incremental_snapshot_archive_interval_slots) =
        if incremental_snapshot_interval_slots > 0 {
            if !matches.is_present("no_incremental_snapshots") {
                (
                    value_t_or_exit!(matches, "full_snapshot_interval_slots", u64),
                    incremental_snapshot_interval_slots,
                )
            } else {
                (incremental_snapshot_interval_slots, Slot::MAX)
            }
        } else {
            (Slot::MAX, Slot::MAX)
        };

    validator_config.snapshot_config = Some(SnapshotConfig {
        full_snapshot_archive_interval_slots,
        incremental_snapshot_archive_interval_slots,
        bank_snapshots_dir,
        full_snapshot_archives_dir: full_snapshot_archives_dir.clone(),
        incremental_snapshot_archives_dir: incremental_snapshot_archives_dir.clone(),
        archive_format,
        snapshot_version,
        maximum_full_snapshot_archives_to_retain,
        maximum_incremental_snapshot_archives_to_retain,
        accounts_hash_debug_verify: validator_config.accounts_db_test_hash_calculation,
        packager_thread_niceness_adj: snapshot_packager_niceness_adj,
    });

    validator_config.accounts_hash_interval_slots =
        value_t_or_exit!(matches, "accounts-hash-interval-slots", u64);
    if !is_snapshot_config_valid(
        full_snapshot_archive_interval_slots,
        incremental_snapshot_archive_interval_slots,
        validator_config.accounts_hash_interval_slots,
    ) {
        eprintln!("Invalid snapshot configuration provided: snapshot intervals are incompatible. \
            \n\t- full snapshot interval MUST be a multiple of accounts hash interval (if enabled) \
            \n\t- incremental snapshot interval MUST be a multiple of accounts hash interval (if enabled) \
            \n\t- full snapshot interval MUST be larger than incremental snapshot interval (if enabled) \
            \nSnapshot configuration values: \
            \n\tfull snapshot interval: {} \
            \n\tincremental snapshot interval: {} \
            \n\taccounts hash interval: {}",
            if full_snapshot_archive_interval_slots == Slot::MAX { "disabled".to_string() } else { full_snapshot_archive_interval_slots.to_string() },
            if incremental_snapshot_archive_interval_slots == Slot::MAX { "disabled".to_string() } else { incremental_snapshot_archive_interval_slots.to_string() },
            validator_config.accounts_hash_interval_slots);

        exit(1);
    }
    if matches.is_present("incremental_snapshots") {
        warn!("--incremental-snapshots is now the default behavior. This flag is deprecated and can be removed from the launch args")
    }

    if matches.is_present("limit_ledger_size") {
        let limit_ledger_size = match matches.value_of("limit_ledger_size") {
            Some(_) => value_t_or_exit!(matches, "limit_ledger_size", u64),
            None => DEFAULT_MAX_LEDGER_SHREDS,
        };
        if limit_ledger_size < DEFAULT_MIN_MAX_LEDGER_SHREDS {
            eprintln!(
                "The provided --limit-ledger-size value was too small, the minimum value is {}",
                DEFAULT_MIN_MAX_LEDGER_SHREDS
            );
            exit(1);
        }
        validator_config.max_ledger_shreds = Some(limit_ledger_size);
    }

    validator_config.ledger_column_options = LedgerColumnOptions {
        compression_type: match matches.value_of("rocksdb_ledger_compression") {
            None => BlockstoreCompressionType::default(),
            Some(ledger_compression_string) => match ledger_compression_string {
                "none" => BlockstoreCompressionType::None,
                "snappy" => BlockstoreCompressionType::Snappy,
                "lz4" => BlockstoreCompressionType::Lz4,
                "zlib" => BlockstoreCompressionType::Zlib,
                _ => panic!(
                    "Unsupported ledger_compression: {}",
                    ledger_compression_string
                ),
            },
        },
        shred_storage_type: match matches.value_of("rocksdb_shred_compaction") {
            None => ShredStorageType::default(),
            Some(shred_compaction_string) => match shred_compaction_string {
                "level" => ShredStorageType::RocksLevel,
                "fifo" => {
                    let shred_storage_size =
                        value_t_or_exit!(matches, "rocksdb_fifo_shred_storage_size", u64);
                    ShredStorageType::rocks_fifo(shred_storage_size)
                }
                _ => panic!(
                    "Unrecognized rocksdb-shred-compaction: {}",
                    shred_compaction_string
                ),
            },
        },
        rocks_perf_sample_interval: value_t_or_exit!(
            matches,
            "rocksdb_perf_sample_interval",
            usize
        ),
    };

    if matches.is_present("halt_on_known_validators_accounts_hash_mismatch") {
        validator_config.halt_on_known_validators_accounts_hash_mismatch = true;
    }

    let public_rpc_addr = matches.value_of("public_rpc_addr").map(|addr| {
        solana_net_utils::parse_host_port(addr).unwrap_or_else(|e| {
            eprintln!("failed to parse public rpc address: {}", e);
            exit(1);
        })
    });

    if !matches.is_present("no_os_network_limits_test") {
        if SystemMonitorService::check_os_network_limits() {
            info!("OS network limits test passed.");
        } else {
            eprintln!("OS network limit test failed. solana-sys-tuner may be used to configure OS network limits. Bypass check with --no-os-network-limits-test.");
            exit(1);
        }
    }

    let mut ledger_lock = ledger_lockfile(&ledger_path);
    let _ledger_write_guard = lock_ledger(&ledger_path, &mut ledger_lock);

    let start_progress = Arc::new(RwLock::new(ValidatorStartProgress::default()));
    let admin_service_post_init = Arc::new(RwLock::new(None));
    admin_rpc_service::run(
        &ledger_path,
        admin_rpc_service::AdminRpcRequestMetadata {
            rpc_addr: validator_config.rpc_addrs.map(|(rpc_addr, _)| rpc_addr),
            start_time: std::time::SystemTime::now(),
            validator_exit: validator_config.validator_exit.clone(),
            start_progress: start_progress.clone(),
            authorized_voter_keypairs: authorized_voter_keypairs.clone(),
            post_init: admin_service_post_init.clone(),
            tower_storage: validator_config.tower_storage.clone(),
        },
    );

    let gossip_host: IpAddr = matches
        .value_of("gossip_host")
        .map(|gossip_host| {
            solana_net_utils::parse_host(gossip_host).unwrap_or_else(|err| {
                eprintln!("Failed to parse --gossip-host: {}", err);
                exit(1);
            })
        })
        .unwrap_or_else(|| {
            if !entrypoint_addrs.is_empty() {
                let mut order: Vec<_> = (0..entrypoint_addrs.len()).collect();
                order.shuffle(&mut thread_rng());

                let gossip_host = order.into_iter().find_map(|i| {
                    let entrypoint_addr = &entrypoint_addrs[i];
                    info!(
                        "Contacting {} to determine the validator's public IP address",
                        entrypoint_addr
                    );
                    solana_net_utils::get_public_ip_addr(entrypoint_addr).map_or_else(
                        |err| {
                            eprintln!(
                                "Failed to contact cluster entrypoint {}: {}",
                                entrypoint_addr, err
                            );
                            None
                        },
                        Some,
                    )
                });

                gossip_host.unwrap_or_else(|| {
                    eprintln!("Unable to determine the validator's public IP address");
                    exit(1);
                })
            } else {
                std::net::IpAddr::V4(std::net::Ipv4Addr::new(127, 0, 0, 1))
            }
        });

    let gossip_addr = SocketAddr::new(
        gossip_host,
        value_t!(matches, "gossip_port", u16).unwrap_or_else(|_| {
            solana_net_utils::find_available_port_in_range(bind_address, (0, 1)).unwrap_or_else(
                |err| {
                    eprintln!("Unable to find an available gossip port: {}", err);
                    exit(1);
                },
            )
        }),
    );

    let overwrite_tpu_addr = matches.value_of("tpu_host_addr").map(|tpu_addr| {
        solana_net_utils::parse_host_port(tpu_addr).unwrap_or_else(|err| {
            eprintln!("Failed to parse --overwrite-tpu-addr: {}", err);
            exit(1);
        })
    });

    let cluster_entrypoints = entrypoint_addrs
        .iter()
        .map(ContactInfo::new_gossip_entry_point)
        .collect::<Vec<_>>();

    let mut node = Node::new_with_external_ip(
        &identity_keypair.pubkey(),
        &gossip_addr,
        dynamic_port_range,
        bind_address,
        overwrite_tpu_addr,
    );

    if restricted_repair_only_mode {
        let any = SocketAddr::new(std::net::IpAddr::V4(std::net::Ipv4Addr::new(0, 0, 0, 0)), 0);
        // When in --restricted_repair_only_mode is enabled only the gossip and repair ports
        // need to be reachable by the entrypoint to respond to gossip pull requests and repair
        // requests initiated by the node.  All other ports are unused.
        node.info.tpu = any;
        node.info.tpu_forwards = any;
        node.info.tvu = any;
        node.info.tvu_forwards = any;
        node.info.serve_repair = any;

        // A node in this configuration shouldn't be an entrypoint to other nodes
        node.sockets.ip_echo = None;
    }

    if !private_rpc {
        if let Some(public_rpc_addr) = public_rpc_addr {
            node.info.rpc = public_rpc_addr;
            node.info.rpc_pubsub = public_rpc_addr;
        } else if let Some((rpc_addr, rpc_pubsub_addr)) = validator_config.rpc_addrs {
            node.info.rpc = SocketAddr::new(node.info.gossip.ip(), rpc_addr.port());
            node.info.rpc_pubsub = SocketAddr::new(node.info.gossip.ip(), rpc_pubsub_addr.port());
        }
    }

    solana_metrics::set_host_id(identity_keypair.pubkey().to_string());
    solana_metrics::set_panic_hook("validator", {
        let version = format!("{:?}", solana_version::version!());
        Some(version)
    });
    solana_entry::entry::init_poh();
    snapshot_utils::remove_tmp_snapshot_archives(&full_snapshot_archives_dir);
    snapshot_utils::remove_tmp_snapshot_archives(&incremental_snapshot_archives_dir);

    let identity_keypair = Arc::new(identity_keypair);

    let should_check_duplicate_instance = !matches.is_present("no_duplicate_instance_check");
    if !cluster_entrypoints.is_empty() {
        bootstrap::rpc_bootstrap(
            &node,
            &identity_keypair,
            &ledger_path,
            &full_snapshot_archives_dir,
            &incremental_snapshot_archives_dir,
            &vote_account,
            authorized_voter_keypairs.clone(),
            &cluster_entrypoints,
            &mut validator_config,
            rpc_bootstrap_config,
            do_port_check,
            use_progress_bar,
            maximum_local_snapshot_age,
            should_check_duplicate_instance,
            &start_progress,
            minimal_snapshot_download_speed,
            maximum_snapshot_download_abort,
            socket_addr_space,
        );
        *start_progress.write().unwrap() = ValidatorStartProgress::Initializing;
    }

    if operation == Operation::Initialize {
        info!("Validator ledger initialization complete");
        return;
    }

    let validator = Validator::new(
        node,
        identity_keypair,
        &ledger_path,
        &vote_account,
        authorized_voter_keypairs,
        cluster_entrypoints,
        &validator_config,
        should_check_duplicate_instance,
        start_progress,
        socket_addr_space,
        tpu_use_quic,
        tpu_connection_pool_size,
    );
    *admin_service_post_init.write().unwrap() =
        Some(admin_rpc_service::AdminRpcRequestMetadataPostInit {
            bank_forks: validator.bank_forks.clone(),
            cluster_info: validator.cluster_info.clone(),
            vote_account,
        });

    if let Some(filename) = init_complete_file {
        File::create(filename).unwrap_or_else(|_| {
            error!("Unable to create: {}", filename);
            exit(1);
        });
    }
    info!("Validator initialized");
    validator.join();
    info!("Validator exiting..");
}

fn process_account_indexes(matches: &ArgMatches) -> AccountSecondaryIndexes {
    let account_indexes: HashSet<AccountIndex> = matches
        .values_of("account_indexes")
        .unwrap_or_default()
        .map(|value| match value {
            "program-id" => AccountIndex::ProgramId,
            "spl-token-mint" => AccountIndex::SplTokenMint,
            "spl-token-owner" => AccountIndex::SplTokenOwner,
            _ => unreachable!(),
        })
        .collect();

    let account_indexes_include_keys: HashSet<Pubkey> =
        values_t!(matches, "account_index_include_key", Pubkey)
            .unwrap_or_default()
            .iter()
            .cloned()
            .collect();

    let account_indexes_exclude_keys: HashSet<Pubkey> =
        values_t!(matches, "account_index_exclude_key", Pubkey)
            .unwrap_or_default()
            .iter()
            .cloned()
            .collect();

    let exclude_keys = !account_indexes_exclude_keys.is_empty();
    let include_keys = !account_indexes_include_keys.is_empty();

    let keys = if !account_indexes.is_empty() && (exclude_keys || include_keys) {
        let account_indexes_keys = AccountSecondaryIndexesIncludeExclude {
            exclude: exclude_keys,
            keys: if exclude_keys {
                account_indexes_exclude_keys
            } else {
                account_indexes_include_keys
            },
        };
        Some(account_indexes_keys)
    } else {
        None
    };

    AccountSecondaryIndexes {
        keys,
        indexes: account_indexes,
    }
}

fn tip_manager_config_from_matches(
    matches: &ArgMatches,
    voting_disabled: bool,
) -> TipManagerConfig {
    TipManagerConfig {
        tip_payment_program_id: pubkey_of(matches, "tip_payment_program_pubkey").unwrap_or_else(
            || {
                if !voting_disabled {
                    panic!("--tip-payment-program-pubkey argument required when validator is voting");
                }
                Pubkey::new_unique()
            },
        ),
        tip_distribution_program_id: pubkey_of(matches, "tip_distribution_program_pubkey")
            .unwrap_or_else(|| {
                if !voting_disabled {
                    panic!("--tip-distribution-program-pubkey argument required when validator is voting");
                }
                Pubkey::new_unique()
            }),
        tip_distribution_account_config: TipDistributionAccountConfig {
            payer: {
                let keypair =
                    keypair_of(matches, "tip_distribution_account_payer").unwrap_or_else(|| {
                        if !voting_disabled {
                            panic!("--tip-distribution-account-payer argument required when validator is voting");
                        }
                        Keypair::new()
                    });

                Arc::new(keypair)
            },
            merkle_root_upload_authority: pubkey_of(matches, "merkle_root_upload_authority")
                .unwrap_or_else(|| {
                    if !voting_disabled {
                        panic!("--merkle-root-upload-authority argument required when validator is voting");
                    }
                    Pubkey::new_unique()
                }),
            vote_account: pubkey_of(matches, "vote_account").unwrap_or_else(|| {
                if !voting_disabled {
                    panic!("--vote-account argument required when validator is voting");
                }
                Pubkey::new_unique()
            }),
            commission_bps: value_t!(matches, "commission_bps", u16).unwrap_or_else(|_| {
                if !voting_disabled {
                    panic!("--commission-bps argument required when validator is voting");
                }
                0
            }),
        },
    }
}<|MERGE_RESOLUTION|>--- conflicted
+++ resolved
@@ -1771,7 +1771,6 @@
                 .hidden(true),
         )
         .arg(
-<<<<<<< HEAD
             Arg::with_name("relayer_address")
                 .long("relayer-address")
                 .value_name("relayer_address")
@@ -1826,14 +1825,12 @@
                 .value_name("SHRED_RECEIVER_ADDRESS")
                 .takes_value(true)
                 .help("Shred receiver listening address")
-=======
             Arg::with_name("log_messages_bytes_limit")
                 .long("log-messages-bytes-limit")
                 .takes_value(true)
                 .validator(is_parsable::<usize>)
                 .value_name("BYTES")
                 .help("Maximum number of bytes written to the program log before truncation")
->>>>>>> 263911e7
         )
         .after_help("The default subcommand is run")
         .subcommand(
@@ -2711,15 +2708,12 @@
             ..RuntimeConfig::default()
         },
         enable_quic_servers,
-<<<<<<< HEAD
         relayer_address: value_of(&matches, "relayer_address").unwrap_or_default(),
         block_engine_address: value_of(&matches, "block_engine_address").unwrap_or_default(),
         tip_manager_config,
         shred_receiver_address: matches
             .value_of("shred_receiver_address")
             .map(|address| SocketAddr::from_str(address).expect("shred_receiver_address invalid")),
-=======
->>>>>>> 263911e7
         ..ValidatorConfig::default()
     };
 
